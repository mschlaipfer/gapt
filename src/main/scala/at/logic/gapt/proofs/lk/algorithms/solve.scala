package at.logic.gapt.proofs.lk.algorithms

import at.logic.gapt.language.hol.{ HOLSubstitution => SubstitutionHOL, _ }
import at.logic.gapt.expr._
import at.logic.gapt.language.schema._
import at.logic.gapt.language.hol.isAtom
import at.logic.gapt.proofs.expansionTrees.{ BinaryExpansionTree, ExpansionSequent, ExpansionTree, ETStrongQuantifier, UnaryExpansionTree, ETWeakQuantifier, getETOfFormula, toShallow, ETAtom => AtomET }
import at.logic.gapt.proofs.lk._
import at.logic.gapt.proofs.lk.base._
import at.logic.gapt.proofs.shlk._
import at.logic.gapt.provers.Prover

/**
 * Bottom-up construction of sequent calculus proofs.
 *
 * Currently supports propositional logic as well as proof construction using expansion trees.
 */
object solve extends at.logic.gapt.utils.logging.Logger {

  /**
   * Main method for solving propositional sequents
   * @param seq: sequent to prove
   * @param throwOnError: throw Exception if there is no proof
   * @return a proof if there is one
   */
  def solvePropositional( seq: FSequent, throwOnError: Boolean = false ): Option[LKProof] = {
    debug( "running solvePropositional" )

    if ( SolveUtils.noCommonAtoms( seq ) ) {
      trace( "no common atoms: " + seq )
      None
    }

    startProving( seq, new PropositionalProofStrategy, throwOnError )
  }

  /**
   * Transform expansion proof to LK proof (assumes that deep formula of expansionSequent is a tautology)
   */
  def expansionProofToLKProof( expansionSequent: ExpansionSequent ): Option[LKProof] = {
    expansionProofToLKProof( toShallow( expansionSequent ), expansionSequent )
  }

  /**
   * "Solving" for FOL: Use instances from expansion sequent to create LK proof for a sequent
   */
  def expansionProofToLKProof( seq: FSequent, expansionSequent: ExpansionSequent, throwOnError: Boolean = false ): Option[LKProof] = {
    debug( "\nrunning expansionProofToLKProof" )
    startProving( seq, new ExpansionTreeProofStrategy( expansionSequent ), throwOnError )
  }

  // internal interface method
  private def startProving( seq: FSequent, strategy: ProofStrategy, throwOnError: Boolean ): Option[LKProof] = {
    val seq_norm = FSequent( seq.antecedent.toSet.toList, seq.succedent.toSet.toList )

    prove( seq_norm, strategy ) match {
      case Some( p ) => {
        debug( "finished proof successfully" )
        Some( WeakeningMacroRule( p, seq ) )
      }
      case None =>
        if ( throwOnError ) throw new Exception( "Sequent is not provable." ) else None
    }
  }

  private def prove( seq: FSequent, strategy: ProofStrategy ): Option[LKProof] = {
    // we are only proving set-normalized sequents
    val ant_set = seq.antecedent.toSet
    val suc_set = seq.succedent.toSet
    assert( ant_set.size == seq.antecedent.size && suc_set.size == seq.succedent.size )

    trace( "proving: " + seq )
    trace( "with strat: " + strategy )

    // TODO: this should be refactored: the first case is for atomic axioms, the second
    // for sequents A :- A for arbitrary A. The first should be treated as special case
    // of the second.
    if ( SolveUtils.isAxiom( seq ) ) {
      val ( f, rest ) = SolveUtils.getAxiomfromSeq( seq )
      Some( Axiom( f :: Nil, f :: Nil ) )
    } else if ( SolveUtils.findNonschematicAxiom( seq ).isDefined ) {
      val Some( ( f, g ) ) = SolveUtils.findNonschematicAxiom( seq )
      Some( AtomicExpansion( FSequent( f :: Nil, g :: Nil ) ) )
    } else {

      trace( "no axiom, calc next step" )

      // main step: ask strategy what to do
      strategy.calcNextStep( seq ) match {
        case Some( action ) => {
          trace( "strategy has selected: " + action + " action.form: " + action.formula + "\n" )

          // apply whatever rule matches to this formula
          action.loc match {
            case ProofStrategy.FormulaLocation.Antecedent =>
              assert( seq.antecedent.contains( action.formula ) )
              applyActionAntecedent( action, seq )

            case ProofStrategy.FormulaLocation.Succedent =>
              assert( seq.succedent.contains( action.formula ) )
              applyActionSuccedent( action, seq )
          }
        }

        case None => None
      }
    }
  }

  private def applyActionAntecedent( action: ProofStrategy.Action, seq: FSequent ): Option[LKProof] = {
    // sequent without principal sequent to help building upper goal sequent
    val rest = FSequent( seq.antecedent.diff( action.formula :: Nil ), seq.succedent )
    // proof strategies for children (with expansion sequents according to children or no changes in the propositional case)
    val nextProofStrategies = action.getNextStrategies()

<<<<<<< HEAD
    // auxiliary function to bypass rule application if possible
    def trySkipRuleApplication( toInsertLeft: List[Formula], toInsertRight: List[Formula] ): Option[LKProof] = { // duplicated below
      if ( SolveUtils.canSkipRuleApplication( toInsertLeft, toInsertRight, seq ) ) {
        prove( rest, nextProofStrategies( 0 ) ).map( WeakeningLeftRule( _, action.formula ) )
      } else { None }
    }

    action.formula match {
=======
    val rv = action.formula match {
>>>>>>> db30b83f

      // Quantifier Rules

      case All( v, f ) => {
        val quantifiedTerm = action.getQuantifiedTerm().get // must be defined in this case
        val auxFormula = SubstitutionHOL( v, quantifiedTerm )( f )

        val p_ant = if ( seq.antecedent.contains( auxFormula ) ) seq.antecedent else auxFormula +: seq.antecedent
        val p_suc = seq.succedent
        val premise = FSequent( p_ant, p_suc )

        prove( premise, nextProofStrategies( 0 ) ).map( proof => {
          val proof1 = if ( proof.root.toFSequent.antecedent.contains( auxFormula ) && !rest.antecedent.contains( auxFormula ) )
            ForallLeftRule( proof, auxFormula, action.formula, quantifiedTerm )
          else
            proof

          if ( proof.root.toFSequent.antecedent.contains( action.formula ) )
            ContractionLeftRule( proof1, action.formula )
          else
            proof1
        } )
      }

      case Ex( v, f ) => {
        val eigenVar = action.getQuantifiedTerm().get.asInstanceOf[Var]
        val auxFormula = SubstitutionHOL( v, eigenVar )( f )

        val p_ant = if ( seq.antecedent.contains( auxFormula ) ) rest.antecedent else auxFormula +: rest.antecedent
        val p_suc = seq.succedent
        val premise = FSequent( p_ant, p_suc )

        prove( premise, nextProofStrategies( 0 ) ).map( proof =>
          if ( proof.root.toFSequent.antecedent.contains( auxFormula ) && !rest.antecedent.contains( auxFormula ) )
            ExistsLeftRule( proof, auxFormula, action.formula, eigenVar )
          else
            proof )
      }

      // Unary Rules

<<<<<<< HEAD
      case Neg( f1 ) =>
        trySkipRuleApplication( Nil, f1 :: Nil ).orElse( {
          // Computing premise antecedent and succedent
          val p_ant = rest.antecedent
          val p_suc = f1 +: rest.succedent
          val premise = FSequent( p_ant, p_suc )
          prove( premise, nextProofStrategies( 0 ) ) match {
            case Some( p ) => Some( NegLeftRule( p, f1 ) )
            case None      => None
          }
=======
      case HOLNeg( f1 ) => {
        val p_ant = rest.antecedent
        val p_suc = if ( seq.succedent.contains( f1 ) ) seq.succedent else f1 +: rest.succedent
        val premise = FSequent( p_ant, p_suc )

        prove( premise, nextProofStrategies( 0 ) ).map( proof =>
          if ( proof.root.toFSequent.succedent.contains( f1 ) && !rest.succedent.contains( f1 ) )
            NegLeftRule( proof, f1 )
          else
            proof )
      }

      case HOLAnd( f1, f2 ) => {
        val f1_opt = if ( rest.antecedent.contains( f1 ) ) Nil else f1 :: Nil
        val f2_opt = if ( rest.antecedent.contains( f2 ) ) Nil else f2 :: Nil
        val p_ant = f1_opt ++ f2_opt ++ rest.antecedent
        val p_suc = rest.succedent
        val premise = FSequent( p_ant, p_suc )

        prove( premise, nextProofStrategies( 0 ) ).map( proof => {
          val infer_on_f1 = proof.root.toFSequent.antecedent.contains( f1 ) && !rest.antecedent.contains( f1 )
          val infer_on_f2 = proof.root.toFSequent.antecedent.contains( f2 ) && !rest.antecedent.contains( f2 )

          val proof1 = if ( infer_on_f1 ) AndLeft1Rule( proof, f1, f2 ) else proof
          val proof2 = if ( infer_on_f2 ) AndLeft2Rule( proof1, f1, f2 ) else proof1
          if ( infer_on_f1 && infer_on_f2 ) ContractionLeftRule( proof2, action.formula ) else proof2
>>>>>>> db30b83f
        } )
      }

      // Binary Rules

<<<<<<< HEAD
      case And( f1, f2 ) =>
        trySkipRuleApplication( f1 :: f2 :: Nil, Nil ).orElse( {
          // If one formula is there, do not contract, just pick the other.
          if ( SolveUtils.checkDuplicate( f1 :: Nil, Nil, seq ) ) {
            val up_ant = f2 +: rest.antecedent
            val up_suc = rest.succedent
            val upremise = FSequent( up_ant, up_suc )
            prove( upremise, nextProofStrategies( 0 ) ).map( proof =>
              AndLeft2Rule( proof, f1, f2 ) )
          } else if ( SolveUtils.checkDuplicate( f2 :: Nil, Nil, seq ) ) {
            val up_ant = f1 +: rest.antecedent
            val up_suc = rest.succedent
            val upremise = FSequent( up_ant, up_suc )
            prove( upremise, nextProofStrategies( 0 ) ).map( proof =>
              AndLeft1Rule( proof, f1, f2 ) )
          } else {
            // For this case, contract the formula and choose the first and then the second conjunct
            val up_ant = f1 +: f2 +: rest.antecedent
            val up_suc = rest.succedent
            val upremise = FSequent( up_ant, up_suc )
            prove( upremise, nextProofStrategies( 0 ) ) match {
              case Some( proof ) =>
                val proof_and2 = AndLeft2Rule( proof, f1, f2 )
                val proof_and1 = AndLeft1Rule( proof_and2, f1, f2 )
                val proof_contr = ContractionLeftRule( proof_and1, action.formula )
                Some( proof_contr )
              case None => None
            }
          }
        } ) // end of And

      case Imp( f1, f2 ) =>
        trySkipRuleApplication( f2 :: Nil, Nil ).orElse(
          trySkipRuleApplication( Nil, f1 :: Nil ).orElse( {
            val p_ant1 = rest.antecedent
            val p_suc1 = f1 +: rest.succedent
            val p_ant2 = f2 +: rest.antecedent
            val p_suc2 = rest.succedent
            val premise1 = FSequent( p_ant1, p_suc1 )
            val premise2 = FSequent( p_ant2, p_suc2 )
            prove( premise1, nextProofStrategies( 0 ) ) match {
              case Some( p1 ) => prove( premise2, nextProofStrategies( 1 ) ) match {
                case Some( p2 ) =>
                  val p = ImpLeftRule( p1, p2, f1, f2 )
                  val p_contr = ContractionMacroRule( p, seq, strict = false )
                  Some( p_contr )
                case None => None
              }
              case None => None
=======
      case HOLOr( f1, f2 ) => {
        val p_ant1 = if ( rest.antecedent.contains( f1 ) ) rest.antecedent else f1 +: rest.antecedent
        val p_suc1 = rest.succedent
        val premise1 = FSequent( p_ant1, p_suc1 )

        prove( premise1, nextProofStrategies( 0 ) ) match {
          case Some( proof1 ) =>
            if ( proof1.root.toFSequent.antecedent.contains( f1 ) && !rest.antecedent.contains( f1 ) ) {
              val p_ant2 = if ( rest.antecedent.contains( f2 ) ) rest.antecedent else f2 +: rest.antecedent
              val p_suc2 = rest.succedent
              val premise2 = FSequent( p_ant2, p_suc2 )

              prove( premise2, nextProofStrategies( 1 ) ).map( proof2 =>
                if ( proof2.root.toFSequent.antecedent.contains( f2 ) && !rest.antecedent.contains( f2 ) )
                  ContractionMacroRule( OrLeftRule( proof1, proof2, f1, f2 ) )
                else
                  proof2 )
            } else {
              Some( proof1 )
>>>>>>> db30b83f
            }
          case None => None
        }
      }

<<<<<<< HEAD
      case Or( f1, f2 ) =>
        trySkipRuleApplication( f1 :: Nil, Nil ).orElse(
          trySkipRuleApplication( f2 :: Nil, Nil ).orElse( {
            val p_ant1 = f1 +: rest.antecedent
            val p_suc1 = rest.succedent
            val p_ant2 = f2 +: rest.antecedent
            val p_suc2 = rest.succedent
            val premise1 = FSequent( p_ant1, p_suc1 )
            val premise2 = FSequent( p_ant2, p_suc2 )
            prove( premise2, nextProofStrategies( 0 ) ) match {
              case Some( p2 ) => prove( premise1, nextProofStrategies( 1 ) ) match {
                case Some( p1 ) =>
                  val p = OrLeftRule( p1, p2, f1, f2 )
                  val p_contr = ContractionMacroRule( p, seq, strict = false )
                  Some( p_contr )
                case None => None
              }
              case None => None
=======
      case HOLImp( f1, f2 ) => {
        val p_ant1 = rest.antecedent
        val p_suc1 = if ( rest.succedent.contains( f1 ) ) rest.succedent else f1 +: rest.succedent
        val premise1 = FSequent( p_ant1, p_suc1 )

        prove( premise1, nextProofStrategies( 0 ) ) match {
          case Some( proof1 ) =>
            if ( proof1.root.toFSequent.succedent.contains( f1 ) && !rest.succedent.contains( f1 ) ) {
              val p_ant2 = if ( rest.antecedent.contains( f2 ) ) rest.antecedent else f2 +: rest.antecedent
              val p_suc2 = rest.succedent
              val premise2 = FSequent( p_ant2, p_suc2 )

              prove( premise2, nextProofStrategies( 1 ) ).map( proof2 =>
                if ( proof2.root.toFSequent.antecedent.contains( f2 ) && !rest.antecedent.contains( f2 ) )
                  ContractionMacroRule( ImpLeftRule( proof1, proof2, f1, f2 ) )
                else
                  proof2 )
            } else {
              Some( proof1 )
>>>>>>> db30b83f
            }
          case None => None
        }
      }

      // Schematic Rules

      case BigAnd( i, iter, from, to ) =>
        val i = IntVar( "i" )
        if ( from == to ) {
          val new_map = Map[Var, SchemaExpression]() + Tuple2( i, to )
          val subst = new SchemaSubstitution( new_map )
          val sf = subst( iter )
          val p_ant = sf +: rest.antecedent
          val p_suc = rest.succedent
          val premise = FSequent( p_ant, p_suc )
          prove( premise, nextProofStrategies( 0 ) ) match {
            case Some( proof ) =>
              val proof2 = AndLeftEquivalenceRule3( proof, sf, action.formula.asInstanceOf[SchemaFormula] )
              Some( proof2 )
            case None => None
          }
        } else {
          val new_map = Map[Var, SchemaExpression]() + Tuple2( i, to )
          val subst = new SchemaSubstitution( new_map )
          val sf1 = BigAnd( i, iter, from, Pred( to ) )
          val sf2 = subst( iter )
          val p_ant = sf1 +: sf2 +: rest.antecedent
          val p_suc = rest.succedent
          val premise = FSequent( p_ant, p_suc )
          prove( premise, nextProofStrategies( 0 ) ) match {
            case Some( proof ) =>
              val proof1 = AndLeftRule( proof, sf1, sf2 )
              val and = And( BigAnd( i, iter, from, Pred( to ) ), subst( iter ) )
              val proof2 = AndLeftEquivalenceRule1( proof1, and, BigAnd( i, iter, from, to ) )
              Some( proof2 )
            case None => None
          }
        } // end of BigAnd

      case BigOr( i, iter, from, to ) =>
        val i = IntVar( "i" )
        if ( from == to ) {
          val new_map = Map[Var, SchemaExpression]() + Tuple2( i, to )
          val subst = new SchemaSubstitution( new_map )
          val sf = subst( iter )
          val p_ant = sf +: rest.antecedent
          val p_suc = rest.succedent
          val premise = FSequent( p_ant, p_suc )
          prove( premise, nextProofStrategies( 0 ) ) match {
            case Some( proof ) =>
              val proof1 = OrLeftEquivalenceRule3( proof, sf, action.formula.asInstanceOf[SchemaFormula] )
              Some( proof1 )
            case None => None
          }
        } else {
          val new_map = Map[Var, SchemaExpression]() + Tuple2( i, to )
          val subst = new SchemaSubstitution( new_map )
          val p_ant1 = BigOr( i, iter, from, Pred( to ) ) +: rest.antecedent
          val p_suc1 = rest.succedent
          val p_ant2 = subst( iter ) +: rest.antecedent
          val p_suc2 = rest.succedent
          val premise1 = FSequent( p_ant1, p_suc1 )
          val premise2 = FSequent( p_ant2, p_suc2 )
          prove( premise1, nextProofStrategies( 0 ) ) match {
            case Some( proof1 ) => prove( premise2, nextProofStrategies( 1 ) ) match {
              case Some( proof2 ) =>
                val proof3 = OrLeftRule( proof1, proof2, BigOr( i, iter, from, Pred( to ) ), subst( iter ) )
                val or = Or( BigOr( i, iter, from, Pred( to ) ), subst( iter ) )
                val proof4 = OrLeftEquivalenceRule1( proof3, or, BigOr( i, iter, from, to ) )
                val proof5 = ContractionMacroRule( proof4, seq, strict = false )
                Some( proof5 )
              case None => None
            }
            case None => None
          }
        } // end of BigOr

      case _ => throw new IllegalArgumentException( "Invalid formula in prove: " + action.formula )

    } // end of match formula

    // invariant: we have constructed a proof of a subsequent of seq
    if ( rv.isDefined ) assert( rv.get.root.toFSequent.subSet( seq ) )

    rv
  }

  private def applyActionSuccedent( action: ProofStrategy.Action, seq: FSequent ): Option[LKProof] = {
    val rest = FSequent( seq.antecedent, seq.succedent.diff( action.formula :: Nil ) )
    val nextProofStrategies = action.getNextStrategies()

<<<<<<< HEAD
    def trySkipRuleApplication( toInsertLeft: List[Formula], toInsertRight: List[Formula] ): Option[LKProof] = { // duplicated above
      if ( SolveUtils.canSkipRuleApplication( toInsertLeft, toInsertRight, seq ) ) {
        prove( rest, nextProofStrategies( 0 ) ).map( WeakeningRightRule( _, action.formula ) )
      } else { None }
    }

    action.formula match {
=======
    val rv = action.formula match {
>>>>>>> db30b83f

      // Quantifier Rules

      case All( v, f ) => {
        val eigenVar = action.getQuantifiedTerm().get.asInstanceOf[Var]
        val auxFormula = SubstitutionHOL( v, eigenVar )( f )

        val p_ant = rest.antecedent
        val p_suc = if ( rest.succedent.contains( auxFormula ) ) rest.succedent else auxFormula +: rest.succedent
        val premise = FSequent( p_ant, p_suc )

        prove( premise, nextProofStrategies( 0 ) ).map( proof =>
          if ( proof.root.toFSequent.succedent.contains( auxFormula ) && !rest.succedent.contains( auxFormula ) )
            ForallRightRule( proof, auxFormula, action.formula, eigenVar )
          else
            proof )
      }

      case Ex( v, f ) => {
        val quantifiedTerm = action.getQuantifiedTerm().get
        val auxFormula = SubstitutionHOL( v, quantifiedTerm )( f )

        val p_ant = rest.antecedent
        val p_suc = if ( seq.succedent.contains( auxFormula ) ) seq.succedent else auxFormula +: seq.succedent
        val premise = FSequent( p_ant, p_suc )

        prove( premise, nextProofStrategies( 0 ) ).map( proof => {
          val proof1 = if ( proof.root.toFSequent.succedent.contains( auxFormula ) && !rest.succedent.contains( auxFormula ) )
            ExistsRightRule( proof, auxFormula, action.formula, quantifiedTerm )
          else
            proof

          if ( proof.root.toFSequent.succedent.contains( action.formula ) )
            ContractionRightRule( proof1, action.formula )
          else
            proof1
        } )
      }

      // Unary Rules

<<<<<<< HEAD
      case Neg( f1 ) =>
        trySkipRuleApplication( f1 :: Nil, Nil ).orElse( {
          val p_ant = f1 +: rest.antecedent
          val p_suc = rest.succedent
          val premise = FSequent( p_ant, p_suc )
          prove( premise, nextProofStrategies( 0 ) ).map( p =>
            NegRightRule( p, f1 ) )
        } )
=======
      case HOLNeg( f1 ) => {
        val p_ant = if ( rest.antecedent.contains( f1 ) ) rest.antecedent else f1 +: rest.antecedent
        val p_suc = rest.succedent
        val premise = FSequent( p_ant, p_suc )
>>>>>>> db30b83f

        prove( premise, nextProofStrategies( 0 ) ).map( proof =>
          if ( proof.root.toFSequent.antecedent.contains( f1 ) && !rest.antecedent.contains( f1 ) )
            NegRightRule( proof, f1 )
          else
            proof )
      }

<<<<<<< HEAD
      case Imp( f1, f2 ) =>
        // If the auxiliary formulas already exists, no need to apply the rule
        trySkipRuleApplication( f1 :: Nil, f2 :: Nil ).orElse( {
          val p_ant = f1 +: rest.antecedent
          val p_suc = f2 +: rest.succedent
          val premise = FSequent( p_ant, p_suc )
          prove( premise, nextProofStrategies( 0 ) ) match {
            case Some( p ) =>
              val p1 = ImpRightRule( p, f1, f2 )
              Some( p1 )
            case None => None
          }
        } )

      case Or( f1, f2 ) =>
        trySkipRuleApplication( Nil, f1 :: f2 :: Nil ).orElse( {
          if ( SolveUtils.checkDuplicate( Nil, f2 :: Nil, seq ) ) {
            val up_ant = rest.antecedent
            val up_suc = f1 +: rest.succedent
            val upremise = FSequent( up_ant, up_suc )
            prove( upremise, nextProofStrategies( 0 ) ).map( proof =>
              OrRight1Rule( proof, f1, f2 ) )
          } else if ( SolveUtils.checkDuplicate( Nil, f1 :: Nil, seq ) ) {
            val up_ant = rest.antecedent
            val up_suc = f2 +: rest.succedent
            val upremise = FSequent( up_ant, up_suc )
            prove( upremise, nextProofStrategies( 0 ) ).map( proof =>
              OrRight2Rule( proof, f1, f2 ) )
=======
      case HOLImp( f1, f2 ) => {
        val p_ant = if ( rest.antecedent.contains( f1 ) ) rest.antecedent else f1 +: rest.antecedent
        val p_suc = if ( rest.succedent.contains( f2 ) ) rest.succedent else f2 +: rest.succedent
        val premise = FSequent( p_ant, p_suc )

        prove( premise, nextProofStrategies( 0 ) ).map( proof => {
          val infer_on_f1 = proof.root.toFSequent.antecedent.contains( f1 ) && !rest.antecedent.contains( f1 )
          val infer_on_f2 = proof.root.toFSequent.succedent.contains( f2 ) && !rest.succedent.contains( f2 )

          if ( infer_on_f1 || infer_on_f2 ) { // need to infer main formula
            val proof1 = if ( !infer_on_f1 ) WeakeningLeftRule( proof, f1 ) else proof
            val proof2 = if ( !infer_on_f2 ) WeakeningRightRule( proof1, f2 ) else proof1
            ImpRightRule( proof2, f1, f2 )
>>>>>>> db30b83f
          } else {
            proof
          }
        } )
      }

<<<<<<< HEAD
      case And( f1, f2 ) =>
        trySkipRuleApplication( Nil, f1 :: Nil ).orElse(
          trySkipRuleApplication( Nil, f2 :: Nil ).orElse( {
            val p_ant1 = rest.antecedent
            val p_suc1 = f1 +: rest.succedent
            val p_ant2 = rest.antecedent
            val p_suc2 = f2 +: rest.succedent
            val premise1 = FSequent( p_ant1, p_suc1 )
            val premise2 = FSequent( p_ant2, p_suc2 )
            prove( premise2, nextProofStrategies( 0 ) ) match {
              case Some( p2 ) => prove( premise1, nextProofStrategies( 1 ) ) match {
                case Some( p1 ) =>
                  val p = AndRightRule( p1, p2, f1, f2 )
                  val p_contr = ContractionMacroRule( p, seq, strict = false )
                  Some( p_contr )
                case None => None
              }
              case None => None
=======
      case HOLOr( f1, f2 ) => {
        val f1_opt = if ( rest.succedent.contains( f1 ) ) Nil else f1 :: Nil
        val f2_opt = if ( rest.succedent.contains( f2 ) ) Nil else f2 :: Nil
        val p_ant = rest.antecedent
        val p_suc = f1_opt ++ f2_opt ++ rest.succedent
        val premise = FSequent( p_ant, p_suc )

        prove( premise, nextProofStrategies( 0 ) ).map( proof => {
          val infer_on_f1 = proof.root.toFSequent.succedent.contains( f1 ) && !rest.succedent.contains( f1 )
          val infer_on_f2 = proof.root.toFSequent.succedent.contains( f2 ) && !rest.succedent.contains( f2 )

          val proof1 = if ( infer_on_f1 ) OrRight1Rule( proof, f1, f2 ) else proof
          val proof2 = if ( infer_on_f2 ) OrRight2Rule( proof1, f1, f2 ) else proof1
          if ( infer_on_f1 && infer_on_f2 ) ContractionRightRule( proof2, action.formula ) else proof2
        } )
      }

      // Binary Rules

      case HOLAnd( f1, f2 ) => {
        val p_ant1 = rest.antecedent
        val p_suc1 = if ( rest.succedent.contains( f1 ) ) rest.succedent else f1 +: rest.succedent
        val premise1 = FSequent( p_ant1, p_suc1 )

        prove( premise1, nextProofStrategies( 0 ) ) match {
          case Some( proof1 ) =>
            if ( proof1.root.toFSequent.succedent.contains( f1 ) && !rest.succedent.contains( f1 ) ) {
              val p_ant2 = rest.antecedent
              val p_suc2 = if ( rest.succedent.contains( f2 ) ) rest.succedent else f2 +: rest.succedent
              val premise2 = FSequent( p_ant2, p_suc2 )

              prove( premise2, nextProofStrategies( 1 ) ).map( proof2 =>
                if ( proof2.root.toFSequent.succedent.contains( f2 ) && !rest.succedent.contains( f2 ) )
                  ContractionMacroRule( AndRightRule( proof1, proof2, f1, f2 ) )
                else
                  proof2 )
            } else {
              Some( proof1 )
>>>>>>> db30b83f
            }
          case None => None
        }
      }

      // Schematic Rules

      case BigOr( i, iter, from, to ) =>
        val i = IntVar( "i" )
        if ( from == to ) {
          val new_map = Map[Var, SchemaExpression]() + Tuple2( i, to )
          val subst = new SchemaSubstitution( new_map )
          val p_ant = subst( iter ) +: rest.antecedent
          val p_suc = rest.succedent
          val premise = FSequent( p_ant, p_suc )
          prove( premise, nextProofStrategies( 0 ) ) match {
            case Some( proof ) =>
              val proof1 = OrRightEquivalenceRule3( proof, subst( iter ), action.formula.asInstanceOf[SchemaFormula] )
              Some( proof1 )
            case None => None
          }
        } else {
          val new_map = Map[Var, SchemaExpression]() + Tuple2( i, to )
          val subst = new SchemaSubstitution( new_map )
          val p_ant = rest.antecedent
          val p_suc = BigOr( i, iter, from, Pred( to ) ) +: subst( iter ) +: rest.succedent
          val premise = FSequent( p_ant, p_suc )
          prove( premise, nextProofStrategies( 0 ) ) match {
            case Some( proof ) =>
              val proof1 = OrRightRule( proof, BigOr( i, iter, from, Pred( to ) ), subst( iter ) )
              val or = Or( BigOr( i, iter, from, Pred( to ) ), subst( iter ) )
              val proof2 = OrRightEquivalenceRule1( proof1, or, BigOr( i, iter, from, to ) )
              Some( proof2 )
            case None => None
          }
        }

      case BigAnd( i, iter, from, to ) =>
        val i = IntVar( "i" )
        if ( from == to ) {
          val new_map = Map[Var, SchemaExpression]() + Tuple2( i, to )
          val subst = new SchemaSubstitution( new_map )
          val p_ant = rest.antecedent
          val p_suc = subst( iter ) +: rest.succedent
          val premise = FSequent( p_ant, p_suc )
          prove( premise, nextProofStrategies( 0 ) ) match {
            case Some( proof ) =>
              val proof1 = AndRightEquivalenceRule3( proof, subst( iter ), action.formula.asInstanceOf[SchemaFormula] )
              Some( proof1 )
            case None => None
          }
        } else {
          val new_map = Map[Var, SchemaExpression]() + Tuple2( i, to )
          val subst = new SchemaSubstitution( new_map )
          val p_ant1 = rest.antecedent
          val p_suc1 = BigAnd( i, iter, from, Pred( to ) ) +: rest.succedent
          val p_ant2 = rest.antecedent
          val p_suc2 = subst( iter ) +: rest.succedent
          val premise1 = FSequent( p_ant1, p_suc1 )
          val premise2 = FSequent( p_ant2, p_suc2 )
          prove( premise1, nextProofStrategies( 0 ) ) match {
            case Some( proof1 ) => prove( premise2, nextProofStrategies( 1 ) ) match {
              case Some( proof2 ) =>
                val proof3 = AndRightRule( proof1, proof2, BigAnd( i, iter, from, Pred( to ) ), subst( iter ) )
                val and = And( BigAnd( i, iter, from, Pred( to ) ), subst( iter ) )
                val proof4 = AndRightEquivalenceRule1( proof3, and, BigAnd( i, iter, from, to ) )
                val proof5 = ContractionMacroRule( proof4, seq, strict = false )
                Some( proof5 )
              case None => None
            }
            case None => None
          }
        }

      case _ => throw new IllegalArgumentException( "Invalid formula in prove: " + action.formula )

    } // end of match formula

    // invariant: we have constructed a proof of a subsequent of seq
    if ( rv.isDefined ) assert( rv.get.root.toFSequent.subSet( seq ) )

    rv
  }
}

/**
 * Strategy to tell prove procedure which rules to apply
 *
 * A strategy selects a next action to execute. An action is represented by
 * a formula and the information whether this formula is in the antecedent
 * or the succedent. The action is to apply a rule to this formula.
 */
abstract class ProofStrategy {
  def calcNextStep( seq: FSequent ): Option[ProofStrategy.Action]
}
object ProofStrategy {
  object FormulaLocation extends Enumeration { val Succedent, Antecedent = Value }
  class Action( val formula: Formula, val loc: FormulaLocation.Value, private val oldStrategy: Option[ProofStrategy] ) {
    override def toString() = "ProofStrategy.Action(" + formula + ", " + loc + ")"

    /**
     * Returns strategy to use for proving children
     */
    def getNextStrategies(): Seq[ProofStrategy] = {
      formula match { // either one or two branches
        case ( Or( _, _ ) | BigOr( _, _, _, _ ) | Imp( _, _ ) ) if loc == FormulaLocation.Antecedent => List( oldStrategy.get, oldStrategy.get )
        case ( And( _, _ ) | BigAnd( _, _, _, _ ) ) if loc == FormulaLocation.Succedent => List( oldStrategy.get, oldStrategy.get )
        case _ => List( oldStrategy.get )
      }
    }

    def getQuantifiedTerm(): Option[LambdaExpression] = None
  }
}

/**
 * Strategy for proving propositional sequents.
 */
class PropositionalProofStrategy extends ProofStrategy with at.logic.gapt.utils.logging.Logger {
  val FormulaLocation = ProofStrategy.FormulaLocation // shortcut

  override def calcNextStep( seq: FSequent ): Option[ProofStrategy.Action] = {

    if ( SolveUtils.isAxiom( seq ) || SolveUtils.findNonschematicAxiom( seq ).isDefined ) {
      throw new RuntimeException( "Prove strategy called on axiom: " + seq )
    } else {

      // rule preference:
      // NOTE: getOrElse uses call by name, i.e. functions below are only evaluated if really needed
      findUnaryLeft( seq ).orElse(
        findUnaryRight( seq ).orElse(
          findBinaryLeft( seq ).orElse(
            findBinaryRight( seq ).orElse(
              {
                debug( "PropositionalProofStrategy is unable to find a rule to apply on: " + seq )
                None
              } ) ) ) )
    }
  }

  // Tries to find a formula on the left or on the right such that its
  // introduction rule is unary.
  def findUnaryLeft( seq: FSequent ): Option[ProofStrategy.Action] =
    seq.antecedent.find( f => f match {
      case Neg( _ ) | And( _, _ ) | BigAnd( _, _, _, _ ) => true
      case _ => false
    } ).map( new ProofStrategy.Action( _, FormulaLocation.Antecedent, Some( this ) ) )
  def findUnaryRight( seq: FSequent ): Option[ProofStrategy.Action] =
    seq.succedent.find( f => f match {
      case Neg( _ ) | Imp( _, _ ) | Or( _, _ ) | BigOr( _, _, _, _ ) => true
      case _ => false
    } ).map( new ProofStrategy.Action( _, FormulaLocation.Succedent, Some( this ) ) )

  // Tries to find a formula on the left or on the right such that its
  // introduction rule is binary.
  def findBinaryLeft( seq: FSequent ): Option[ProofStrategy.Action] =
    seq.antecedent.find( f => f match {
      case Imp( _, _ ) | Or( _, _ ) | BigOr( _, _, _, _ ) => true
      case _ => false
    } ).map( new ProofStrategy.Action( _, FormulaLocation.Antecedent, Some( this ) ) )
  def findBinaryRight( seq: FSequent ): Option[ProofStrategy.Action] =
    seq.succedent.find( f => f match {
      case And( _, _ ) | BigAnd( _, _, _, _ ) => true
      case _                                  => false
    } ).map( new ProofStrategy.Action( _, FormulaLocation.Succedent, Some( this ) ) )

}

/**
 * Strategy for constructing a proof from an ExpansionSequent.
 *
 * The internal state of this strategy is an ExpansionSequent. The action is
 * a formula on a side of the sequent plus a witness term or eigenvariable
 * respectively in case this formula starts with a quantifier.
 */
class ExpansionTreeProofStrategy( val expansionSequent: ExpansionSequent ) extends PropositionalProofStrategy with at.logic.gapt.utils.logging.Logger {

  override def toString(): String = "ExpansionTreeProofStrategy(" + expansionSequent + ")"

  override def calcNextStep( seq: FSequent ): Option[ProofStrategy.Action] = {
    if ( SolveUtils.isAxiom( seq ) || SolveUtils.findNonschematicAxiom( seq ).isDefined ) {
      throw new RuntimeException( "Prove strategy called on axiom: " + seq )
    } else {
      // every possible action (i.e. formula in toShallow( expansionSequent )) must be realizable (in seq)
      assert( toShallow( expansionSequent ).subSet( seq ) )

      // rule preference:
      // NOTE: getOrElse uses call by name, i.e. functions below are only evaluated if really needed
      findUnaryLeft( seq ).orElse(
        findUnaryRight( seq ).orElse(

          findStrongQuantifier( seq ).orElse( // can always apply strong quantifier
            findWeakQuantifier( seq ).orElse( // weak before binary rules since it's unary

              findBinaryLeft( seq ).orElse(
                findBinaryRight( seq ).orElse(
                  {
                    debug( "ExpansionTreeProofStrategy is unable to find a rule to apply on: " + seq )
                    None
                  } ) ) ) ) ) )
    }
  }

  /**
   * need to override find-methods as we keep track of the state of the expansion sequent here
   */
  override def findUnaryLeft( seq: FSequent ): Option[ProofStrategy.Action] =
    seq.antecedent.find( f => f match {
      case Neg( _ ) | And( _, _ ) => true
      case BigAnd( _, _, _, _ )   => throw new IllegalArgumentException( "Found BigAnd in expansionProofToLKProof (Schema formulas are not supported by expansion trees)" )
      case _                      => false
    } ).map( formula => formula match {
<<<<<<< HEAD
      case Neg( f1 ) =>
=======
      case HOLNeg( f1 ) =>
        trace( "found neg left; exp seq: " + expansionSequent + "; formula: " + formula )
>>>>>>> db30b83f
        val et = getETOfFormula( expansionSequent, formula, isAntecedent = true ).get
        val etSeq1 = expansionSequent.removeFromAntecedent( et ).addToSuccedent( et.asInstanceOf[UnaryExpansionTree].children( 0 )._1.asInstanceOf[ExpansionTree] )
        val ps1 = new ExpansionTreeProofStrategy( etSeq1 )
        new ExpansionTreeProofStrategy.ExpansionTreeAction( formula, FormulaLocation.Antecedent, None, List[ProofStrategy]( ps1 ) )
      case And( f1, f2 ) =>
        val et = getETOfFormula( expansionSequent, formula, isAntecedent = true ).get
        val etSeq =
          expansionSequent
            .removeFromAntecedent( et )
            .addToAntecedent( et.asInstanceOf[BinaryExpansionTree].children( 0 )._1.asInstanceOf[ExpansionTree] )
            .addToAntecedent( et.asInstanceOf[BinaryExpansionTree].children( 1 )._1.asInstanceOf[ExpansionTree] )
        val ps1 = new ExpansionTreeProofStrategy( etSeq )
        new ExpansionTreeProofStrategy.ExpansionTreeAction( formula, FormulaLocation.Antecedent, None, List[ProofStrategy]( ps1 ) )
    } )

  override def findUnaryRight( seq: FSequent ): Option[ProofStrategy.Action] =
    seq.succedent.find( f => f match {
      case Neg( _ ) | Imp( _, _ ) | Or( _, _ ) => true
      case BigOr( _, _, _, _ )                 => throw new IllegalArgumentException( "Found BigOr in expansionProofToLKProof (Schema formulas are not supported by expansion trees)" )
      case _                                   => false
    } ).map( formula => formula match {
      case Neg( f1 ) =>
        val et = getETOfFormula( expansionSequent, formula, isAntecedent = false ).get
        val etSeq1 = expansionSequent.removeFromSuccedent( et ).addToAntecedent( et.asInstanceOf[UnaryExpansionTree].children( 0 )._1.asInstanceOf[ExpansionTree] )
        val ps1 = new ExpansionTreeProofStrategy( etSeq1 )
        new ExpansionTreeProofStrategy.ExpansionTreeAction( formula, FormulaLocation.Succedent, None, List[ProofStrategy]( ps1 ) )
      case Imp( f1, f2 ) =>
        val et = getETOfFormula( expansionSequent, formula, isAntecedent = false ).get
        val etSeq = expansionSequent
          .replaceInSuccedent( et, et.asInstanceOf[BinaryExpansionTree].children( 1 )._1.asInstanceOf[ExpansionTree] )
          .addToAntecedent( et.asInstanceOf[BinaryExpansionTree].children( 0 )._1.asInstanceOf[ExpansionTree] )
        val ps1 = new ExpansionTreeProofStrategy( etSeq )
        new ExpansionTreeProofStrategy.ExpansionTreeAction( formula, FormulaLocation.Succedent, None, List[ProofStrategy]( ps1 ) )
      case Or( f1, f2 ) =>
        val et = getETOfFormula( expansionSequent, formula, isAntecedent = false ).get
        val etSeq = expansionSequent
          .replaceInSuccedent( et, et.asInstanceOf[BinaryExpansionTree].children( 1 )._1.asInstanceOf[ExpansionTree] )
          .addToSuccedent( et.asInstanceOf[BinaryExpansionTree].children( 0 )._1.asInstanceOf[ExpansionTree] )
        val ps1 = new ExpansionTreeProofStrategy( etSeq )
        new ExpansionTreeProofStrategy.ExpansionTreeAction( formula, FormulaLocation.Succedent, None, List[ProofStrategy]( ps1 ) )
    } )

  override def findBinaryRight( seq: FSequent ): Option[ProofStrategy.Action] =
    seq.succedent.find( f => f match {
      case And( _, _ )          => true
      case BigAnd( _, _, _, _ ) => throw new IllegalArgumentException( "Found BigAnd in expansionProofToLKProof (Schema formulas are not supported by expansion trees)" )
      case _                    => false
    } ).map( formula => {
      // prepare new proof strategies for children
      val et = getETOfFormula( expansionSequent, formula, isAntecedent = false ).get
      val etSeq1 = expansionSequent.replaceInSuccedent( et, et.asInstanceOf[BinaryExpansionTree].children( 0 )._1.asInstanceOf[ExpansionTree] )
      val etSeq2 = expansionSequent.replaceInSuccedent( et, et.asInstanceOf[BinaryExpansionTree].children( 1 )._1.asInstanceOf[ExpansionTree] )
      val ps1 = new ExpansionTreeProofStrategy( etSeq1 )
      val ps2 = new ExpansionTreeProofStrategy( etSeq2 )
      new ExpansionTreeProofStrategy.ExpansionTreeAction( formula, FormulaLocation.Succedent, None, List[ProofStrategy]( ps1, ps2 ) )
    } )

  override def findBinaryLeft( seq: FSequent ): Option[ProofStrategy.Action] = {
    seq.antecedent.find( f => f match {
      case Imp( _, _ ) | Or( _, _ ) => true
      case BigOr( _, _, _, _ )      => throw new IllegalArgumentException( "Found BigOr in expansionProofToLKProof (Schema formulas are not supported by expansion trees)" )
      case _                        => false
    } ).map( formula => formula match {
      // differentiate again between Imp and Or as formulas appear in different locations when proving
<<<<<<< HEAD
      case Imp( _, _ ) => {
        debug( "found imp; exp seq: " + expansionSequent + "; form: " + formula )
=======
      case HOLImp( _, _ ) => {
        trace( "found imp left; exp seq: " + expansionSequent + "; formula: " + formula )
>>>>>>> db30b83f
        val et = getETOfFormula( expansionSequent, formula, isAntecedent = true ).get
        val children = et.asInstanceOf[BinaryExpansionTree].children // children are Tuple2(ET, Option[Formula])
        val etSeqPurged = expansionSequent.removeFromAntecedent( et )
        val etSeq1 = new ExpansionSequent( etSeqPurged.antecedent, children( 0 )._1.asInstanceOf[ExpansionTree] +: etSeqPurged.succedent )
        val etSeq2 = new ExpansionSequent( children( 1 )._1.asInstanceOf[ExpansionTree] +: etSeqPurged.antecedent, etSeqPurged.succedent )
        val ps1 = new ExpansionTreeProofStrategy( etSeq1 )
        val ps2 = new ExpansionTreeProofStrategy( etSeq2 )
        new ExpansionTreeProofStrategy.ExpansionTreeAction( formula, FormulaLocation.Antecedent, None, List[ProofStrategy]( ps1, ps2 ) )
      }
      case Or( _, _ ) => {
        val et = getETOfFormula( expansionSequent, formula, isAntecedent = true ).get
        val etSeq1 = expansionSequent.replaceInAntecedent( et, et.asInstanceOf[BinaryExpansionTree].children( 0 )._1.asInstanceOf[ExpansionTree] )
        val etSeq2 = expansionSequent.replaceInAntecedent( et, et.asInstanceOf[BinaryExpansionTree].children( 1 )._1.asInstanceOf[ExpansionTree] )
        val ps1 = new ExpansionTreeProofStrategy( etSeq1 )
        val ps2 = new ExpansionTreeProofStrategy( etSeq2 )
        new ExpansionTreeProofStrategy.ExpansionTreeAction( formula, FormulaLocation.Antecedent, None, List[ProofStrategy]( ps1, ps2 ) )
      }
    } )
  }

  def findStrongQuantifier( seq: FSequent ): Option[ExpansionTreeProofStrategy.ExpansionTreeAction] = {
    // find one instance, can just use it
    // return etseq (in strategy) with formula removed, but keep instance

    val anteResult = expansionSequent.antecedent.collectFirst( {
      case et @ ETStrongQuantifier( formula, variable, selection ) =>
        val newEtSeq = expansionSequent.replaceInAntecedent( et, selection.asInstanceOf[ExpansionTree] )
        new ExpansionTreeProofStrategy.ExpansionTreeAction( toShallow( et ), FormulaLocation.Antecedent, Some( variable ),
          List( new ExpansionTreeProofStrategy( newEtSeq ) ) )
    } )

    anteResult.orElse(
      expansionSequent.succedent.collectFirst( {
        case et @ ETStrongQuantifier( formula, variable, selection ) =>
          val newEtSeq = expansionSequent.replaceInSuccedent( et, selection.asInstanceOf[ExpansionTree] )
          new ExpansionTreeProofStrategy.ExpansionTreeAction( toShallow( et ), FormulaLocation.Succedent, Some( variable ),
            List( new ExpansionTreeProofStrategy( newEtSeq ) ) )
      } ) )
  }

  /**
   * Check if *any* of vars appears as strong quantifier somewhere in et
   * Naive approach: always check everything.
   * This data does not really change (except on et seq changes), so it could be cached/precalculated for efficiency in the future
   */
  private def doVariablesAppearInStrongQuantifier( vars: Set[Var], et: ExpansionTree ): Boolean = {
    et match {
      case ETStrongQuantifier( formula, v, sel ) =>
        vars.contains( v ) || doVariablesAppearInStrongQuantifier( vars, sel )
      case ETWeakQuantifier( formula, instances ) =>
        instances.exists( entry => doVariablesAppearInStrongQuantifier( vars, entry._1 ) )
      case BinaryExpansionTree( child1, child2 ) =>
        doVariablesAppearInStrongQuantifier( vars, child1 ) || doVariablesAppearInStrongQuantifier( vars, child2 )
      case UnaryExpansionTree( child1 ) => doVariablesAppearInStrongQuantifier( vars, child1 )
      case AtomET( _ )                  => false
    }
  }

  def findWeakQuantifier( seq: FSequent ): Option[ExpansionTreeProofStrategy.ExpansionTreeAction] = {
    // check which of the terms to use (just ones that aren't there yet)
    // return etseq (in strat) with instance removed
    // -> check for:
    // any of set of variables of term used as expansion term in weak quantifier expansion is used as strong quantifier elsewhere (and hasn't been reduced so far, i.e. appears in current expansion sequent)
    // also in cyclicity condition: expand outer instantiations before inner (can't magically make inner part of formula appear, only rule by rule). this is done automatically if only outermost occurences of weak
    // quantifier instances are checked here

    def getFirstApplicableInstanceOfWeakQuantifier( instances: Seq[( ExpansionTree, LambdaExpression )] ) = {
      val firstApplicable = instances.find( inst => inst match {
        case ( et: ExpansionTree, term: LambdaExpression ) =>
          // check if free variables of term appear in any strong quantifier
          val vars = freeVariables( term ).toSet
          val doVarsAppear = doVariablesAppearInStrongQuantifier( vars, _: ExpansionTree )
          val canUseInstance = expansionSequent.succedent.forall( !doVarsAppear( _ ) ) && expansionSequent.antecedent.forall( !doVarsAppear( _ ) )
          canUseInstance
      } )
      firstApplicable
    }

    val anteResult: Option[ExpansionTreeProofStrategy.ExpansionTreeAction] = expansionSequent.antecedent.foldLeft( None: Option[ExpansionTreeProofStrategy.ExpansionTreeAction] )( ( old, et ) =>
      // want to return first match, so return old if defined or check next
      old.orElse( {
        et match {
          case ETWeakQuantifier( formula, instances ) =>
            getFirstApplicableInstanceOfWeakQuantifier( instances ).map( instancePicked => {
              val newInstances = instances.filterNot( _ eq instancePicked )
              // drop et as soon as all instances have been picked (from etseq, will stick in actual sequent for simplicity but never be chosen)
              val newEtSeq0 =
                if ( newInstances.isEmpty ) { expansionSequent.removeFromAntecedent( et ) }
                else { expansionSequent.replaceInAntecedent( et, ETWeakQuantifier.applyWithoutMerge( formula, newInstances ) ) }
              val newEtSeq = newEtSeq0.addToAntecedent( instancePicked._1 )
              new ExpansionTreeProofStrategy.ExpansionTreeAction( toShallow( et ), FormulaLocation.Antecedent, Some( instancePicked._2 ),
                List( new ExpansionTreeProofStrategy( newEtSeq ) ) )
            } )
          case _ => None
        }
      } ) )

    if ( anteResult.isDefined ) { // this should be anteResult.getOrElse (as anywhere else), but the scala compiler tries really hard to prevent this, so who am i to force it..
      anteResult
    } else {
      val succResult: Option[ExpansionTreeProofStrategy.ExpansionTreeAction] =
        expansionSequent.succedent.foldLeft( None: Option[ExpansionTreeProofStrategy.ExpansionTreeAction] )( ( old, et ) =>
          // want to return first match, so return old if defined or check next
          old.orElse( {
            et match {
              case ETWeakQuantifier( formula, instances ) =>
                getFirstApplicableInstanceOfWeakQuantifier( instances ).map( instancePicked => {
                  val newInstances = instances.filterNot( _ eq instancePicked )
                  // drop et as soon as all instances have been picked
                  val newEtSeq0 =
                    if ( newInstances.isEmpty ) { expansionSequent.removeFromSuccedent( et ) }
                    else { expansionSequent.replaceInSuccedent( et, ETWeakQuantifier.applyWithoutMerge( formula, newInstances ) ) }
                  val newEtSeq = newEtSeq0.addToSuccedent( instancePicked._1 )
                  new ExpansionTreeProofStrategy.ExpansionTreeAction( toShallow( et ), FormulaLocation.Succedent, Some( instancePicked._2 ),
                    List( new ExpansionTreeProofStrategy( newEtSeq ) ) )
                } )
              case _ => None
            }
          } ) )
      succResult
    }
  }
}

object ExpansionTreeProofStrategy {
  class ExpansionTreeAction( override val formula: Formula, override val loc: ProofStrategy.FormulaLocation.Value,
                             val quantifiedTerm: Option[LambdaExpression], val subStrategy: Seq[ProofStrategy] )
      extends ProofStrategy.Action( formula, loc, None ) {
    override def toString() = "ExpansionTreeAction(" + formula + ", " + loc + ", " + quantifiedTerm + "," + subStrategy + ")"
    override def getNextStrategies(): Seq[ProofStrategy] = subStrategy
    override def getQuantifiedTerm(): Option[LambdaExpression] = quantifiedTerm
  }
}

private object SolveUtils extends at.logic.gapt.utils.logging.Logger {
  // Checks if the sequent is of the form A, \Gamma |- A, \Delta
  def isAxiom( seq: FSequent ): Boolean = {
    seq.antecedent.exists( f =>
      isAtom( f ) &&
        seq.succedent.exists( f2 =>
          f.syntaxEquals( f2 ) ) )
  }

  def findNonschematicAxiom( seq: FSequent ): Option[( Formula, Formula )] = {
    val axs = for (
      f <- seq.antecedent.toList;
      g <- seq.succedent.toList;
      if f == g && isNotSchematic( f )
    ) yield { ( f, g ) }

    axs match {
      case Nil           => None
      case ( f, g ) :: _ => Some( ( f, g ) )
    }
  }

  private def isNotSchematic( f: Formula ): Boolean = f match {
    case HOLAtom( _, _ )      => true
    case Neg( l )             => isNotSchematic( l.asInstanceOf[Formula] )
    case And( l, r )          => isNotSchematic( l.asInstanceOf[Formula] ) && isNotSchematic( r.asInstanceOf[Formula] )
    case Or( l, r )           => isNotSchematic( l.asInstanceOf[Formula] ) && isNotSchematic( r.asInstanceOf[Formula] )
    case Imp( l, r )          => isNotSchematic( l.asInstanceOf[Formula] ) && isNotSchematic( r.asInstanceOf[Formula] )
    case All( _, l )          => isNotSchematic( l.asInstanceOf[Formula] )
    case Ex( _, l )           => isNotSchematic( l.asInstanceOf[Formula] )
    case BigAnd( _, _, _, _ ) => false
    case BigOr( _, _, _, _ )  => false
    case _                    => warn( "WARNING: Unexpected operator in test for schematic formula " + f ); false
  }

  def getAxiomfromSeq( seq: FSequent ): ( Formula, FSequent ) = {
    if ( isAxiom( seq ) ) {
      seq.antecedent.foreach( f => if ( seq.succedent.contains( f ) ) {
        return ( f, removeFfromSeqAnt( removeFfromSeqSucc( seq, f ), f ) )
      } )
      throw new Exception( "\nError in if-autoprop.getAxiomfromSeq !\n" )
    } else throw new Exception( "\nError in else-autoprop.getAxiomfromSeq !\n" )
  }

  def removeFfromSeqAnt( seq: FSequent, f: Formula ): FSequent = {
    FSequent( seq.antecedent.filter( x => x != f ), seq.succedent )
  }

  def removeFfromSeqSucc( seq: FSequent, f: Formula ): FSequent = {
    FSequent( seq.antecedent, seq.succedent.filter( x => x != f ) )
  }

  def removeFfromSeqAnt( seq: FSequent, flist: List[Formula] ): FSequent = {
    FSequent( seq.antecedent.filter( x => !flist.contains( x ) ), seq.succedent )
  }

  def removeFfromSeqSucc( seq: FSequent, flist: List[Formula] ): FSequent = {
    FSequent( seq.antecedent, seq.succedent.filter( x => !flist.contains( x ) ) )
  }

  def removefromExpSeqAnt( seq: ExpansionSequent, f: Formula ): ExpansionSequent = {
    getETOfFormula( seq, f, /*isAntecedent*/ true ) match {
      case Some( et ) => seq.removeFromAntecedent( et )
      case None       => throw new IllegalArgumentException( "Formula " + f + " not contained in expansion sequent " + seq )
    }
  }

  def removefromExpSeqSucc( seq: ExpansionSequent, f: Formula ): ExpansionSequent = {
    getETOfFormula( seq, f, /*isAntecedent*/ false ) match {
      case Some( et ) => seq.removeFromSuccedent( et )
      case None       => throw new IllegalArgumentException( "Formula " + f + " not contained in expansion sequent " + seq )
    }
  }

  // Checks if the atoms occurring in seq are all different (if so, the sequent
  // is not provable.
  def noCommonAtoms( seq: FSequent ): Boolean = {
    val atoms = getAtoms( seq )
    atoms.size == atoms.toSet.size
  }
  // TODO: move this to sequent!!!!!
  private def getAtoms( seq: FSequent ): List[Formula] = {
    val all = seq.antecedent ++ seq.succedent
    all.foldLeft( List[Formula]() ) { case ( acc, f ) => getAtoms( f ) ++ acc }
  }

  // TODO: move this to hol!!!!!!
  private def getAtoms( f: Formula ): List[Formula] = f match {
    case HOLAtom( _, _ ) => List( f )
    case Neg( f )        => getAtoms( f.asInstanceOf[Formula] )
    case And( f1, f2 )   => getAtoms( f1 ) ++ getAtoms( f2 )
    case Or( f1, f2 )    => getAtoms( f1 ) ++ getAtoms( f2 )
    case Imp( f1, f2 )   => getAtoms( f1 ) ++ getAtoms( f2 )
    case Ex( v, f )      => getAtoms( f )
    case All( v, f )     => getAtoms( f )
  }
<<<<<<< HEAD

  // Checks if seq contains the formulas of lft in the antecedent and the formulas of rght on the succedent
  def checkDuplicate( lft: List[Formula], rght: List[Formula], seq: FSequent ): Boolean = {
    lft.forall( f => seq.antecedent.contains( f ) ) && rght.forall( f => seq.succedent.contains( f ) )
  }

  /**
   * Check if we can skip rules that would add the given formulas to the sequent
   * Basically we avoid duplicates and problems with expansion trees (if formulas contain quantifiers, their expansion
   * tree can contain instances which we need)
   */
  def canSkipRuleApplication( toInsertLeft: List[Formula], toInsertRight: List[Formula], seq: FSequent ): Boolean = {
    checkDuplicate( toInsertLeft, toInsertRight, seq ) &&
      toInsertLeft.forall( f => !containsQuantifier( f ) ) &&
      toInsertRight.forall( f => !containsQuantifier( f ) )
  }

=======
>>>>>>> db30b83f
}

class LKProver extends Prover {
  def getLKProof( seq: FSequent ): Option[LKProof] = solve.solvePropositional( seq )
}

object AtomicExpansion {

  /*  === implements algorithm from Lemma 4.1.1 in Methods of Cut-Elimination === */
  /* given a sequent S = F :- F for an arbitrary formula F, derive a proof of S from atomic axioms
   * CAUTION: Does not work on schematic formulas! Reason: No match for BigAnd/BigOr, schema substitution is special. */
  def apply( fs: FSequent ): LKProof = {
    //find a formula occurring on both sides
    SolveUtils.findNonschematicAxiom( fs ) match {
      case ( Some( ( f, g ) ) ) =>
        apply( fs, f, g )
      case None =>
        throw new Exception( "Could not find a (non-schematic) formula in " + fs + " which occurs on both sides!" )
    }
  }

  def apply( p: LKProof ): LKProof = expandProof( p )

  /* Same as apply(fs:FSequent) but you can specify the formula on the lhs (f1) and rhs (f2) */
  def apply( fs: FSequent, f1: Formula, f2: Formula ) = {

    val atomic_proof = atomicExpansion_( f1, f2 )

    WeakeningMacroRule( atomic_proof, fs )
  }

  // assumes f1 == f2
  private def atomicExpansion_( f1: Formula, f2: Formula ): LKProof = {
    try {
      ( f1, f2 ) match {
        case ( Neg( l1 ), Neg( l2 ) ) =>
          val parent = atomicExpansion_( l1, l2 )
          NegLeftRule( NegRightRule( parent, l1 ), l2 )

        case ( And( l1, r1 ), And( l2, r2 ) ) =>
          val parent1 = atomicExpansion_( l1, l2 )
          val parent2 = atomicExpansion_( r1, r2 )
          val i1 = AndLeft1Rule( parent1, l1, r1 )
          val i2 = AndLeft2Rule( parent2, l2, r2 )
          val i3 = AndRightRule( i1, i2, l1, r1 )
          ContractionLeftRule( i3, f1 )

        case ( Or( l1, r1 ), Or( l2, r2 ) ) =>
          val parent1 = atomicExpansion_( l1, l2 )
          val parent2 = atomicExpansion_( r1, r2 )
          val i1 = OrRight1Rule( parent1, l1, r1 )
          val i2 = OrRight2Rule( parent2, l2, r2 )
          val i3 = OrLeftRule( i1, i2, l1, r1 )
          ContractionRightRule( i3, f1 )

        case ( Imp( l1, r1 ), Imp( l2, r2 ) ) =>
          val parent1 = atomicExpansion_( l1, l2 )
          val parent2 = atomicExpansion_( r1, r2 )
          val i1 = ImpLeftRule( parent1, parent2, l1, r1 )
          ImpRightRule( i1, l2, r2 )

        case ( All( x1: Var, l1 ), All( x2: Var, l2 ) ) =>
          val eigenvar = rename( x1, freeVariables( l1 ) ++ freeVariables( l2 ) )
          val sub1 = SubstitutionHOL( List( ( x1, eigenvar ) ) )
          val sub2 = SubstitutionHOL( List( ( x2, eigenvar ) ) )
          val aux1 = sub1( l1 )
          val aux2 = sub2( l2 )

          val parent = atomicExpansion_( aux1, aux2 )
          val i1 = ForallLeftRule( parent, aux1, f1, eigenvar )
          ForallRightRule( i1, aux2, f2, eigenvar )

        case ( Ex( x1: Var, l1 ), Ex( x2: Var, l2 ) ) =>
          val eigenvar = rename( x1, freeVariables( l1 ) ++ freeVariables( l2 ) )
          val sub1 = SubstitutionHOL( List( ( x1, eigenvar ) ) )
          val sub2 = SubstitutionHOL( List( ( x2, eigenvar ) ) )
          val aux1 = sub1( l1 )
          val aux2 = sub2( l2 )

          val parent = atomicExpansion_( aux1, aux2 )
          val i1 = ExistsRightRule( parent, aux2, f2, eigenvar )
          ExistsLeftRule( i1, aux1, f1, eigenvar )

        case ( a1, a2 ) if isAtom( a1 ) && isAtom( a2 ) =>
          Axiom( a1 :: Nil, a2 :: Nil )

        case _ =>
          throw new Exception( "" + f1 + " and "
            + f2 + " do not have the same outermost operator or operator unhandled!" )

      }
    } catch {
      case e: Exception =>
        throw new Exception( "Error in non-atomic axiom expansion handling " + f1 + " and " + f2 + ": " + e.getMessage, e )
    }
  }

  def expandProof( p: LKProof ): LKProof = p match {
    case Axiom( seq @ Sequent( antd, succd ) ) =>
      val tautology_formulas = for ( a <- antd; s <- succd; if a.formula == s.formula && !isAtom( a.formula ) ) yield { a.formula }
      if ( tautology_formulas.nonEmpty ) {
        val tf = tautology_formulas( 0 )
        //println("Expanding "+tf)
        AtomicExpansion( seq.toFSequent, tf, tf )
      } else {
        p
      }

    //structural rules
    case ContractionLeftRule( uproof, root, aux1, aux2, _ ) =>
      val duproof = expandProof( uproof )
      ContractionLeftRule( duproof, aux1.formula )
    case ContractionRightRule( uproof, root, aux1, aux2, _ ) =>
      val duproof = expandProof( uproof )
      ContractionRightRule( duproof, aux1.formula )
    case WeakeningLeftRule( uproof, root, aux1 ) =>
      val duproof = expandProof( uproof )
      WeakeningLeftRule( duproof, aux1.formula )
    case WeakeningRightRule( uproof, root, aux1 ) =>
      val duproof = expandProof( uproof )
      WeakeningRightRule( duproof, aux1.formula )
    case CutRule( uproof1, uproof2, root, aux1, aux2 ) =>
      val duproof1 = expandProof( uproof1 )
      val duproof2 = expandProof( uproof2 )
      CutRule( duproof1, duproof2, aux1.formula )

    //Unary Logical rules
    case NegLeftRule( uproof, root, aux1, _ ) =>
      val duproof = expandProof( uproof )
      NegLeftRule( duproof, aux1.formula )
    case NegRightRule( uproof, root, aux1, _ ) =>
      val duproof = expandProof( uproof )
      NegRightRule( duproof, aux1.formula )
    case ImpRightRule( uproof, root, aux1, aux2, _ ) =>
      val duproof = expandProof( uproof )
      ImpRightRule( duproof, aux1.formula, aux2.formula )
    case OrRight1Rule( uproof, root, aux1, prin ) =>
      val duproof = expandProof( uproof )
      val f = prin.formula match { case Or( _, x ) => x }
      OrRight1Rule( duproof, aux1.formula, f )
    case OrRight2Rule( uproof, root, aux1, prin ) =>
      val duproof = expandProof( uproof )
      val f = prin.formula match { case Or( x, _ ) => x }
      OrRight2Rule( duproof, f, aux1.formula )
    case AndLeft1Rule( uproof, root, aux1, prin ) =>
      val duproof = expandProof( uproof )
      val f = prin.formula match { case And( _, x ) => x }
      AndLeft1Rule( duproof, aux1.formula, f )
    case AndLeft2Rule( uproof, root, aux1, prin ) =>
      val duproof = expandProof( uproof )
      val f = prin.formula match { case And( x, _ ) => x }
      AndLeft2Rule( duproof, f, aux1.formula )

    //Binary Logical Rules
    case ImpLeftRule( uproof1, uproof2, root, aux1, aux2, prin ) =>
      val duproof1 = expandProof( uproof1 )
      val duproof2 = expandProof( uproof2 )
      ImpLeftRule( duproof1, duproof2, aux1.formula, aux2.formula )
    case OrLeftRule( uproof1, uproof2, root, aux1, aux2, prin ) =>
      val duproof1 = expandProof( uproof1 )
      val duproof2 = expandProof( uproof2 )
      OrLeftRule( duproof1, duproof2, aux1.formula, aux2.formula )
    case AndRightRule( uproof1, uproof2, root, aux1, aux2, prin ) =>
      val duproof1 = expandProof( uproof1 )
      val duproof2 = expandProof( uproof2 )
      AndRightRule( duproof1, duproof2, aux1.formula, aux2.formula )

    //Quantifier Rules
    case ForallLeftRule( uproof, root, aux, prin, sub ) =>
      val duproof = expandProof( uproof )
      ForallLeftRule( duproof, aux.formula, prin.formula, sub )
    case ForallRightRule( uproof, root, aux, prin, sub ) =>
      val duproof = expandProof( uproof )
      ForallRightRule( duproof, aux.formula, prin.formula, sub )
    case ExistsLeftRule( uproof, root, aux, prin, sub ) =>
      val duproof = expandProof( uproof )
      ExistsLeftRule( duproof, aux.formula, prin.formula, sub )
    case ExistsRightRule( uproof, root, aux, prin, sub ) =>
      val duproof = expandProof( uproof )
      ExistsRightRule( duproof, aux.formula, prin.formula, sub )

    //equality and definitions
    case EquationLeft1Rule( uproof1, uproof2, root, aux1, aux2, _, prin ) =>
      val duproof1 = expandProof( uproof1 )
      val duproof2 = expandProof( uproof2 )
      EquationLeftRule( duproof1, duproof2, aux1.formula, aux2.formula, prin.formula )
    case EquationLeft2Rule( uproof1, uproof2, root, aux1, aux2, _, prin ) =>
      val duproof1 = expandProof( uproof1 )
      val duproof2 = expandProof( uproof2 )
      EquationLeft2Rule( duproof1, duproof2, aux1.formula, aux2.formula, prin.formula )
    case EquationRight1Rule( uproof1, uproof2, root, aux1, aux2, _, prin ) =>
      val duproof1 = expandProof( uproof1 )
      val duproof2 = expandProof( uproof2 )
      EquationRightRule( duproof1, duproof2, aux1.formula, aux2.formula, prin.formula )
    case EquationRight2Rule( uproof1, uproof2, root, aux1, aux2, _, prin ) =>
      val duproof1 = expandProof( uproof1 )
      val duproof2 = expandProof( uproof2 )
      EquationRightRule( duproof1, duproof2, aux1.formula, aux2.formula, prin.formula )

    case DefinitionLeftRule( uproof, root, aux, prin ) =>
      val duproof = expandProof( uproof )
      DefinitionLeftRule( duproof, aux.formula, prin.formula )
    case DefinitionRightRule( uproof, root, aux, prin ) =>
      val duproof = expandProof( uproof )
      DefinitionRightRule( duproof, aux.formula, prin.formula )

  }

}<|MERGE_RESOLUTION|>--- conflicted
+++ resolved
@@ -113,18 +113,7 @@
     // proof strategies for children (with expansion sequents according to children or no changes in the propositional case)
     val nextProofStrategies = action.getNextStrategies()
 
-<<<<<<< HEAD
-    // auxiliary function to bypass rule application if possible
-    def trySkipRuleApplication( toInsertLeft: List[Formula], toInsertRight: List[Formula] ): Option[LKProof] = { // duplicated below
-      if ( SolveUtils.canSkipRuleApplication( toInsertLeft, toInsertRight, seq ) ) {
-        prove( rest, nextProofStrategies( 0 ) ).map( WeakeningLeftRule( _, action.formula ) )
-      } else { None }
-    }
-
-    action.formula match {
-=======
     val rv = action.formula match {
->>>>>>> db30b83f
 
       // Quantifier Rules
 
@@ -166,19 +155,7 @@
 
       // Unary Rules
 
-<<<<<<< HEAD
-      case Neg( f1 ) =>
-        trySkipRuleApplication( Nil, f1 :: Nil ).orElse( {
-          // Computing premise antecedent and succedent
-          val p_ant = rest.antecedent
-          val p_suc = f1 +: rest.succedent
-          val premise = FSequent( p_ant, p_suc )
-          prove( premise, nextProofStrategies( 0 ) ) match {
-            case Some( p ) => Some( NegLeftRule( p, f1 ) )
-            case None      => None
-          }
-=======
-      case HOLNeg( f1 ) => {
+      case Neg( f1 ) => {
         val p_ant = rest.antecedent
         val p_suc = if ( seq.succedent.contains( f1 ) ) seq.succedent else f1 +: rest.succedent
         val premise = FSequent( p_ant, p_suc )
@@ -190,7 +167,7 @@
             proof )
       }
 
-      case HOLAnd( f1, f2 ) => {
+      case And( f1, f2 ) => {
         val f1_opt = if ( rest.antecedent.contains( f1 ) ) Nil else f1 :: Nil
         val f2_opt = if ( rest.antecedent.contains( f2 ) ) Nil else f2 :: Nil
         val p_ant = f1_opt ++ f2_opt ++ rest.antecedent
@@ -204,64 +181,12 @@
           val proof1 = if ( infer_on_f1 ) AndLeft1Rule( proof, f1, f2 ) else proof
           val proof2 = if ( infer_on_f2 ) AndLeft2Rule( proof1, f1, f2 ) else proof1
           if ( infer_on_f1 && infer_on_f2 ) ContractionLeftRule( proof2, action.formula ) else proof2
->>>>>>> db30b83f
         } )
       }
 
       // Binary Rules
 
-<<<<<<< HEAD
-      case And( f1, f2 ) =>
-        trySkipRuleApplication( f1 :: f2 :: Nil, Nil ).orElse( {
-          // If one formula is there, do not contract, just pick the other.
-          if ( SolveUtils.checkDuplicate( f1 :: Nil, Nil, seq ) ) {
-            val up_ant = f2 +: rest.antecedent
-            val up_suc = rest.succedent
-            val upremise = FSequent( up_ant, up_suc )
-            prove( upremise, nextProofStrategies( 0 ) ).map( proof =>
-              AndLeft2Rule( proof, f1, f2 ) )
-          } else if ( SolveUtils.checkDuplicate( f2 :: Nil, Nil, seq ) ) {
-            val up_ant = f1 +: rest.antecedent
-            val up_suc = rest.succedent
-            val upremise = FSequent( up_ant, up_suc )
-            prove( upremise, nextProofStrategies( 0 ) ).map( proof =>
-              AndLeft1Rule( proof, f1, f2 ) )
-          } else {
-            // For this case, contract the formula and choose the first and then the second conjunct
-            val up_ant = f1 +: f2 +: rest.antecedent
-            val up_suc = rest.succedent
-            val upremise = FSequent( up_ant, up_suc )
-            prove( upremise, nextProofStrategies( 0 ) ) match {
-              case Some( proof ) =>
-                val proof_and2 = AndLeft2Rule( proof, f1, f2 )
-                val proof_and1 = AndLeft1Rule( proof_and2, f1, f2 )
-                val proof_contr = ContractionLeftRule( proof_and1, action.formula )
-                Some( proof_contr )
-              case None => None
-            }
-          }
-        } ) // end of And
-
-      case Imp( f1, f2 ) =>
-        trySkipRuleApplication( f2 :: Nil, Nil ).orElse(
-          trySkipRuleApplication( Nil, f1 :: Nil ).orElse( {
-            val p_ant1 = rest.antecedent
-            val p_suc1 = f1 +: rest.succedent
-            val p_ant2 = f2 +: rest.antecedent
-            val p_suc2 = rest.succedent
-            val premise1 = FSequent( p_ant1, p_suc1 )
-            val premise2 = FSequent( p_ant2, p_suc2 )
-            prove( premise1, nextProofStrategies( 0 ) ) match {
-              case Some( p1 ) => prove( premise2, nextProofStrategies( 1 ) ) match {
-                case Some( p2 ) =>
-                  val p = ImpLeftRule( p1, p2, f1, f2 )
-                  val p_contr = ContractionMacroRule( p, seq, strict = false )
-                  Some( p_contr )
-                case None => None
-              }
-              case None => None
-=======
-      case HOLOr( f1, f2 ) => {
+      case Or( f1, f2 ) => {
         val p_ant1 = if ( rest.antecedent.contains( f1 ) ) rest.antecedent else f1 +: rest.antecedent
         val p_suc1 = rest.succedent
         val premise1 = FSequent( p_ant1, p_suc1 )
@@ -280,33 +205,12 @@
                   proof2 )
             } else {
               Some( proof1 )
->>>>>>> db30b83f
             }
           case None => None
         }
       }
 
-<<<<<<< HEAD
-      case Or( f1, f2 ) =>
-        trySkipRuleApplication( f1 :: Nil, Nil ).orElse(
-          trySkipRuleApplication( f2 :: Nil, Nil ).orElse( {
-            val p_ant1 = f1 +: rest.antecedent
-            val p_suc1 = rest.succedent
-            val p_ant2 = f2 +: rest.antecedent
-            val p_suc2 = rest.succedent
-            val premise1 = FSequent( p_ant1, p_suc1 )
-            val premise2 = FSequent( p_ant2, p_suc2 )
-            prove( premise2, nextProofStrategies( 0 ) ) match {
-              case Some( p2 ) => prove( premise1, nextProofStrategies( 1 ) ) match {
-                case Some( p1 ) =>
-                  val p = OrLeftRule( p1, p2, f1, f2 )
-                  val p_contr = ContractionMacroRule( p, seq, strict = false )
-                  Some( p_contr )
-                case None => None
-              }
-              case None => None
-=======
-      case HOLImp( f1, f2 ) => {
+      case Imp( f1, f2 ) => {
         val p_ant1 = rest.antecedent
         val p_suc1 = if ( rest.succedent.contains( f1 ) ) rest.succedent else f1 +: rest.succedent
         val premise1 = FSequent( p_ant1, p_suc1 )
@@ -325,7 +229,6 @@
                   proof2 )
             } else {
               Some( proof1 )
->>>>>>> db30b83f
             }
           case None => None
         }
@@ -418,17 +321,7 @@
     val rest = FSequent( seq.antecedent, seq.succedent.diff( action.formula :: Nil ) )
     val nextProofStrategies = action.getNextStrategies()
 
-<<<<<<< HEAD
-    def trySkipRuleApplication( toInsertLeft: List[Formula], toInsertRight: List[Formula] ): Option[LKProof] = { // duplicated above
-      if ( SolveUtils.canSkipRuleApplication( toInsertLeft, toInsertRight, seq ) ) {
-        prove( rest, nextProofStrategies( 0 ) ).map( WeakeningRightRule( _, action.formula ) )
-      } else { None }
-    }
-
-    action.formula match {
-=======
     val rv = action.formula match {
->>>>>>> db30b83f
 
       // Quantifier Rules
 
@@ -470,21 +363,10 @@
 
       // Unary Rules
 
-<<<<<<< HEAD
-      case Neg( f1 ) =>
-        trySkipRuleApplication( f1 :: Nil, Nil ).orElse( {
-          val p_ant = f1 +: rest.antecedent
-          val p_suc = rest.succedent
-          val premise = FSequent( p_ant, p_suc )
-          prove( premise, nextProofStrategies( 0 ) ).map( p =>
-            NegRightRule( p, f1 ) )
-        } )
-=======
-      case HOLNeg( f1 ) => {
+      case Neg( f1 ) => {
         val p_ant = if ( rest.antecedent.contains( f1 ) ) rest.antecedent else f1 +: rest.antecedent
         val p_suc = rest.succedent
         val premise = FSequent( p_ant, p_suc )
->>>>>>> db30b83f
 
         prove( premise, nextProofStrategies( 0 ) ).map( proof =>
           if ( proof.root.toFSequent.antecedent.contains( f1 ) && !rest.antecedent.contains( f1 ) )
@@ -493,37 +375,7 @@
             proof )
       }
 
-<<<<<<< HEAD
-      case Imp( f1, f2 ) =>
-        // If the auxiliary formulas already exists, no need to apply the rule
-        trySkipRuleApplication( f1 :: Nil, f2 :: Nil ).orElse( {
-          val p_ant = f1 +: rest.antecedent
-          val p_suc = f2 +: rest.succedent
-          val premise = FSequent( p_ant, p_suc )
-          prove( premise, nextProofStrategies( 0 ) ) match {
-            case Some( p ) =>
-              val p1 = ImpRightRule( p, f1, f2 )
-              Some( p1 )
-            case None => None
-          }
-        } )
-
-      case Or( f1, f2 ) =>
-        trySkipRuleApplication( Nil, f1 :: f2 :: Nil ).orElse( {
-          if ( SolveUtils.checkDuplicate( Nil, f2 :: Nil, seq ) ) {
-            val up_ant = rest.antecedent
-            val up_suc = f1 +: rest.succedent
-            val upremise = FSequent( up_ant, up_suc )
-            prove( upremise, nextProofStrategies( 0 ) ).map( proof =>
-              OrRight1Rule( proof, f1, f2 ) )
-          } else if ( SolveUtils.checkDuplicate( Nil, f1 :: Nil, seq ) ) {
-            val up_ant = rest.antecedent
-            val up_suc = f2 +: rest.succedent
-            val upremise = FSequent( up_ant, up_suc )
-            prove( upremise, nextProofStrategies( 0 ) ).map( proof =>
-              OrRight2Rule( proof, f1, f2 ) )
-=======
-      case HOLImp( f1, f2 ) => {
+      case Imp( f1, f2 ) => {
         val p_ant = if ( rest.antecedent.contains( f1 ) ) rest.antecedent else f1 +: rest.antecedent
         val p_suc = if ( rest.succedent.contains( f2 ) ) rest.succedent else f2 +: rest.succedent
         val premise = FSequent( p_ant, p_suc )
@@ -536,34 +388,13 @@
             val proof1 = if ( !infer_on_f1 ) WeakeningLeftRule( proof, f1 ) else proof
             val proof2 = if ( !infer_on_f2 ) WeakeningRightRule( proof1, f2 ) else proof1
             ImpRightRule( proof2, f1, f2 )
->>>>>>> db30b83f
           } else {
             proof
           }
         } )
       }
 
-<<<<<<< HEAD
-      case And( f1, f2 ) =>
-        trySkipRuleApplication( Nil, f1 :: Nil ).orElse(
-          trySkipRuleApplication( Nil, f2 :: Nil ).orElse( {
-            val p_ant1 = rest.antecedent
-            val p_suc1 = f1 +: rest.succedent
-            val p_ant2 = rest.antecedent
-            val p_suc2 = f2 +: rest.succedent
-            val premise1 = FSequent( p_ant1, p_suc1 )
-            val premise2 = FSequent( p_ant2, p_suc2 )
-            prove( premise2, nextProofStrategies( 0 ) ) match {
-              case Some( p2 ) => prove( premise1, nextProofStrategies( 1 ) ) match {
-                case Some( p1 ) =>
-                  val p = AndRightRule( p1, p2, f1, f2 )
-                  val p_contr = ContractionMacroRule( p, seq, strict = false )
-                  Some( p_contr )
-                case None => None
-              }
-              case None => None
-=======
-      case HOLOr( f1, f2 ) => {
+      case Or( f1, f2 ) => {
         val f1_opt = if ( rest.succedent.contains( f1 ) ) Nil else f1 :: Nil
         val f2_opt = if ( rest.succedent.contains( f2 ) ) Nil else f2 :: Nil
         val p_ant = rest.antecedent
@@ -582,7 +413,7 @@
 
       // Binary Rules
 
-      case HOLAnd( f1, f2 ) => {
+      case And( f1, f2 ) => {
         val p_ant1 = rest.antecedent
         val p_suc1 = if ( rest.succedent.contains( f1 ) ) rest.succedent else f1 +: rest.succedent
         val premise1 = FSequent( p_ant1, p_suc1 )
@@ -601,7 +432,6 @@
                   proof2 )
             } else {
               Some( proof1 )
->>>>>>> db30b83f
             }
           case None => None
         }
@@ -814,12 +644,8 @@
       case BigAnd( _, _, _, _ )   => throw new IllegalArgumentException( "Found BigAnd in expansionProofToLKProof (Schema formulas are not supported by expansion trees)" )
       case _                      => false
     } ).map( formula => formula match {
-<<<<<<< HEAD
       case Neg( f1 ) =>
-=======
-      case HOLNeg( f1 ) =>
         trace( "found neg left; exp seq: " + expansionSequent + "; formula: " + formula )
->>>>>>> db30b83f
         val et = getETOfFormula( expansionSequent, formula, isAntecedent = true ).get
         val etSeq1 = expansionSequent.removeFromAntecedent( et ).addToSuccedent( et.asInstanceOf[UnaryExpansionTree].children( 0 )._1.asInstanceOf[ExpansionTree] )
         val ps1 = new ExpansionTreeProofStrategy( etSeq1 )
@@ -884,13 +710,8 @@
       case _                        => false
     } ).map( formula => formula match {
       // differentiate again between Imp and Or as formulas appear in different locations when proving
-<<<<<<< HEAD
       case Imp( _, _ ) => {
-        debug( "found imp; exp seq: " + expansionSequent + "; form: " + formula )
-=======
-      case HOLImp( _, _ ) => {
         trace( "found imp left; exp seq: " + expansionSequent + "; formula: " + formula )
->>>>>>> db30b83f
         val et = getETOfFormula( expansionSequent, formula, isAntecedent = true ).get
         val children = et.asInstanceOf[BinaryExpansionTree].children // children are Tuple2(ET, Option[Formula])
         val etSeqPurged = expansionSequent.removeFromAntecedent( et )
@@ -1121,26 +942,6 @@
     case Ex( v, f )      => getAtoms( f )
     case All( v, f )     => getAtoms( f )
   }
-<<<<<<< HEAD
-
-  // Checks if seq contains the formulas of lft in the antecedent and the formulas of rght on the succedent
-  def checkDuplicate( lft: List[Formula], rght: List[Formula], seq: FSequent ): Boolean = {
-    lft.forall( f => seq.antecedent.contains( f ) ) && rght.forall( f => seq.succedent.contains( f ) )
-  }
-
-  /**
-   * Check if we can skip rules that would add the given formulas to the sequent
-   * Basically we avoid duplicates and problems with expansion trees (if formulas contain quantifiers, their expansion
-   * tree can contain instances which we need)
-   */
-  def canSkipRuleApplication( toInsertLeft: List[Formula], toInsertRight: List[Formula], seq: FSequent ): Boolean = {
-    checkDuplicate( toInsertLeft, toInsertRight, seq ) &&
-      toInsertLeft.forall( f => !containsQuantifier( f ) ) &&
-      toInsertRight.forall( f => !containsQuantifier( f ) )
-  }
-
-=======
->>>>>>> db30b83f
 }
 
 class LKProver extends Prover {
