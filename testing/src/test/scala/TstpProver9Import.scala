--- conflicted
+++ resolved
@@ -1,35 +1,17 @@
 package at.logic.testing.tstp
 
-<<<<<<< HEAD
 import at.logic.gapt.proofs.lk.algorithms
 import at.logic.gapt.proofs.expansionTrees._
 import at.logic.gapt.cli.GAPScalaInteractiveShellLibrary.loadProver9LKProof
-import at.logic.gapt.proofs.lk.algorithms.containsEqualityReasoning
+import at.logic.gapt.proofs.lk.algorithms.{ solve, containsEqualityReasoning }
 import at.logic.gapt.provers.minisat._
 import at.logic.gapt.provers.veriT._
 import at.logic.testing.{ skipIfRunsLongerThan, recursiveListFiles }
 import at.logic.gapt.proofs.algorithms.herbrandExtraction._
-=======
-import at.logic.algorithms.lk._
-import at.logic.calculi.expansionTrees._
-import at.logic.cli.GAPScalaInteractiveShellLibrary.loadProver9LKProof
-import at.logic.provers.minisat._
-import at.logic.provers.veriT._
-import at.logic.testing.{ skipIfRunsLongerThan, recursiveListFiles }
-import at.logic.transformations.herbrandExtraction._
->>>>>>> 3ade1bcd
 import org.specs2.mutable._
 import org.specs2.specification.core.Fragment
 import scala.concurrent.duration._
 
-<<<<<<< HEAD
-class TstpProver9Import extends Specification {
-  "TSTP Prover9 proof import" should {
-    for ( file <- recursiveListFiles( "testing/TSTP/prover9" ) if file.getName.endsWith( ".out" ) ) {
-      s"${file.getParentFile.getName}/${file.getName}" in {
-        skipIfRunsLongerThan( 1 minute ) {
-          loadProver9LKProof( file.getAbsolutePath )
-=======
 trait Prover9TstpSpec {
   def prover9Proofs = recursiveListFiles( "testing/TSTP/prover9" ).filter( _.getName.endsWith( ".out" ) )
 }
@@ -121,7 +103,6 @@
             val deep = toDeep( E )
             solve.solvePropositional( deep ).isDefined must beTrue
           }
->>>>>>> 3ade1bcd
           ok
         }
       }
@@ -129,20 +110,6 @@
   }
 }
 
-<<<<<<< HEAD
-class TstpProver9ImportValidation extends Specification {
-  "TSTP Prover9 proof import and validaton" should {
-    for ( file <- recursiveListFiles( "testing/TSTP/prover9" ) if file.getName.endsWith( ".out" ) ) {
-      s"${file.getParentFile.getName}/${file.getName}" in {
-        skipIfRunsLongerThan( 2 minute ) {
-          val p = loadProver9LKProof( file.getAbsolutePath )
-          val E = extractExpansionSequent( p, false )
-          val deep = toDeep( E )
-          if ( containsEqualityReasoning( p ) )
-            ( new VeriTProver ).isValid( deep ) must beTrue
-          else
-            ( new MiniSATProver ).isValid( deep ) must beTrue
-=======
 class TstpProver9ImportExpProofToLKProofValidation extends Specification with Prover9TstpSpec {
   "Prover9 import and ExpansionProofToLKProof validaton" should {
     Fragment.foreach( prover9Proofs ) { file =>
@@ -162,7 +129,6 @@
             val E = extractExpansionSequent( p_opt.get, false )
             solve.expansionProofToLKProof( E ).isDefined must beTrue
           }
->>>>>>> 3ade1bcd
           ok
         }
       }
