/**
 * Description:
 */
package at.logic.gapt.integration_tests

import at.logic.gapt.expr.hol.isAtom
import at.logic.gapt.formats.readers.XMLReaders._
import at.logic.gapt.formats.tptp.TPTPFOLExporter
import at.logic.gapt.formats.xml.XMLParser._
import at.logic.gapt.proofs.HOLClause
import at.logic.gapt.proofs.ceres._
import at.logic.gapt.proofs.lk.{ deleteTautologies }
import at.logic.gapt.proofs.lkNew._
import at.logic.gapt.provers.prover9._
import java.io.File.separator
import org.specs2.mutable._

//NOTE: I removed the proof profile from this test

class LatticeTest extends Specification {
  def checkForProverOrSkip = Prover9.isInstalled must beTrue.orSkip

<<<<<<< HEAD
  sequential
=======
  def sequentToString( s: OccSequent ) = {
    var ret = ""
    s.antecedent.foreach( formula => ret += formula.toString + ", " )
    ret += " :- "
    s.succedent.foreach( formula => ret += formula.toString + ", " )
    ret
  }

  def printStats( p: LKProof ) = {
    val nLine = sys.props( "line.separator" )
    val stats = getStatistics( p )
    print( "unary: " + stats.unary + nLine )
    print( "binary: " + stats.binary + nLine )
    print( "cuts: " + stats.cuts + nLine )
  }

>>>>>>> 5e17e667
  "The system" should {
    "parse, transform to LKsk, and extract the clause set for the lattice proof" in {
      checkForProverOrSkip

      val proofdb = XMLProofDatabaseParser( getClass.getClassLoader.getResourceAsStream( "lattice.xml" ) )
      proofdb.proofs.size must beEqualTo( 1 )
      val proof = DefinitionElimination( proofdb.Definitions, lkOld2New( proofdb.proofs.head._2 ) )

<<<<<<< HEAD
      val s = extractStruct( proof )
      val css = CharacteristicClauseSet( s )
      val cs = deleteTautologies( css )
      new Prover9Prover().getRobinsonProof( cs ) must beSome
=======
      val proof_sk = at.logic.gapt.proofs.lkNew.LKToLKsk( proof )
      val s = extractStructFromLKsk( proof_sk )
      val cs = deleteTautologies( StandardClauseSet.transformStructToClauseSet( s ).map( _.toHOLSequent.asInstanceOf[HOLClause] ) )
      Prover9.getRobinsonProof( cs ) must beSome
>>>>>>> 5e17e667
    }

    "parse and skolemize the lattice proof" in {
      checkForProverOrSkip

      val proofdb = ( new XMLReader( getClass.getClassLoader.getResourceAsStream( "lattice.xml" ) ) with XMLProofDatabaseParser ).getProofDatabase()
      proofdb.proofs.size must beEqualTo( 1 )
<<<<<<< HEAD
      val proof = lkOld2New( proofdb.proofs.head._2 )

      val acnf = CERES( proof )
      ( acnf.endSequent multiSetEquals proof.endSequent ) must beTrue
      acnf.foreach( {
        case CutRule( p1, a1, p2, a2 ) => isAtom( p1.endSequent( a1 ) ) must beTrue
        case _                         => ()
      } )
      ok
=======
      val proof = proofdb.proofs.head._2

      val proof_sk_new = skolemize( lkOld2New( proof ) )
      val proof_sk = lkNew2Old( proof_sk_new )
      val s = StructCreators.extract( proof_sk )

      val prf = deleteTautologies( proofProfile( s, proof_sk ).map( _.toHOLSequent ) ).asInstanceOf[List[HOLClause]]

      val tptp_prf = TPTPFOLExporter.tptp_problem( prf )
      val writer_prf = new java.io.FileWriter( "target" + separator + "lattice-prf.tptp" )
      writer_prf.write( tptp_prf )
      writer_prf.flush

      val cs = deleteTautologies( StandardClauseSet.transformStructToClauseSet( s ).map( _.toHOLSequent ) ).asInstanceOf[List[HOLClause]]
      val tptp = TPTPFOLExporter.tptp_problem( cs )
      val writer = new java.io.FileWriter( "target" + separator + "lattice-cs.tptp" )
      writer.write( tptp )
      writer.flush

      val prf_cs_intersect = prf.filter( seq => cs.contains( seq ) )

      // refute it with prover9
      Prover9.getRobinsonProof( prf ) match {
        case None      => "" must beEqualTo( "refutation of proof profile failed" )
        case Some( _ ) => true must beEqualTo( true )
      }
      Prover9.getRobinsonProof( cs ) match {
        case None      => "" must beEqualTo( "refutation of struct cs in tptp format failed" )
        case Some( _ ) => true must beEqualTo( true )
      }

      val projs = Projections( proof_sk )
      val path = "target" + separator + "lattice-sk.xml"
      saveXML(
        Tuple2( "lattice-sk", proof_sk ) ::
          projs.toList.zipWithIndex.map( p => Tuple2( "\\psi_{" + p._2 + "}", p._1 ) ),
        // projs.map( p => p._1 ).toList.zipWithIndex.map( p => Tuple2( "\\psi_{" + p._2 + "}", p._1 ) ),
        Tuple2( "cs", cs ) :: Tuple2( "prf", prf ) :: Tuple2( "cs_prf_intersection", prf_cs_intersect ) :: Nil, path
      )
      ( new java.io.File( path ) ).exists() must beEqualTo( true )
>>>>>>> 5e17e667
    }

  }
}<|MERGE_RESOLUTION|>--- conflicted
+++ resolved
@@ -20,26 +20,8 @@
 class LatticeTest extends Specification {
   def checkForProverOrSkip = Prover9.isInstalled must beTrue.orSkip
 
-<<<<<<< HEAD
   sequential
-=======
-  def sequentToString( s: OccSequent ) = {
-    var ret = ""
-    s.antecedent.foreach( formula => ret += formula.toString + ", " )
-    ret += " :- "
-    s.succedent.foreach( formula => ret += formula.toString + ", " )
-    ret
-  }
 
-  def printStats( p: LKProof ) = {
-    val nLine = sys.props( "line.separator" )
-    val stats = getStatistics( p )
-    print( "unary: " + stats.unary + nLine )
-    print( "binary: " + stats.binary + nLine )
-    print( "cuts: " + stats.cuts + nLine )
-  }
-
->>>>>>> 5e17e667
   "The system" should {
     "parse, transform to LKsk, and extract the clause set for the lattice proof" in {
       checkForProverOrSkip
@@ -48,17 +30,10 @@
       proofdb.proofs.size must beEqualTo( 1 )
       val proof = DefinitionElimination( proofdb.Definitions, lkOld2New( proofdb.proofs.head._2 ) )
 
-<<<<<<< HEAD
       val s = extractStruct( proof )
       val css = CharacteristicClauseSet( s )
       val cs = deleteTautologies( css )
-      new Prover9Prover().getRobinsonProof( cs ) must beSome
-=======
-      val proof_sk = at.logic.gapt.proofs.lkNew.LKToLKsk( proof )
-      val s = extractStructFromLKsk( proof_sk )
-      val cs = deleteTautologies( StandardClauseSet.transformStructToClauseSet( s ).map( _.toHOLSequent.asInstanceOf[HOLClause] ) )
       Prover9.getRobinsonProof( cs ) must beSome
->>>>>>> 5e17e667
     }
 
     "parse and skolemize the lattice proof" in {
@@ -66,7 +41,6 @@
 
       val proofdb = ( new XMLReader( getClass.getClassLoader.getResourceAsStream( "lattice.xml" ) ) with XMLProofDatabaseParser ).getProofDatabase()
       proofdb.proofs.size must beEqualTo( 1 )
-<<<<<<< HEAD
       val proof = lkOld2New( proofdb.proofs.head._2 )
 
       val acnf = CERES( proof )
@@ -76,48 +50,6 @@
         case _                         => ()
       } )
       ok
-=======
-      val proof = proofdb.proofs.head._2
-
-      val proof_sk_new = skolemize( lkOld2New( proof ) )
-      val proof_sk = lkNew2Old( proof_sk_new )
-      val s = StructCreators.extract( proof_sk )
-
-      val prf = deleteTautologies( proofProfile( s, proof_sk ).map( _.toHOLSequent ) ).asInstanceOf[List[HOLClause]]
-
-      val tptp_prf = TPTPFOLExporter.tptp_problem( prf )
-      val writer_prf = new java.io.FileWriter( "target" + separator + "lattice-prf.tptp" )
-      writer_prf.write( tptp_prf )
-      writer_prf.flush
-
-      val cs = deleteTautologies( StandardClauseSet.transformStructToClauseSet( s ).map( _.toHOLSequent ) ).asInstanceOf[List[HOLClause]]
-      val tptp = TPTPFOLExporter.tptp_problem( cs )
-      val writer = new java.io.FileWriter( "target" + separator + "lattice-cs.tptp" )
-      writer.write( tptp )
-      writer.flush
-
-      val prf_cs_intersect = prf.filter( seq => cs.contains( seq ) )
-
-      // refute it with prover9
-      Prover9.getRobinsonProof( prf ) match {
-        case None      => "" must beEqualTo( "refutation of proof profile failed" )
-        case Some( _ ) => true must beEqualTo( true )
-      }
-      Prover9.getRobinsonProof( cs ) match {
-        case None      => "" must beEqualTo( "refutation of struct cs in tptp format failed" )
-        case Some( _ ) => true must beEqualTo( true )
-      }
-
-      val projs = Projections( proof_sk )
-      val path = "target" + separator + "lattice-sk.xml"
-      saveXML(
-        Tuple2( "lattice-sk", proof_sk ) ::
-          projs.toList.zipWithIndex.map( p => Tuple2( "\\psi_{" + p._2 + "}", p._1 ) ),
-        // projs.map( p => p._1 ).toList.zipWithIndex.map( p => Tuple2( "\\psi_{" + p._2 + "}", p._1 ) ),
-        Tuple2( "cs", cs ) :: Tuple2( "prf", prf ) :: Tuple2( "cs_prf_intersection", prf_cs_intersect ) :: Nil, path
-      )
-      ( new java.io.File( path ) ).exists() must beEqualTo( true )
->>>>>>> 5e17e667
     }
 
   }
