--- conflicted
+++ resolved
@@ -16,15 +16,8 @@
 
 object Projections extends at.logic.gapt.utils.logging.Logger {
 
-<<<<<<< HEAD
-  def reflexivity_projection( proof: LKProof, t: TA = Ti ): LKProof = {
+  def reflexivity_projection( proof: LKProof, t: Ty = Ti ): LKProof = {
     val es = proof.endSequent
-=======
-  def reflexivity_projection( proof: LKProof, t: Ty = Ti ): LKProof = {
-    //TODO: in case of fol, fol equality is not used
-    //TODO: lksk is not handled
-    val es = proof.root.toHOLSequent
->>>>>>> 5e17e667
     val x = Var( "x", t )
     val x_ = rename( x, es.formulas.flatMap( freeVariables( _ ) ).toList )
     val ax: LKProof = Axiom( Nil, List( Eq( x_, x_ ) ) )
@@ -33,28 +26,6 @@
     right
   }
 
-<<<<<<< HEAD
-=======
-  def lksk_reflexivity_projection( proof: LKProof, t: Ty = Ti ): LKProof = {
-
-    //TODO: in case of fol, fol equality is not used
-    val es = proof.root.toHOLSequent
-    val x = Var( "x", t )
-
-    var count = 0
-    val x_ = rename( x, es.formulas.flatMap( freeVariables( _ ) ).toList ).asInstanceOf[Var]
-    val ( ax, _ ) = AxiomSk.createDefault(
-      HOLSequent( Nil, List( Eq( x_, x_ ) ) ),
-      ( List(), List( EmptyLabel() ) )
-    )
-    require( ax.root.occurrences.size == 1, "Couldn't create reflexivity!" )
-    val left = es.antecedent.foldLeft( ax )( ( p, f ) => WeakeningSkLeftRule.createDefault( p, f, EmptyLabel() ) )
-    val right = es.succedent.foldLeft( left )( ( p, f ) => WeakeningSkRightRule.createDefault( p, f, EmptyLabel() ) )
-    require( right.root.occurrences.size == es.formulas.size + 1, "Size of end-sequent is wrong!" )
-    right
-  }
-
->>>>>>> 5e17e667
   // This method computes the standard projections according to the original CERES definition.
   def apply( proof: LKProof ): Set[LKProof] =
     apply( proof, proof.endSequent.map( _ => false ), x => true )
@@ -63,19 +34,25 @@
     apply( proof, proof.endSequent.map( _ => false ), pred )
 
   def apply( proof: LKProof, cut_ancs: Sequent[Boolean], pred: HOLFormula => Boolean ): Set[LKProof] = {
-    //val es = proof.endSequent
+    val rec = apply_( proof, cut_ancs, pred )
+    /*
     val esanc = proof.endSequent.zipWithIndex.filterNot( x => cut_ancs( x._2 ) ).map( _._1 )
-    //println( proof.getClass )
-    //println( s"es:  $es" )
-    //println( s"ces: $ces" )
-    val rec = apply_( proof, cut_ancs, pred )
     val cutanc_new = rec.map( _.endSequent )
     //    println(s"esanc: $esanc")
     println( "start " + proof.getClass )
+    if ( proof.mainIndices.size > 0 ) {
+      cut_ancs( proof.mainIndices( 0 ) ) match {
+        case true  => println( "Working on a cut-ancestor!" )
+        case false => println( "Working on a es-ancestor!" )
+      }
+    } else {
+      println( "No main formulas!" )
+    }
     println( " es    " + proof.endSequent )
     println( " esanc " + esanc )
     cutanc_new.map( println )
-    println( "end" )
+    println( "end\n" )
+    */
     rec
   }
 
@@ -125,6 +102,7 @@
             handleBinaryCutAnc( proof, p1, p2, s1, s2, new_cut_ancs_left, new_cut_ancs_right )
           } else {
             /* this cut is skipped */
+            //println( "SKIPPING CUT" )
             val new_cut_ancs_left = mapToUpperProof( proof.occConnectors( 0 ), cut_ancs, false )
             val new_cut_ancs_right = mapToUpperProof( proof.occConnectors( 1 ), cut_ancs, false )
             require( new_cut_ancs_left.size == p1.endSequent.size, "Cut ancestor information does not fit to end-sequent!" )
@@ -184,7 +162,7 @@
   // Apply weakenings to add the end-sequent ancestor of the other side to the projection.
   //TODO: this a duplication of some function lk
   def weakenESAncs( esancs: HOLSequent, s: Set[LKProof] ) = {
-    val wl = s.map( p => esancs.antecedent.foldLeft( p )( ( p, fo ) => { println( s"esweak $fo" ); WeakeningLeftRule( p, fo ) } ) )
+    val wl = s.map( p => esancs.antecedent.foldLeft( p )( ( p, fo ) => WeakeningLeftRule( p, fo )  ) )
     wl.map( p => esancs.succedent.foldLeft( p )( ( p, fo ) => WeakeningRightRule( p, fo ) ) )
   }
 
@@ -301,13 +279,13 @@
           //println( p.endSequent( e ) )
           //we first pick our aux formula
           val candidates = a match {
-            case Ant( _ ) => p.endSequent.zipWithIndex.antecedent
-            case Suc( _ ) => p.endSequent.zipWithIndex.succedent
+            case Ant( _ ) => pm.endSequent.zipWithIndex.antecedent
+            case Suc( _ ) => pm.endSequent.zipWithIndex.succedent
           }
-          val aux = pick( p, a, candidates )
+          val aux = pick( pm, a, candidates )
           //then add the weakening
-          println( "weakening: " + p.endSequent( e ) )
-          val wproof = WeakeningLeftRule( p, p.endSequent( e ) )
+          //println( "weakening: " + p.endSequent( e ) )
+          val wproof = WeakeningLeftRule( pm, p.endSequent( e ) )
           //trace the aux formulas to the new rule
           val conn = wproof.occConnectors( 0 )
           val waux = conn.child( aux )
