/**
 * Helper functions for first order logic
 */

package at.logic.gapt.language.fol

import at.logic.gapt.language.fol.replacements.getAllPositionsFOL
import at.logic.gapt.expr._
import at.logic.gapt.expr.symbols.getRenaming
import at.logic.gapt.expr.{ rename => renameLambda }
import at.logic.gapt.language.hol.{ getMatrix => getMatrixHOL, HOLPosition }
import at.logic.gapt.utils.logging.Logger
import scala.collection.mutable

// matches for consts and vars, but nothing else
object VarOrConst {
  def unapply( e: FOLExpression ) = e match {
    case FOLVar( name )   => Some( name )
    case FOLConst( name ) => Some( name )
    case _                => None
  }
}

// Instantiates a term in a quantified formula (using the first quantifier).
object instantiate {
  def apply( f: FOLFormula, t: FOLTerm ): FOLFormula = f match {
    case All( v, form ) =>
      val sub = FOLSubstitution( v, t )
      sub( form )
    case Ex( v, form ) =>
      val sub = FOLSubstitution( v, t )
      sub( form )
    case _ => throw new Exception( "ERROR: trying to replace variables in a formula without quantifier." )
  }
}

// get a new variable/constant (similar to the current and) different from all 
// variables/constants in the blackList, returns this variable if this variable 
// is not in the blackList
object rename {
  // FIXME
  // Why doesn't the first method work??? If needed, the same should be done for renaming of constants...
  //def apply(v: FOLVar, blackList: List[FOLVar]) : FOLVar = renameLambda(v, blackList).asInstanceOf[FOLVar]
  def apply( v: FOLVar, blackList: List[FOLVar] ): FOLVar = FOLVar( getRenaming( v.sym, blackList.map( v => v.sym ) ).toString )
  def apply( c: FOLConst, blackList: List[FOLConst] ): FOLConst = renameLambda( c, blackList ).asInstanceOf[FOLConst]

  // renames a list of variables to pairwise distinct variables
  // while avoiding names from blackList.
  def apply( vs: Set[FOLVar], blackList: Set[FOLVar] ): Map[FOLVar, FOLVar] = {
    val v_list = vs.toList
    ( v_list zip
      v_list.foldLeft( Nil: List[FOLVar] )(
        ( res, v ) => res :+ apply( v, ( blackList ++ res ).toList ) ) ).toMap
  }
}

/** Returns whether t is a function. */
/** Returns whether t is a function whose name fulfills to a given condition. */
object isFunc {
  def apply( t: FOLTerm ): Boolean = isFunc( t, _ => true )
  def apply( t: FOLTerm, cond: String => Boolean ): Boolean = t match {
    case FOLFunction( f, _ ) => cond( f.toString )
    case _                   => false
  }
}

/** Returns whether t is a variable. */
object isVar {
  def apply( t: FOLTerm ): Boolean = t match {
    case FOLVar( _ ) => true
    case _           => false
  }
}

/** Unsafely extracts the function name from a term. Fails if the term is not a function. */
object fromFunc {
  def apply( t: FOLTerm ) = t match { case FOLFunction( f, _ ) => f }
}

/** Unsafely extracts the function arguments from a term. Fails if the term is not a function. */
object fromFuncArgs {
  def apply( t: FOLTerm ) = t match { case FOLFunction( _, a ) => a }
}

// Instantiates all quantifiers of the formula with the terms in lst.
// OBS: the number of quantifiers in the formula must be greater or equal than the
// number of terms in lst.
object instantiateAll {
  def apply( f: FOLFormula, lst: Seq[FOLTerm] ): FOLFormula = lst match {
    case Nil    => f
    case h :: t => instantiateAll( instantiate( f, h ), t )
  }

  /**
   * If f is a formula \forall x_1 ... x_n G, and lst is a list of lists of terms
   *   such that each list has length <= n, this function returns the list
   *   of instances of f obtained by calling instantiateAll on each list of terms.
   */
  def apply( f: FOLFormula, lst: Seq[Seq[FOLTerm]] )( implicit d: DummyImplicit ): Seq[FOLFormula] =
    lst.map( terms => instantiateAll( f, terms ) )
}

// Transforms a formula to negation normal form (transforming also
// implications into disjunctions)
object toNNF {
  def apply( f: FOLFormula ): FOLFormula = f match {
    case FOLAtom( _, _ )     => f
    case FOLFunction( _, _ ) => f
    case Imp( f1, f2 )       => Or( toNNF( Neg( f1 ) ), toNNF( f2 ) )
    case And( f1, f2 )       => And( toNNF( f1 ), toNNF( f2 ) )
    case Or( f1, f2 )        => Or( toNNF( f1 ), toNNF( f2 ) )
    case Ex( x, f )          => Ex( x, toNNF( f ) )
    case All( x, f )         => All( x, toNNF( f ) )
    case Neg( f ) => f match {
      case FOLAtom( _, _ )     => Neg( f )
      case FOLFunction( _, _ ) => Neg( f )
      case Neg( f1 )           => toNNF( f1 )
      case Imp( f1, f2 )       => And( toNNF( f1 ), toNNF( Neg( f2 ) ) )
      case And( f1, f2 )       => Or( toNNF( Neg( f1 ) ), toNNF( Neg( f2 ) ) )
      case Or( f1, f2 )        => And( toNNF( Neg( f1 ) ), toNNF( Neg( f2 ) ) )
      case Ex( x, f )          => All( x, toNNF( Neg( f ) ) )
      case All( x, f )         => Ex( x, toNNF( Neg( f ) ) )
      case _                   => throw new Exception( "ERROR: Unexpected case while transforming to negation normal form." )
    }
    case _ => throw new Exception( "ERROR: Unexpected case while transforming to negation normal form." )
  }
}

<<<<<<< HEAD
// Distribute Ors over Ands
object distribute {
  def apply( f: FOLFormula ): FOLFormula = f match {
    case FOLAtom( _, _ )         => f
    // Negation has only atomic scope
    case Neg( FOLAtom( _, _ ) )  => f
    case And( f1, f2 )           => And( distribute( f1 ), distribute( f2 ) )
    case Or( f1, And( f2, f3 ) ) => And( distribute( Or( f1, f2 ) ), distribute( Or( f1, f3 ) ) )
    case Or( And( f1, f2 ), f3 ) => And( distribute( Or( f1, f3 ) ), distribute( Or( f2, f3 ) ) )
    case Or( f1, f2 )            => Or( distribute( f1 ), distribute( f2 ) )
    case _                       => throw new Exception( "ERROR: Unexpected case while distributing Ors over Ands." )
=======
object toCNF {
  // Assumes f is in NNF
  def apply( f: FOLFormula ): List[FOLFormula] = f match {
    case FOLAtom( _, _ )               => List( f )
    case FOLNeg( FOLAtom( _, _ ) )     => List( f )
    case FOLAnd( f1, f2 )              => toCNF( f1 ) ++ toCNF( f2 )
    case FOLOr( f1, FOLAnd( f2, f3 ) ) => toCNF( FOLOr( f1, f2 ) ) ++ toCNF( FOLOr( f1, f3 ) )
    case FOLOr( FOLAnd( f1, f2 ), f3 ) => toCNF( FOLOr( f1, f3 ) ) ++ toCNF( FOLOr( f2, f3 ) )
    case FOLOr( f1, f2 ) =>
      val clauses1 = toCNF( f1 )
      val clauses2 = toCNF( f2 )
      for ( c1 <- clauses1; c2 <- clauses2 ) yield FOLOr( c1, c2 )
    case _ => throw new Exception( "ERROR on CNF transformation of the formula: " + f )
>>>>>>> 593a8c58
  }
}

object toDNF {
  // Assumes f is in NNF
  def apply( f: FOLFormula ): List[FOLFormula] = f match {
    case FOLAtom( _, _ )               => List( f )
    case FOLNeg( FOLAtom( _, _ ) )     => List( f )
    case FOLOr( f1, f2 )               => toDNF( f1 ) ++ toDNF( f2 )
    case FOLAnd( f1, FOLOr( f2, f3 ) ) => toDNF( FOLAnd( f1, f2 ) ) ++ toDNF( FOLAnd( f1, f3 ) )
    case FOLAnd( FOLOr( f1, f2 ), f3 ) => toDNF( FOLAnd( f1, f3 ) ) ++ toDNF( FOLAnd( f2, f3 ) )
    case FOLAnd( f1, f2 ) =>
      val clauses1 = toDNF( f1 )
      val clauses2 = toDNF( f2 )
      for ( c1 <- clauses1; c2 <- clauses2 ) yield FOLAnd( c1, c2 )
    case _ => throw new Exception( "ERROR on DNF transformation of the formula: " + f )
  }
}

object numOfAtoms {
  def apply( f: FOLFormula ): Int = f match {
    case FOLAtom( _, _ )     => 1
    case FOLFunction( _, _ ) => 1
    case Imp( f1, f2 )       => numOfAtoms( f1 ) + numOfAtoms( f2 )
    case And( f1, f2 )       => numOfAtoms( f1 ) + numOfAtoms( f2 )
    case Or( f1, f2 )        => numOfAtoms( f1 ) + numOfAtoms( f2 )
    case Ex( x, f )          => numOfAtoms( f )
    case All( x, f )         => numOfAtoms( f )
    case Neg( f )            => numOfAtoms( f )
    case _                   => throw new Exception( "ERROR: Unexpected case while counting the number of atoms." )
  }
}

// Returns the quantifier free part of a prenex formula
object getMatrix {
  def apply( f: FOLFormula ): FOLFormula = getMatrixHOL( f ).asInstanceOf[FOLFormula]
}

object replaceFreeOccurenceOf {
  def apply( variable: String, by: String, formula: FOLFormula ): FOLFormula = {
    replaceFreeOccurenceOf( FOLVar( variable ), FOLVar( by ), formula )
  }

  /**
   * Replaces all free ocurrences of a variable by another variable in a FOLTerm.
   *
   * @param variable The name of the free variable to replace.
   * @param by The name of the new variable.
   * @param term The term in which to replace [variable] with [by].
   */
  def apply( variable: String, by: String, term: FOLTerm ): FOLTerm = term match {
    case FOLFunction( f, terms ) => FOLFunction( f, terms.map( x => replaceFreeOccurenceOf( variable, by, x ) ) )
    case ( v @ FOLVar( x ) )     => if ( x.toString() == variable ) FOLVar( by ) else v
    case ( c @ FOLConst( _ ) )   => c
  }

  /**
   * Replaces all free ocurrences of a variable by another variable in a FOL formula.
   *
   * @param variable The name of the free variable to replace.
   * @param by The name of the new variable.
   * @param formula The formula in which to replace [variable] with [by].
   */
  def apply( variable: FOLVar, by: FOLVar, formula: FOLFormula ): FOLFormula = {
    formula match {
      case FOLAtom( _, args ) => FOLSubstitution( variable, by ).apply( formula )

      case Neg( f ) =>
        Neg( replaceFreeOccurenceOf( variable, by, f ) )

      case And( f1, f2 ) =>
        val r1 = replaceFreeOccurenceOf( variable, by, f1 )
        val r2 = replaceFreeOccurenceOf( variable, by, f2 )
        And( r1, r2 )

      case Or( f1, f2 ) =>
        val r1 = replaceFreeOccurenceOf( variable, by, f1 )
        val r2 = replaceFreeOccurenceOf( variable, by, f2 )
        Or( r1, r2 )

      case Ex( v, f ) =>
        if ( v.syntaxEquals( variable ) )
          formula
        else
          Ex( v, replaceFreeOccurenceOf( variable, by, f ) )

      case All( v, f ) =>
        if ( v.syntaxEquals( variable ) )
          formula
        else
          All( v, replaceFreeOccurenceOf( variable, by, f ) )

      case _ => throw new Exception( "Unknown operator encountered during renaming of outermost bound variable. Formula is: " + formula )
    }
  }
}

// Transforms a list of literals into an implication formula, with negative 
// literals on the antecedent and positive literals on the succedent.
object reverseCNF {
  def apply( f: List[FOLFormula] ): FOLFormula = {
    val ( ant, succ ) = f.foldRight( ( List[FOLFormula](), List[FOLFormula]() ) ) {
      case ( f, ( ant, succ ) ) => f match {
        case Neg( a ) => ( a :: ant, succ )
        case a        => ( ant, a :: succ )
      }
    }
    val conj = And( ant )
    val disj = Or( succ )
    Imp( conj, disj )
  }
}

object addQuantifiers {
  /**
   * Adds a list of universal quantifiers to a FOL formula.
   * The first element of the list will be the outermost quantifier.
   * A generalization of applying All(x,f).
   *
   * It always holds that addQuantifiers(f,removeQuantifiers(f)._1) = f.
   *
   * @param f A FOL formula, typically with the free variables of xs.
   * @param xs A list of variables [x1,...,xn] over which to universally quantify f.
   * @return [forall x1,...,xn] f
   */
  def apply( f: FOLFormula, xs: List[FOLVar] ) = xs.reverse.foldLeft( f )( ( f, x ) => All( x, f ) )
}

object removeQuantifiers {

  /**
   * Strips the initial universal quantifiers from a FOL formula that begins
   * with a quantifier block.
   * A generalization of unapplying All(x,f).
   *
   * @param f A FOL formula of the form [forall x1,...,xn] f'.
   * @return The tuple ([xn,...,x1], f').
   */
  def apply( f: FOLFormula ): ( List[FOLVar], FOLFormula ) = f match {
    case All( x, f ) => {
      val ( xs, fret ) = removeQuantifiers( f )
      ( x :: xs, fret )
    }
    case f => ( List[FOLVar](), f )
  }
}

object univclosure {
  /**
   * Closes the given formula universally
   * @param f the formula to be closed
   * @return forall x_1 ... forall x_n f, where {x_i | 1 <= i <= n} = FV(f)
   */
  def apply( f: FOLFormula ) = freeVariables( f ).foldRight( f )( ( v, g ) => All( v, g ) )
}

object existsclosure {
  /**
   * Closes the given formula existentially
   * @param f the formula to be closed
   * @return exists x_1 ... exists x_n f, where {x_i | 1 <= i <= n} = FV(f)
   */
  def apply( f: FOLFormula ) = freeVariables( f ).foldRight( f )( ( v, g ) => Ex( v, g ) )
}

object removeNQuantifiers {
  /**
   * Removes at most n universal quantifiers from a FOL formula that begins
   * with a quantifier block.
   *
   * See removeQuantifiers.
   *
   * @param f A FOL formula of the form [forall x1,...,xm] f'.
   * @param n The number of quantifiers to strip.
   * @return The tuple ([x1',...,xn], f'') where n' <= n & n' <= m and f' is a subformula
   * of f''.
   */
  def apply( f: FOLFormula, n: Int ): ( List[FOLVar], FOLFormula ) = f match {
    case All( x, f ) => {
      if ( n > 0 ) {
        val ( xs, fret ) = removeNQuantifiers( f, n - 1 )
        ( xs :+ x, fret )
      } else { ( List[FOLVar](), All( x, f ) ) }
    }
    case f => ( List[FOLVar](), f )
  }
}

/**
 * Given varName and an integer n,
 * returns the list [varName_0,...,varName_(n-1)],
 * where varName_i is a FOLVar with the same name.
 */
object createFOLVars {
  def apply( varName: String, n: Int ) = {
    ( 0 to ( n - 1 ) ).map( n => FOLVar( ( varName + "_" + n ) ) ).toList
  }
}

object collectVariables {
  /**
   * Returns the list (not set!) of all occurring variables, free or bound, in a FOL FORMULA, from left to right.
   *
   * @param f The FOL formula in which to collect the variables.
   * @return The list of occurring variables, from left to right. If a variable occurs multiple times
   *         in the formula, it will occur multiple times in the returned list.
   */
  def apply( f: FOLFormula ): List[FOLVar] = f match {
    case And( f1, f2 )    => collectVariables( f1 ) ++ collectVariables( f2 )
    case Or( f1, f2 )     => collectVariables( f1 ) ++ collectVariables( f2 )
    case Imp( f1, f2 )    => collectVariables( f1 ) ++ collectVariables( f2 )
    case Neg( f1 )        => collectVariables( f1 )
    case All( _, f1 )     => collectVariables( f1 )
    case Ex( _, f1 )      => collectVariables( f1 )
    case FOLAtom( _, f1 ) => f1.map( f => collectVariables( f ) ).foldLeft( List[FOLVar]() )( _ ++ _ )
    case _                => throw new IllegalArgumentException( "Unhandled case in fol.utils.collectVariables(FOLFormula)!" )
  }

  /**
   * Returns the list (not set!) of all occurring variables, free or bound, in a FOLTerm, from left to right.
   *
   * @param f The FOLTerm in which to collect the variables.
   * @return The list of occurring variables, from left to right. If a variable occurs multiple times
   *         in the formula, it will occur multiple times in the returned list.
   */
  def apply( f: FOLTerm ): List[FOLVar] = f match {
    case FOLVar( x )             => List( FOLVar( x ) )
    case FOLFunction( _, terms ) => terms.map( t => collectVariables( t ) ).foldLeft( List[FOLVar]() )( _ ++ _ )
    case FOLConst( _ )           => Nil
    case _                       => throw new IllegalArgumentException( "Unhandled case in fol.utils.collectVariables(FOLTerm)!" )
  }
}

object isEigenvariable {
  def apply( x: FOLVar, eigenvariable: String ) = x.toString.split( '_' ) match {
    case Array( eigenvariable, n ) => n.forall( Character.isDigit )
    case _                         => false
  }
}

object Utils extends Logger {
  // Constructs the FOLTerm f^k(a)
  def iterateTerm( a: FOLTerm, f: String, k: Int ): FOLTerm =
    if ( k < 0 ) throw new Exception( "iterateTerm called with negative iteration count" )
    else if ( k == 0 ) a
    else FOLFunction( f, iterateTerm( a, f, k - 1 ) :: Nil )

  // Constructs the FOLTerm s^k(0)
  def numeral( k: Int ) = iterateTerm( FOLConst( "0" ).asInstanceOf[FOLTerm], "s", k )

  // TODO: these functions should go to listSupport in dssupport in the
  // utils project.

  def removeDoubles[T]( l: List[T] ): List[T] = {
    removeDoubles_( l.reverse ).reverse
  }

  private def removeDoubles_[T]( l: List[T] ): List[T] = {
    l match {
      case head :: tail =>
        if ( tail.contains( head ) )
          removeDoubles( tail )
        else
          head :: removeDoubles( tail )
      case Nil => Nil
    }
  }

  //auxiliary function which removes duplications from list of type:
  //List[List[(String, Tree[AnyRef], Set[FormulaOccurrence])]]
  //and type
  ////List[List[(String, Tree[AnyRef], (Set[FormulaOccurrence], Set[FormulaOccurrence]))]]

  def removeDoubles3[T, R]( l: List[Tuple3[String, T, R]] ): List[Tuple3[String, T, R]] = {
    l match {
      case head :: tail =>
        if ( tail.map( tri => tri._3 ).contains( head._3 ) )
          removeDoubles3( tail )
        else
          head :: removeDoubles3( tail )
      case Nil => Nil
    }
  }

  /**
   * A method for generating all subterms of a particular term
   * @param term term, which is processed
   * @param subterms [optional] for speeding up the process, if there are already some computed subterms (default: {})
   * @return a HasMap of all subterms represented as string => subterm
   */
  def st( term: FOLTerm, subterms: mutable.Set[FOLTerm] = mutable.Set[FOLTerm]() ): mutable.Set[FOLTerm] = {
    // if the term is not in the set of subterms yet
    // add it and add all its subterms
    if ( !subterms.contains( term ) ) {
      // add a term
      subterms += term
      // generate all subterms
      val ts = term match {
        case FOLVar( v )            => Set[FOLTerm]()
        case FOLConst( c )          => Set[FOLTerm]()
        case FOLFunction( f, args ) => args.flatMap( ( ( t: FOLTerm ) => st( t, subterms ) ) )
      }
      subterms ++= ts
    }
    subterms
  }

  /**
   * Generating all subterms of a language of FOLTerms
   *
   * @param language termset for which st is called for each element
   * @return list of all subterms
   */
  def subterms( language: List[FOLTerm] ): Set[FOLTerm] = {
    val terms = mutable.Set[FOLTerm]()
    // for each term of the language
    for ( t <- language ) {
      // if terms does not contain t yet
      if ( !terms.contains( t ) ) {
        // add it and all of its subterms to the list
        terms ++= st( t, terms )
      }
    }
    terms.toSet
  }

  /**
   * Calculates the characteristic partition of a term t
   * as described in Eberhard [2014], w.r.t. a non-terminal
   *
   * @param t term for which the characteristic Partition is calculated
   * @return characteristic partition of t
   */
  def calcCharPartition( t: FOLTerm ): List[List[List[Int]]] = {
    val positions = getAllPositionsFOL( t )
    /**
     * It recursively separates the positions in the list into different
     * partitions accorindg to their referencing terms.
     *
     * @param pos position list
     * @return
     */
    def recCCP( pos: List[( List[Int], FOLExpression )] ): List[List[List[Int]]] = {
      pos match {
        case x :: xs => {
          val result = ( ( None, Some( x._1 ) ) :: xs.foldLeft( List[( Option[( List[Int], FOLExpression )], Option[List[Int]] )]() )( ( acc, y ) => {
            // add them to the characteristic Partition if the terms match
            if ( x._2 == y._2 ) {
              ( None, Some( y._1 ) ) :: acc
            } else {
              ( Some( y ), None ) :: acc
            }
          } ) )
          val furtherPositions = result.unzip._1.flatten
          result.unzip._2.flatten :: recCCP( furtherPositions ) // get rid of the option and concatenate with the lists of positions except the ones we just added to the current partition
        }
        case _ => Nil // if no positions are left
      }
    }
    return recCCP( positions )
  }

  /**
   * Provided a FOLTerm, the function replaces each occurrence of a FOLVar starting with
   * prefix1, by a FOLVar starting with prefix2 instead.
   *
   * @param t the FOLTerm which should be processed
   * @param prefix1 prefix we are looking for in t
   * @param prefix2 prefix which should replace prefix1
   * @return a FOLTerm, where all FOLVars starting with prefix1 have been replaced by FOLVars starting with prefix2 instead
   */
  def replaceAlls( t: FOLTerm, prefix1: String, prefix2: String ): FOLTerm = {
    t match {
      case FOLVar( x )         => FOLVar( x.replace( prefix1, prefix2 ) )
      case FOLConst( c )       => FOLConst( c )
      case FOLFunction( f, l ) => FOLFunction( f, l.map( p => replaceAlls( p, prefix1, prefix2 ) ) )
      case _                   => throw new Exception( "Unexpected case. Malformed FOLTerm." )
    }
  }

  /**
   * increments the index of a FOLVar by 1, if it has an index
   * otherwise do nothing
   *
   * @param v FOLVar to be processed
   * @return v with incremented index
   */
  def incrementIndex( v: FOLVar ): FOLVar = {
    val parts = v.toString.split( "_" )
    try {
      val index = parts.last.toInt
      FOLVar( ( parts.take( parts.size - 1 ).foldLeft( "" )( ( acc, x ) => acc + "_" + x ) + "_" + ( index + 1 ) ).substring( 1 ) )
    } catch {
      case e: NumberFormatException => return v //variable has no index
    }
  }

  /**
   * for a particular term increment all variables indexes
   * which start with provided prefix
   *
   * @param t term
   * @return term with incremented variable indexes
   */
  def incrementAlls( t: FOLTerm, prefix: String ): FOLTerm = {
    t match {
      case FOLVar( x ) if x.startsWith( prefix ) => incrementIndex( FOLVar( x ) )
      case FOLVar( x )                           => FOLVar( x )
      case FOLConst( c )                         => FOLConst( c )
      case FOLFunction( f, l )                   => FOLFunction( f, l.map( p => incrementAlls( p, prefix ) ) )
      case _                                     => throw new Exception( "Unexpected case. Malformed FOLTerm." )
    }
  }

  /**
   * Checks if a FOLVar exists in t with a certain variable_prefix.
   * e.g. nonterminalOccurs(f(x1,y2,z1), "y") = true
   *
   * @param t term
   * @param variable_prefix variable prefix
   * @return true if a variable with the particular prefix exists in t, otherwise false
   */
  def nonterminalOccurs( t: FOLTerm, variable_prefix: String ): Boolean = t match {
    case FOLVar( x )            => return x.startsWith( variable_prefix )
    case FOLConst( x )          => false
    case FOLFunction( x, args ) => return args.foldLeft( false )( ( s, a ) => s || nonterminalOccurs( a, variable_prefix ) )
    case _                      => return false
  }

  /**
   * If for a given term t, the termposition position exists
   * replace the subtree with the root at position with a FOLVar(variable_index).
   * Otherwise return the term as it is.
   *
   * @param t term
   * @param variable string representation of the nonterminal prefix
   * @param position list of positions of variable
   * @param index nonterminal index i
   * @return the original term if the replacement could not be processed, or t|p = α_index
   */
  def replaceAtPosition( t: FOLTerm, variable: String, position: List[Int], index: Int ): FOLTerm =
    HOLPosition.toLambdaPositionOption( t )( HOLPosition( position ) ) match {
      case Some( p ) => LambdaPosition.replace( t, p, FOLVar( variable + "_" + index ) ).asInstanceOf[FOLTerm]
      case _         => t
    }

  /**
   * Given a FOLTerm and a prefix for a variable,
   * this function returns a list of all FOLVars in t starting
   * with the particular prefix
   *
   * @param t FOLTerm
   * @param nonterminal_prefix prefix of non-terminals
   * @return a list of strings representing all non-terminals in t
   */
  def getNonterminals( t: FOLTerm, nonterminal_prefix: String ): List[String] = {
    val s = t match {
      case FOLFunction( f, args ) => args.foldLeft( Set[String]() )( ( prevargs, arg ) => prevargs ++ getNonterminals( arg, nonterminal_prefix ) )
      case FOLVar( v )            => if ( v.toString.startsWith( nonterminal_prefix ) ) Set[String]( v.toString() ) else Set[String]()
      case _                      => Set[String]()
    }
    s.toList
  }

}

object getArityOfConstants {
  /**
   * Get the constants and their arity from a given formula
   * @param t the FOL expression from which we want to extract
   * @return a set of pairs (arity, name)
   */
  def apply( t: FOLExpression ): Set[( Int, String )] = t match {
    case FOLConst( s )          => Set( ( 0, s ) )
    case FOLVar( _ )            => Set[( Int, String )]()
    case FOLAtom( h, args )     => Set( ( args.length, h.toString ) ) ++ args.map( arg => getArityOfConstants( arg ) ).flatten
    case FOLFunction( h, args ) => Set( ( args.length, h.toString ) ) ++ args.map( arg => getArityOfConstants( arg ) ).flatten

    case And( x, y )            => getArityOfConstants( x ) ++ getArityOfConstants( y )
    case Eq( x, y )             => getArityOfConstants( x ) ++ getArityOfConstants( y )
    case Or( x, y )             => getArityOfConstants( x ) ++ getArityOfConstants( y )
    case Imp( x, y )            => getArityOfConstants( x ) ++ getArityOfConstants( y )
    case Neg( x )               => getArityOfConstants( x )
    case Ex( x, f )             => getArityOfConstants( f )
    case All( x, f )            => getArityOfConstants( f )
  }
}

object toAbbreviatedString {
  /**
   * This function takes a FOL construction and converts it to a abbreviated string version. The abbreviated string version is made
   * by replacing the code construction for logic symbols by string versions in the file language/hol/logicSymbols.scala.
   * Several recursive function calls will be transformed into an abbreviated form (e.g. f(f(f(x))) => f^3^(x)).
   * Terms are also handled by the this function.
   *
   * @param  e  The method has no parameters other then the object which is to be written as a string
   *
   * @throws Exception This occurs when an unknown subformula is found when parsing the FOL construction
   *
   * @return A String which contains the defined symbols in language/hol/logicSymbols.scala.
   *
   */
  def apply( e: FOLExpression ): String = {

    val p = pretty( e )

    val r: String = e match {
      case FOLFunction( x, args ) => {
        if ( p._1 != p._2 && p._2 != "tuple1" )
          if ( p._3 > 0 )
            return p._2 + "^" + ( p._3 + 1 ) + "(" + p._1 + ") "
          else
            return p._1
        else
          return p._1
      }
      case _ => return p._1
    }

    return r
  }

  private def pretty( exp: FOLExpression ): ( String, String, Int ) = {

    val s: ( String, String, Int ) = exp match {
      case null        => ( "null", "null", -2 )
      case FOLVar( x ) => ( x.toString(), x.toString(), 0 )
      case FOLAtom( x, args ) => {
        ( x.toString() + "(" + ( args.foldRight( "" ) {
          case ( x, "" )  => "" + toAbbreviatedString( x )
          case ( x, str ) => toAbbreviatedString( x ) + ", " + str
        } ) + ")", x.toString(), 0 )
      }
      case FOLFunction( x, args ) => {
        // if only 1 argument is provided
        // check if abbreviating of recursive function calls is possible
        if ( args.length == 1 ) {
          val p = pretty( args.head )

          // current function is equal to first and ONLY argument
          if ( p._2 == x.toString() ) {
            // increment counter and return (<current-string>, <functionsymbol>, <counter>)
            return ( p._1, x.toString(), p._3 + 1 )
          } // function symbol has changed from next to this level
          else {

            // in case of multiple recursive function calls
            if ( p._3 > 0 ) {
              return ( p._2 + "^" + p._3 + "(" + p._1 + ")", x.toString(), 0 )
            } // otherwise
            else {
              return ( p._1, x.toString(), 1 )
            }
          }
        } else {
          return ( x.toString() + "(" + ( args.foldRight( "" ) {
            case ( x, "" ) => toAbbreviatedString( x )
            case ( x, s )  => toAbbreviatedString( x ) + ", " + s
          } ) + ")", x.toString(), 0 )
        }

      }
      case And( x, y )   => ( "(" + toAbbreviatedString( x ) + " " + AndC.name + " " + toAbbreviatedString( y ) + ")", AndC.name.toString(), 0 )
      case Eq( x, y )    => ( "(" + toAbbreviatedString( x ) + " " + EqC.name + " " + toAbbreviatedString( y ) + ")", EqC.name.toString(), 0 )
      case Or( x, y )    => ( "(" + toAbbreviatedString( x ) + " " + OrC.name + " " + toAbbreviatedString( y ) + ")", OrC.name.toString(), 0 )
      case Imp( x, y )   => ( "(" + toAbbreviatedString( x ) + " " + ImpC.name + " " + toAbbreviatedString( y ) + ")", ImpC.name.toString(), 0 )
      case Neg( x )      => ( NegC.name + toAbbreviatedString( x ), NegC.name.toString(), 0 )
      case Ex( x, f )    => ( ExistsC.name + toAbbreviatedString( x ) + "." + toAbbreviatedString( f ), ExistsC.name.toString(), 0 )
      case All( x, f )   => ( ForallC.name + toAbbreviatedString( x ) + "." + toAbbreviatedString( f ), ForallC.name.toString(), 0 )
      //      case Abs( v, exp )    => ( "(λ" + toAbbreviatedString( v ) + "." + toAbbreviatedString( exp ) + ")", "λ", 0 )
      //      case App( l, r )      => ( "(" + toAbbreviatedString( l ) + ")(" + toAbbreviatedString( r ) + ")", "()()", 0 )
      case FOLConst( x ) => ( x.toString(), x.toString(), 0 )
      case _             => throw new Exception( "ERROR: Unknown FOL expression." );
    }
    return s

  }

}<|MERGE_RESOLUTION|>--- conflicted
+++ resolved
@@ -126,48 +126,34 @@
   }
 }
 
-<<<<<<< HEAD
-// Distribute Ors over Ands
-object distribute {
-  def apply( f: FOLFormula ): FOLFormula = f match {
-    case FOLAtom( _, _ )         => f
-    // Negation has only atomic scope
-    case Neg( FOLAtom( _, _ ) )  => f
-    case And( f1, f2 )           => And( distribute( f1 ), distribute( f2 ) )
-    case Or( f1, And( f2, f3 ) ) => And( distribute( Or( f1, f2 ) ), distribute( Or( f1, f3 ) ) )
-    case Or( And( f1, f2 ), f3 ) => And( distribute( Or( f1, f3 ) ), distribute( Or( f2, f3 ) ) )
-    case Or( f1, f2 )            => Or( distribute( f1 ), distribute( f2 ) )
-    case _                       => throw new Exception( "ERROR: Unexpected case while distributing Ors over Ands." )
-=======
 object toCNF {
   // Assumes f is in NNF
   def apply( f: FOLFormula ): List[FOLFormula] = f match {
-    case FOLAtom( _, _ )               => List( f )
-    case FOLNeg( FOLAtom( _, _ ) )     => List( f )
-    case FOLAnd( f1, f2 )              => toCNF( f1 ) ++ toCNF( f2 )
-    case FOLOr( f1, FOLAnd( f2, f3 ) ) => toCNF( FOLOr( f1, f2 ) ) ++ toCNF( FOLOr( f1, f3 ) )
-    case FOLOr( FOLAnd( f1, f2 ), f3 ) => toCNF( FOLOr( f1, f3 ) ) ++ toCNF( FOLOr( f2, f3 ) )
-    case FOLOr( f1, f2 ) =>
+    case FOLAtom( _, _ )         => List( f )
+    case Neg( FOLAtom( _, _ ) )  => List( f )
+    case And( f1, f2 )           => toCNF( f1 ) ++ toCNF( f2 )
+    case Or( f1, And( f2, f3 ) ) => toCNF( Or( f1, f2 ) ) ++ toCNF( Or( f1, f3 ) )
+    case Or( And( f1, f2 ), f3 ) => toCNF( Or( f1, f3 ) ) ++ toCNF( Or( f2, f3 ) )
+    case Or( f1, f2 ) =>
       val clauses1 = toCNF( f1 )
       val clauses2 = toCNF( f2 )
-      for ( c1 <- clauses1; c2 <- clauses2 ) yield FOLOr( c1, c2 )
+      for ( c1 <- clauses1; c2 <- clauses2 ) yield Or( c1, c2 )
     case _ => throw new Exception( "ERROR on CNF transformation of the formula: " + f )
->>>>>>> 593a8c58
   }
 }
 
 object toDNF {
   // Assumes f is in NNF
   def apply( f: FOLFormula ): List[FOLFormula] = f match {
-    case FOLAtom( _, _ )               => List( f )
-    case FOLNeg( FOLAtom( _, _ ) )     => List( f )
-    case FOLOr( f1, f2 )               => toDNF( f1 ) ++ toDNF( f2 )
-    case FOLAnd( f1, FOLOr( f2, f3 ) ) => toDNF( FOLAnd( f1, f2 ) ) ++ toDNF( FOLAnd( f1, f3 ) )
-    case FOLAnd( FOLOr( f1, f2 ), f3 ) => toDNF( FOLAnd( f1, f3 ) ) ++ toDNF( FOLAnd( f2, f3 ) )
-    case FOLAnd( f1, f2 ) =>
+    case FOLAtom( _, _ )         => List( f )
+    case Neg( FOLAtom( _, _ ) )  => List( f )
+    case Or( f1, f2 )            => toDNF( f1 ) ++ toDNF( f2 )
+    case And( f1, Or( f2, f3 ) ) => toDNF( And( f1, f2 ) ) ++ toDNF( And( f1, f3 ) )
+    case And( Or( f1, f2 ), f3 ) => toDNF( And( f1, f3 ) ) ++ toDNF( And( f2, f3 ) )
+    case And( f1, f2 ) =>
       val clauses1 = toDNF( f1 )
       val clauses2 = toDNF( f2 )
-      for ( c1 <- clauses1; c2 <- clauses2 ) yield FOLAnd( c1, c2 )
+      for ( c1 <- clauses1; c2 <- clauses2 ) yield And( c1, c2 )
     case _ => throw new Exception( "ERROR on DNF transformation of the formula: " + f )
   }
 }
@@ -184,11 +170,6 @@
     case Neg( f )            => numOfAtoms( f )
     case _                   => throw new Exception( "ERROR: Unexpected case while counting the number of atoms." )
   }
-}
-
-// Returns the quantifier free part of a prenex formula
-object getMatrix {
-  def apply( f: FOLFormula ): FOLFormula = getMatrixHOL( f ).asInstanceOf[FOLFormula]
 }
 
 object replaceFreeOccurenceOf {
