package at.logic.gapt.proofs.expansionTrees

<<<<<<< HEAD
import at.logic.gapt.language.hol.algorithms.NaiveIncompleteMatchingAlgorithm
import at.logic.gapt.expr._
import at.logic.gapt.language.hol.{ HOLPosition, HOLSubstitution, getMatrix }
=======
import at.logic.gapt.language.hol._
>>>>>>> db30b83f
import at.logic.gapt.utils.ds.trees._
import at.logic.gapt.proofs.lk.base._
import scala.annotation.tailrec
import scala.collection.mutable.ListBuffer
import scala.collection.immutable.HashMap

/**
 * General class for expansion trees with pseudo case classes including for MergeNodes, which only occur during merging/substituting
 */
trait ExpansionTreeWithMerges extends TreeA[Option[Formula], Option[LambdaExpression]] {
  override def toString = this match {
    case ETAtom( f ) => "Atom(" + f.toString + ")"
    case ETNeg( t1 ) => NegC.name + t1.toString
    case ETAnd( t1, t2 ) => t1.toString + AndC.name + t2.toString
    case ETOr( t1, t2 ) => t1.toString + OrC.name + t2.toString
    case ETImp( t1, t2 ) => t1.toString + ImpC.name + t2.toString
    case ETWeakQuantifier( formula, children ) => "WeakQuantifier(" + formula + ", " + children + ")"
    case ETStrongQuantifier( formula, variable, selection ) => "StrongQuantifier(" + formula + ", " + variable + ", " + selection + ")"
    case ETSkolemQuantifier( formula, sk, selection ) => "SkolemQuantifier(" + formula + ", " + sk + ", " + selection + ")"
    case ETMerge( left, right ) => "MergeNode(" + left + ", " + right + ")"
    case _ => throw new Exception( "Unhandled case in ExpansionTreeWithMerges.toString" )
  }

  private val emptytreemap = HashMap[ExpansionTreeWithMerges, Int]()
  /* number of nodes in tree */
  def size(): Int = size( emptytreemap )( this )
  def size( visited: Map[ExpansionTreeWithMerges, Int] ): Map[ExpansionTreeWithMerges, Int] =
    if ( visited contains this )
      visited
    else this match {
      case ETAtom( v ) => visited + ( ( this, 1 ) )
      case ETNeg( child ) =>
        val nvisited = child.size( visited )
        nvisited + ( ( this, nvisited( child ) + 1 ) )
      case ETAnd( child1, child2 ) =>
        val nvisited1 = child1.size( visited )
        val nvisited2 = child2.size( nvisited1 )
        nvisited2 + ( ( this, nvisited2( child1 ) + nvisited2( child2 ) + 1 ) )
      case ETOr( child1, child2 ) =>
        val nvisited1 = child1.size( visited )
        val nvisited2 = child2.size( nvisited1 )
        nvisited2 + ( ( this, nvisited2( child1 ) + nvisited2( child2 ) + 1 ) )
      case ETImp( child1, child2 ) =>
        val nvisited1 = child1.size( visited )
        val nvisited2 = child2.size( nvisited1 )
        nvisited2 + ( ( this, nvisited2( child1 ) + nvisited2( child2 ) + 1 ) )
      case ETMerge( child1, child2 ) =>
        val nvisited1 = child1.size( visited )
        val nvisited2 = child2.size( nvisited1 )
        nvisited2 + ( ( this, nvisited2( child1 ) + nvisited2( child2 ) + 1 ) )
      case ETWeakQuantifier( _, children ) =>
        val nvisited = children.foldLeft( visited )( ( vs, child ) => child._1.size( vs ) )
        val nsize = children.foldLeft( 1 )( ( s, child ) => s + nvisited( child._1 ) )
        nvisited + ( ( this, nsize ) )
      case ETStrongQuantifier( f, v, child ) =>
        val nvisited = child.size( visited )
        nvisited + ( ( this, nvisited( child ) + 1 ) )
      case ETSkolemQuantifier( f, v, child ) =>
        val nvisited = child.size( visited )
        nvisited + ( ( this, nvisited( child ) + 1 ) )
      case _ => throw new IllegalArgumentException( "Unhandled case in expansion tree size calculation: " + this )
    }
}

/**
 * Feigns being a subclass of ExpansionTreeWithMerges.
 * The apply methods in the pseudo case classes return ETs in case the arguments forming the children are ETs.
 * As the children are immutable, this ensures that the tree does not contain merges.
 * The classes also contain methods that have ETs as formal input and output parameters, which eliminates the need for
 * a lot of casting in client code.
 */
trait ExpansionTree extends ExpansionTreeWithMerges {
}

// generic equality for trees solely defined by node and children
trait NonTerminalNodeAWithEquality[+V, +E] extends NonTerminalNodeA[V, E] {
  override def equals( obj: scala.Any ): Boolean =
    ( this.getClass == obj.getClass ) &&
      ( this.node equals obj.asInstanceOf[NonTerminalNodeA[V, E]].node ) &&
      ( this.children equals obj.asInstanceOf[NonTerminalNodeA[V, E]].children )
}
trait TerminalNodeAWithEquality[+V, +E] extends TerminalNodeA[V, E] {
  override def equals( obj: scala.Any ): Boolean =
    ( this.getClass == obj.getClass ) &&
      ( this.node equals obj.asInstanceOf[TerminalNodeA[V, E]].node )
}

// with these, you can access the children of trees if you only know that they are binary and not their concrete type (which you sometimes know from proof construction)
trait BinaryExpansionTree extends ExpansionTreeWithMerges with NonTerminalNodeAWithEquality[Option[Formula], Option[LambdaExpression]] {}
object BinaryExpansionTree {
  def unapply( et: ExpansionTree ) = et match {
    case bET: BinaryExpansionTree => Some( ( bET.children( 0 )._1.asInstanceOf[ExpansionTree], ( bET.children( 1 )._1.asInstanceOf[ExpansionTree] ) ) )
    case _                        => None
  }
  def unapply( et: ExpansionTreeWithMerges ) = et match {
    case bET: BinaryExpansionTree => Some( ( bET.children( 0 )._1, bET.children( 1 )._1 ) )
    case _                        => None
  }
}
trait UnaryExpansionTree extends ExpansionTreeWithMerges with NonTerminalNodeAWithEquality[Option[Formula], Option[LambdaExpression]] {}
object UnaryExpansionTree {
  def unapply( et: ExpansionTree ) = et match {
    case uET: UnaryExpansionTree => Some( ( uET.children( 0 )._1.asInstanceOf[ExpansionTree] ) )
    case _                       => None
  }
  def unapply( et: ExpansionTreeWithMerges ) = et match {
    case uET: UnaryExpansionTree => Some( ( uET.children( 0 )._1 ) )
    case _                       => None
  }
}
/**
 * Represents Qx A +u1 E_1 ... +u_n E_n this way:
 * @param formula A
 * @param instances [ (E_1, u_1), ... , (E_n, u_1)
 */
class ETWeakQuantifier( val formula: Formula, val instances: Seq[( ExpansionTreeWithMerges, LambdaExpression )] )
    extends ExpansionTreeWithMerges with NonTerminalNodeAWithEquality[Option[Formula], Option[LambdaExpression]] {
  lazy val node = Some( formula )
  lazy val children = instances.map( x => ( x._1, Some( x._2 ) ) )

}
object ETWeakQuantifier {
  // can't have another apply for ExpansionTree as type info gets lost with type erasure
  def apply( formula: Formula, instances: Seq[( ExpansionTreeWithMerges, LambdaExpression )] ) =
    if ( instances.forall( { case ( et, _ ) => et.isInstanceOf[ExpansionTree] } ) ) new ETWeakQuantifier( formula, instances ) with ExpansionTree
    else new ETWeakQuantifier( formula, instances )
  // user of this functions must take care that no merges are passed here
  def applyWithoutMerge( formula: Formula, instances: Seq[( ExpansionTree, LambdaExpression )] ) = new ETWeakQuantifier( formula, instances ) with ExpansionTree
  def unapply( et: ExpansionTreeWithMerges ) = et match {
    case weakQuantifier: ETWeakQuantifier => Some( ( weakQuantifier.formula, weakQuantifier.instances ) )
    case _                                => None
  }
  def unapply( et: ExpansionTree ): Option[( Formula, Seq[( ExpansionTree, LambdaExpression )] )] = et match {
    case weakQuantifier: ETWeakQuantifier => Some( ( weakQuantifier.formula, weakQuantifier.instances.asInstanceOf[Seq[( ExpansionTree, LambdaExpression )]] ) )
    case _                                => None
  }
}

/**
 * Represents Qx A +u E:
 * @param formula A
 * @param variable u
 * @param selection E
 */
class ETStrongQuantifier( val formula: Formula, val variable: Var, val selection: ExpansionTreeWithMerges )
    extends ExpansionTreeWithMerges with NonTerminalNodeAWithEquality[Option[Formula], Option[LambdaExpression]] {
  lazy val node = Some( formula )
  lazy val children = List( Tuple2( selection, Some( variable ) ) )
}
object ETStrongQuantifier {
  def apply( formula: Formula, variable: Var, selection: ExpansionTree ): ExpansionTree =
    // NOTE: this statement must not occur again in the other apply as it creates an own, distinct class, which scala treats as not equal even though it is exactly the same
    new ETStrongQuantifier( formula, variable, selection ) with ExpansionTree
  def apply( formula: Formula, variable: Var, selection: ExpansionTreeWithMerges ): ExpansionTreeWithMerges = selection match {
    case selectionET: ExpansionTree => ETStrongQuantifier( formula, variable, selectionET )
    case _                          => new ETStrongQuantifier( formula, variable, selection )
  }
  def unapply( et: ExpansionTree ) = et match {
    case strongQuantifier: ETStrongQuantifier => Some( ( strongQuantifier.formula, strongQuantifier.variable, strongQuantifier.selection.asInstanceOf[ExpansionTree] ) )
    case _                                    => None
  }
  def unapply( et: ExpansionTreeWithMerges ) = et match {
    case strongQuantifier: ETStrongQuantifier => Some( ( strongQuantifier.formula, strongQuantifier.variable, strongQuantifier.selection ) )
    case _                                    => None
  }
}

/**
 * Represents Skolemized form of Qx A +u E:
 * @param formula A
 * @param skolem_constant u
 * @param selection E
 */
class ETSkolemQuantifier( val formula: Formula, val skolem_constant: LambdaExpression, val selection: ExpansionTreeWithMerges )
    extends ExpansionTreeWithMerges with NonTerminalNodeAWithEquality[Option[Formula], Option[LambdaExpression]] {
  lazy val node = Some( formula )
  lazy val children = List( Tuple2( selection, Some( skolem_constant ) ) )
}
object ETSkolemQuantifier {
  def apply( formula: Formula, skolem_constant: LambdaExpression, selection: ExpansionTree ): ExpansionTree =
    // NOTE: this statement must not occur again in the other apply as it creates an own, distinct class, which scala treats as not equal even though it is exactly the same
    new ETSkolemQuantifier( formula, skolem_constant, selection ) with ExpansionTree
  def apply( formula: Formula, skolem_constant: LambdaExpression, selection: ExpansionTreeWithMerges ): ExpansionTreeWithMerges = selection match {
    case selectionET: ExpansionTree => ETSkolemQuantifier( formula, skolem_constant, selectionET )
    case _                          => new ETSkolemQuantifier( formula, skolem_constant, selection )
  }
  def unapply( et: ExpansionTree ) = et match {
    case sq: ETSkolemQuantifier => Some( ( sq.formula, sq.skolem_constant, sq.selection.asInstanceOf[ExpansionTree] ) )
    case _                      => None
  }
  def unapply( et: ExpansionTreeWithMerges ) = et match {
    case sq: ETSkolemQuantifier => Some( ( sq.formula, sq.skolem_constant, sq.selection ) )
    case _                      => None
  }
}

case class ETMerge( left: ExpansionTreeWithMerges, right: ExpansionTreeWithMerges ) extends BinaryExpansionTree {
  val node = None
  lazy val children = List( Tuple2( left, None ), Tuple2( right, None ) )
}

protected[expansionTrees] class ETAnd( val left: ExpansionTreeWithMerges, val right: ExpansionTreeWithMerges ) extends BinaryExpansionTree {
  val node = None
  lazy val children = List( Tuple2( left, None ), Tuple2( right, None ) )
}
object ETAnd {
  def apply( left: ExpansionTree, right: ExpansionTree ) = new ETAnd( left, right ) with ExpansionTree
  def apply( left: ExpansionTreeWithMerges, right: ExpansionTreeWithMerges ): ExpansionTreeWithMerges = ( left, right ) match {
    case ( leftET: ExpansionTree, rightET: ExpansionTree ) => ETAnd( leftET, rightET )
    case _ => new ETAnd( left, right )
  }
  def unapply( et: ExpansionTree ) = et match {
    case and: ETAnd => Some( ( and.left.asInstanceOf[ExpansionTree], and.right.asInstanceOf[ExpansionTree] ) )
    case _          => None
  }
  def unapply( et: ExpansionTreeWithMerges ) = et match {
    case and: ETAnd => Some( ( and.left, and.right ) )
    case _          => None
  }
}

protected[expansionTrees] class ETOr( val left: ExpansionTreeWithMerges, val right: ExpansionTreeWithMerges ) extends BinaryExpansionTree {
  val node = None
  lazy val children = List( Tuple2( left, None ), Tuple2( right, None ) )
}
object ETOr {
  def apply( left: ExpansionTree, right: ExpansionTree ) = new ETOr( left, right ) with ExpansionTree
  def apply( left: ExpansionTreeWithMerges, right: ExpansionTreeWithMerges ): ExpansionTreeWithMerges = ( left, right ) match {
    case ( leftET: ExpansionTree, rightET: ExpansionTree ) => ETOr( leftET, rightET )
    case _ => new ETOr( left, right )
  }
  def unapply( et: ExpansionTree ) = et match {
    case or: ETOr => Some( ( or.left.asInstanceOf[ExpansionTree], or.right.asInstanceOf[ExpansionTree] ) )
    case _        => None
  }
  def unapply( et: ExpansionTreeWithMerges ) = et match {
    case or: ETOr => Some( ( or.left, or.right ) )
    case _        => None
  }
}

protected[expansionTrees] class ETImp( val left: ExpansionTreeWithMerges, val right: ExpansionTreeWithMerges ) extends BinaryExpansionTree {
  val node = None
  lazy val children = List( Tuple2( left, None ), Tuple2( right, None ) )
}
object ETImp {
  def apply( left: ExpansionTree, right: ExpansionTree ) = new ETImp( left, right ) with ExpansionTree
  def apply( left: ExpansionTreeWithMerges, right: ExpansionTreeWithMerges ): ExpansionTreeWithMerges = ( left, right ) match {
    case ( leftET: ExpansionTree, rightET: ExpansionTree ) => ETImp( leftET, rightET )
    case _ => new ETImp( left, right )
  }
  def unapply( et: ExpansionTree ) = et match {
    case imp: ETImp => Some( ( imp.left.asInstanceOf[ExpansionTree], imp.right.asInstanceOf[ExpansionTree] ) )
    case _          => None
  }
  def unapply( et: ExpansionTreeWithMerges ) = et match {
    case imp: ETImp => Some( ( imp.left, imp.right ) )
    case _          => None
  }
}

protected[expansionTrees] class ETNeg( val tree: ExpansionTreeWithMerges ) extends UnaryExpansionTree {
  val node = None
  lazy val children = List( Tuple2( tree, None ) )
}
object ETNeg {
  def apply( tree: ExpansionTree ) = new ETNeg( tree ) with ExpansionTree
  def apply( tree: ExpansionTreeWithMerges ): ExpansionTreeWithMerges = tree match {
    case treeET: ExpansionTree => ETNeg( treeET )
    case _                     => new ETNeg( tree )
  }
  def unapply( et: ExpansionTree ) = et match {
    case neg: ETNeg => Some( ( neg.tree ).asInstanceOf[ExpansionTree] )
    case _          => None
  }
  def unapply( et: ExpansionTreeWithMerges ) = et match {
    case neg: ETNeg => Some( ( neg.tree ) )
    case _          => None
  }
}

case class ETAtom( formula: Formula ) extends ExpansionTree with TerminalNodeAWithEquality[Option[Formula], Option[LambdaExpression]] {
  lazy val node = Some( formula )
}

/**
 * Returns number of quantifiers
 */
object quantRulesNumber {
  def apply( tree: ExpansionTreeWithMerges ): Int = tree match {
    case ETAtom( f )     => 0
    case ETNeg( t1 )     => quantRulesNumber( t1 )
    case ETAnd( t1, t2 ) => quantRulesNumber( t1 ) + quantRulesNumber( t2 )
    case ETOr( t1, t2 )  => quantRulesNumber( t1 ) + quantRulesNumber( t2 )
    case ETImp( t1, t2 ) => quantRulesNumber( t1 ) + quantRulesNumber( t2 )
    case ETWeakQuantifier( _, children ) => children.foldRight( 0 ) {
      case ( ( et, _ ), sum ) => quantRulesNumber( et ) + 1 + sum
    }
    case ETStrongQuantifier( _, _, et ) => quantRulesNumber( et ) + 1
    case ETSkolemQuantifier( _, _, et ) => quantRulesNumber( et ) + 1
  }

  def apply( ep: ExpansionSequent ): Int = {
    val qAnt = ep.antecedent.foldLeft( 0 )( ( sum, et ) => quantRulesNumber( et ) + sum )
    val qSuc = ep.succedent.foldLeft( 0 )( ( sum, et ) => quantRulesNumber( et ) + sum )
    qAnt + qSuc
  }
}

object isQuantified {
  def apply( tree: ExpansionTreeWithMerges ): Boolean = tree match {
    case ETAtom( _ )                   => false
    case ETNeg( t )                    => isQuantified( t )
    case ETAnd( t1, t2 )               => isQuantified( t1 ) || isQuantified( t2 )
    case ETOr( t1, t2 )                => isQuantified( t1 ) || isQuantified( t2 )
    case ETImp( t1, t2 )               => isQuantified( t1 ) || isQuantified( t2 )
    case ETWeakQuantifier( _, _ )      => true
    case ETStrongQuantifier( _, _, _ ) => true
    case ETSkolemQuantifier( _, _, _ ) => true
  }
}

class ExpansionSequent( val antecedent: Seq[ExpansionTree], val succedent: Seq[ExpansionTree] ) {
  def toTuple(): ( Seq[ExpansionTree], Seq[ExpansionTree] ) = {
    ( antecedent, succedent )
  }

  def map( f: ExpansionTree => ExpansionTree ): ExpansionSequent = {
    new ExpansionSequent( antecedent.map( f ), succedent.map( f ) )
  }

  def addToAntecedent( et: ExpansionTree ): ExpansionSequent = {
    new ExpansionSequent( et +: antecedent, succedent )
  }

  def addToSuccedent( et: ExpansionTree ): ExpansionSequent = {
    new ExpansionSequent( antecedent, et +: succedent )
  }

  def removeFromAntecedent( et: ExpansionTree ): ExpansionSequent = {
    require( antecedent.exists( _ eq et ) )
    new ExpansionSequent( antecedent.filterNot( _ eq et ), succedent )
  }

  def removeFromSuccedent( et: ExpansionTree ): ExpansionSequent = {
    require( succedent.exists( _ eq et ) )
    new ExpansionSequent( antecedent, succedent.filterNot( _ eq et ) )
  }

  def replaceInAntecedent( from: ExpansionTree, to: ExpansionTree ): ExpansionSequent = {
    require( antecedent.exists( _ eq from ) )
    new ExpansionSequent( antecedent.map( et => if ( et eq from ) to else et ), succedent )
  }

  def replaceInSuccedent( from: ExpansionTree, to: ExpansionTree ): ExpansionSequent = {
    require( succedent.exists( _ eq from ) )
    new ExpansionSequent( antecedent, succedent.map( et => if ( et eq from ) to else et ) )
  }

  override def toString: String = "ExpansionSequent(" + antecedent + ", " + succedent + ")"

  def canEqual( other: Any ): Boolean = other.isInstanceOf[ExpansionSequent]

  override def equals( other: Any ): Boolean = other match {
    case that: ExpansionSequent =>
      ( that canEqual this ) &&
        antecedent == that.antecedent &&
        succedent == that.succedent
    case _ => false
  }

  override def hashCode(): Int = {
    val state = Seq( antecedent, succedent )
    state.map( _.hashCode() ).foldLeft( 0 )( ( a, b ) => 31 * a + b )
  }
}
object ExpansionSequent {
  def apply( antecedent: Seq[ExpansionTree], succedent: Seq[ExpansionTree] ) = new ExpansionSequent( antecedent, succedent )
  def unapply( etSeq: ExpansionSequent ) = Some( etSeq.toTuple() )
}

object toDeep {
  def apply( tree: ExpansionTreeWithMerges, pol: Int = 1 ): Formula = tree match {
    case ETAtom( f )     => f
    case ETNeg( t1 )     => Neg( toDeep( t1, -pol ) )
    case ETAnd( t1, t2 ) => And( toDeep( t1, pol ), toDeep( t2, pol ) )
    case ETOr( t1, t2 )  => Or( toDeep( t1, pol ), toDeep( t2, pol ) )
    case ETImp( t1, t2 ) => Imp( toDeep( t1, -pol ), toDeep( t2, pol ) )
    case ETWeakQuantifier( _, cs ) => {
      if ( pol > 0 )
        Or( cs.map( t => toDeep( t._1, pol ) ).toList )
      else
        And( cs.map( t => toDeep( t._1, pol ) ).toList )
    }
    case ETStrongQuantifier( _, _, t ) => toDeep( t, pol )
    case ETSkolemQuantifier( _, _, t ) => toDeep( t, pol ) //TODO: check if this is correct
  }

  def apply( expansionSequent: ExpansionSequent ): FSequent = {
    FSequent( expansionSequent.antecedent.map( toDeep.apply( _, -1 ) ), expansionSequent.succedent.map( toDeep.apply( _, 1 ) ) ) // compiler wants the applys here
  }
}

object toShallow {
  def apply( tree: ExpansionTreeWithMerges ): Formula = tree match {
    case ETAtom( f )                   => f
    case ETNeg( t1 )                   => Neg( toShallow( t1 ) )
    case ETAnd( t1, t2 )               => And( toShallow( t1 ), toShallow( t2 ) )
    case ETOr( t1, t2 )                => Or( toShallow( t1 ), toShallow( t2 ) )
    case ETImp( t1, t2 )               => Imp( toShallow( t1 ), toShallow( t2 ) )
    case ETWeakQuantifier( f, _ )      => f
    case ETStrongQuantifier( f, _, _ ) => f
  }

  def apply( ep: ExpansionSequent ): FSequent = {
    val ant = ep.antecedent.map( et => toShallow( et ) )
    val succ = ep.succedent.map( et => toShallow( et ) )

    FSequent( ant, succ )
  }
}

/**
 * Gets expansion tree of a formula from expansion sequent.
 */
object getETOfFormula {
  def apply( etSeq: ExpansionSequent, f: Formula, isAntecedent: Boolean ): Option[ExpansionTree] = {
    getFromExpansionTreeList( if ( isAntecedent ) etSeq.antecedent else etSeq.succedent, f )
  }
<<<<<<< HEAD
  def getFromExpansionTreeList( ets: Seq[ExpansionTree], f: Formula ): Option[ExpansionTree] = ets match {
=======

  private def getFromExpansionTreeList( ets: Seq[ExpansionTree], f: HOLFormula ): Option[ExpansionTree] = ets match {
>>>>>>> db30b83f
    case head :: tail =>
      if ( toShallow( head ) syntaxEquals f ) Some( head )
      else getFromExpansionTreeList( tail, f )
    case Nil => None
  }
}

/**
<<<<<<< HEAD
 * Builds an expansion tree from a quantifier free formula.
 */
object qFreeToExpansionTree {
  def apply( f: Formula ): ExpansionTree = f match {
    case HOLAtom( _, _ ) => ETAtom( f )
    case Neg( f )        => ETNeg( qFreeToExpansionTree( f ) ).asInstanceOf[ExpansionTree]
    case And( f1, f2 )   => ETAnd( qFreeToExpansionTree( f1 ), qFreeToExpansionTree( f2 ) ).asInstanceOf[ExpansionTree]
    case Or( f1, f2 )    => ETOr( qFreeToExpansionTree( f1 ), qFreeToExpansionTree( f2 ) ).asInstanceOf[ExpansionTree]
    case Imp( f1, f2 )   => ETImp( qFreeToExpansionTree( f1 ), qFreeToExpansionTree( f2 ) ).asInstanceOf[ExpansionTree]
    case _               => throw new Exception( "Error transforming a quantifier-free formula into an expansion tree: " + f )
  }
}

/**
 * Builds an expansion tree given a *prenex* formula and
 * its instances (or substitutions) using only weak quantifiers.
 *
 * NOTE: in principle, this could be implemented for non-prenex formulas.
 * What needs to be implemented is a method to remove the quantifiers of a
 * non-prenex formula (taking care about the renaming of variables).
 */
object prenexToExpansionTree {
  def apply( f: Formula, lst: List[Formula] ): ExpansionTree = {
    val fMatrix = getMatrix( f )

    // Each possible instance will generate an expansion tree, and they all 
    // have the same root.
    val children = lst.foldLeft( List[( ExpansionTreeWithMerges, LambdaExpression )]() ) {
      case ( acc, instance ) =>
        val subs = NaiveIncompleteMatchingAlgorithm.matchTerm( fMatrix, instance )
        val expTree = subs match {
          case Some( sub ) => apply_( f, sub )
          case None => throw new Exception( "ERROR: prenexToExpansionTree: No substitutions found for:\n" +
            "Matrix: " + fMatrix + "\nInstance: " + instance )
        }
        expTree match {
          case ETWeakQuantifier( _, lst ) => lst.toList ++ acc
          case _                          => throw new Exception( "ERROR: Quantifier-free formula?" )
        }
    }

    // TODO: merge edges with the same term.
    ETWeakQuantifier( f, children ).asInstanceOf[ExpansionTree] // can't contain merges currently, c.f. TODO above
  }

  def apply_( f: Formula, sub: HOLSubstitution ): ExpansionTreeWithMerges = f match {
    case All( v, form ) =>
      val t = sub( v )
      val one_sub = HOLSubstitution( v, t )
      val newf = one_sub( form )
      //val newf = f.instantiate(t.asInstanceOf[FOLTerm])
      ETWeakQuantifier( f, List( Tuple2( apply_( newf, sub ), t ) ) )
    case Ex( v, form ) =>
      val t = sub( v )
      val one_sub = HOLSubstitution( v, t )
      val newf = one_sub( form ).asInstanceOf[Formula]
      //val newf = f.instantiate(t.asInstanceOf[FOLTerm])
      ETWeakQuantifier( f, List( Tuple2( apply_( newf, sub ), t ) ) )
    case _ => qFreeToExpansionTree( f )
=======
 * Builds an expansion tree from a formula and a map from variables to terms.
 * The paremeter pos is true if  the formula is to be considered positive
 * (right side of the sequent).
 */
object formulaToExpansionTree {
  def apply( form: HOLFormula, pos: Boolean ): ExpansionTree = {
    assert( !containsQuantifier( form ) );
    apply( form, List(), pos )
  }

  def apply( form: HOLFormula, subs: List[_ <: HOLSubstitution], pos: Boolean ): ExpansionTree = form match {
    case HOLAtom( _, _ )  => ETAtom( form )
    case HOLNeg( f )      => ETNeg( formulaToExpansionTree( f, subs, !pos ) ).asInstanceOf[ExpansionTree]
    case HOLAnd( f1, f2 ) => ETAnd( formulaToExpansionTree( f1, subs, pos ), formulaToExpansionTree( f2, subs, pos ) ).asInstanceOf[ExpansionTree]
    case HOLOr( f1, f2 )  => ETOr( formulaToExpansionTree( f1, subs, pos ), formulaToExpansionTree( f2, subs, pos ) ).asInstanceOf[ExpansionTree]
    case HOLImp( f1, f2 ) => ETImp( formulaToExpansionTree( f1, subs, !pos ), formulaToExpansionTree( f2, subs, pos ) ).asInstanceOf[ExpansionTree]
    case HOLAllVar( v, f ) => pos match {
      case true => // Strong quantifier
        val valid_subs = subs.filter( s => s.domain.contains( v ) )
        assert( valid_subs.length == 1 )
        val next_f = valid_subs.head( f )
        val ev = valid_subs.head( v ).asInstanceOf[HOLVar]
        ETStrongQuantifier( f, ev, formulaToExpansionTree( next_f, valid_subs, pos ) ).asInstanceOf[ExpansionTree]
      case false => // Weak quantifier
        val valid_subs = subs.filter( s => s.domain.contains( v ) )
        ETWeakQuantifier( f, valid_subs.map {
          case s =>
            val next_f = s( f )
            val t = s( v )
            ( formulaToExpansionTree( next_f, List( s ), pos ), t )
        } ).asInstanceOf[ExpansionTree]
    }
    case HOLExVar( v, f ) => pos match {
      case true => // Weak quantifier
        val valid_subs = subs.filter( s => s.domain.contains( v ) )
        ETWeakQuantifier( f, valid_subs.map {
          case s =>
            val next_f = s( f )
            val t = s( v )
            ( formulaToExpansionTree( next_f, List( s ), pos ), t )
        } ).asInstanceOf[ExpansionTree]
      case false => // Strong quantifier
        val valid_subs = subs.filter( s => s.domain.contains( v ) )
        assert( valid_subs.length == 1 )
        val next_f = valid_subs.head( f )
        val ev = valid_subs.head( v ).asInstanceOf[HOLVar]
        ETStrongQuantifier( f, ev, formulaToExpansionTree( next_f, valid_subs, pos ) ).asInstanceOf[ExpansionTree]
    }
    case _ => throw new Exception( "Error transforming a formula into an expansion tree: " + form )
>>>>>>> db30b83f
  }
}

/**
 * Returns the expansion sequent with certain expansions trees removed
 */
object removeFromExpansionSequent {
  /**
   * @param seq: specifies formulas to remove; formulas in the antecedent/consequent will remove expansion trees in the antecedent/consequent of the expansion tree
   *             expansion trees are removed if Sh(e) \in seq (using default equality, which is alpha equality)
   */
  def apply( etSeq: ExpansionSequent, seq: FSequent ): ExpansionSequent = {
    val ante = etSeq.antecedent.filter( et => !seq._1.contains( toShallow( et ) ) )
    val cons = etSeq.succedent.filter( et => !seq._2.contains( toShallow( et ) ) )
    new ExpansionSequent( ante, cons )
  }
}

object substitute extends at.logic.gapt.utils.logging.Logger {
  /**
   * Perform substitution including propagation of merge nodes
   */
  def apply( s: HOLSubstitution, et: ExpansionTreeWithMerges ): ExpansionTree = {
    val etSubstituted = doApplySubstitution( s, et )
    //merge(etSubstituted)
    etSubstituted.asInstanceOf[ExpansionTree]
  }

  /**
   * Perform substitution _without_ propagation of merge nodes
   * Useful for tests, has to be extra method due to different return type
   */
  def applyNoMerge( s: HOLSubstitution, et: ExpansionTreeWithMerges ): ExpansionTreeWithMerges = {
    doApplySubstitution( s, et )
  }

  private[expansionTrees] def doApplySubstitution( s: HOLSubstitution, et: ExpansionTreeWithMerges ): ExpansionTreeWithMerges = et match {
    case ETAtom( f )     => ETAtom( s.apply( f ) )
    case ETNeg( t1 )     => ETNeg( doApplySubstitution( s, t1 ) )
    case ETAnd( t1, t2 ) => ETAnd( doApplySubstitution( s, t1 ), doApplySubstitution( s, t2 ) )
    case ETOr( t1, t2 )  => ETOr( doApplySubstitution( s, t1 ), doApplySubstitution( s, t2 ) )
    case ETImp( t1, t2 ) => ETImp( doApplySubstitution( s, t1 ), doApplySubstitution( s, t2 ) )
    case ETStrongQuantifier( f, v, selection ) =>
      ETStrongQuantifier( s( f ), s( v ).asInstanceOf[Var], doApplySubstitution( s, selection ) )
    case ETSkolemQuantifier( f, v, selection ) =>
      ETSkolemQuantifier( s( f ), s( v ), doApplySubstitution( s, selection ) )
    case ETWeakQuantifier( f, instances ) =>
      ETWeakQuantifier( s( f ), mergeWeakQuantifiers( Some( s ), instances ) )
    case ETMerge( t1, t2 ) => ETMerge( doApplySubstitution( s, t1 ), doApplySubstitution( s, t2 ) )
  }

  /**
   * If present, apply Substitution s to weak quantifier instances, then create merge nodes for duplicates
   */
  private[expansionTrees] def mergeWeakQuantifiers( s: Option[HOLSubstitution], instances: Seq[( ExpansionTreeWithMerges, LambdaExpression )] ): Seq[( ExpansionTreeWithMerges, LambdaExpression )] = {
    // through merging, some instances might disappear
    // keep map (substituted var -> [  ] ) to rebuild instances from it
    type InstList = ListBuffer[ExpansionTreeWithMerges]
    val newInstances = collection.mutable.LinkedHashMap[LambdaExpression, InstList]()
    s match {
      case Some( subst ) =>
        instances.foreach( { case ( et, expr ) => ( newInstances.getOrElseUpdate( subst.apply( expr ), new InstList ) += doApplySubstitution( subst, et ) ) } )
      case None =>
        instances.foreach( { case ( et, expr ) => ( newInstances.getOrElseUpdate( expr, new InstList ) += et ) } )
    }

    def createMergeNode( ets: Iterable[ExpansionTreeWithMerges] ): ExpansionTreeWithMerges = {
      ets.reduce( ( tree1, tree2 ) => ETMerge( tree1, tree2 ) )
    }

    newInstances.map( instance => ( createMergeNode( instance._2 ), instance._1 ) ).toList
  }
}

object merge extends at.logic.gapt.utils.logging.Logger {

  // Reduces all MergeNodes in the tree
  def apply( tree: ExpansionTreeWithMerges ): ExpansionTree = {
    main( tree, polarity = true )._1
  }

  // Reduces all MergeNodes in the sequent
  def apply( etSeq: ( Seq[ExpansionTreeWithMerges], Seq[ExpansionTreeWithMerges] ) ): ExpansionSequent = {
    val ( antecedent, succedent ) = etSeq
    val allTrees = antecedent ++ succedent

    trace( "\n\nmerge seq in: " + antecedent + " |- " + succedent )

    // apply main to all trees. if a substitution occurs, apply it to all trees and restart whole process as
    // substitutions can create merges (potentially everywhere).
    def applyRec( trees: Seq[ExpansionTreeWithMerges], index: Int ): Seq[ExpansionTreeWithMerges] = {
      if ( index == trees.length ) {
        trees
      } else {
        trace( "\n\nmerge on index: " + index + " tree: " + trees( index ) + " trees: " + trees )
        // define current tree and context, apply main and rebuild later
        val context = trees.take( index ) ++ trees.drop( index + 1 )
        val curTree = trees( index )

        trace( "old context:" + context )

        val isAntecedent = index < antecedent.length
        val polarity = if ( isAntecedent ) false else true

        val ( newTree, newContext, substitutionOccurred ) = main( curTree, polarity, context )

        trace( "new context:" + newContext )

        assert( newContext.length == context.length )

        applyRec( newContext.take( index ) ++ List( newTree ) ++ newContext.drop( index ),
          index = if ( substitutionOccurred ) { 0 } else { index + 1 } )
      }
    }

    val allNewTrees = applyRec( allTrees, 0 ).asInstanceOf[Seq[ExpansionTree]]

    trace( "merge seq out: " + allNewTrees )

    return new ExpansionSequent(
      allNewTrees.take( antecedent.length ),
      allNewTrees.drop( antecedent.length ) )
  }

  /**
   * Outer merge loop. Call merge, handle substitution occurring during merge and repeat.
   * @param polarity: true for positive
   */
  private def main( tree: ExpansionTreeWithMerges, polarity: Boolean, context: Seq[ExpansionTreeWithMerges] = Nil, substitutionOccurred: Boolean = false ): ( ExpansionTree, Seq[ExpansionTreeWithMerges], Boolean ) = {
    trace( "merge in: " + tree )
    trace( "merge in context: " + context )

    val ( subst, et ) = detectAndMergeMergeNodes( tree, polarity )
    subst match {
      case Some( s ) => {
        trace( "substitution: " + s )
        main( substitute.applyNoMerge( s, et ), polarity, context.map( substitute.applyNoMerge( s, _ ) ), substitutionOccurred = true )
      }
      case None => {
        trace( "merge out: " + et )
        trace( "merge out context: " + context )
        ( et.asInstanceOf[ExpansionTree], context, substitutionOccurred )
      }

    }
  }

  /**
   * Called initially with root, search for merge nodes and calls doApplyMerge on the merge nodes
   * If a substitution is encountered, the current state of the ET is made explicit in the return value, consisting of the substitution and the current state
   * If no substitution is returned, the tree in the return value does not contain merge nodes
   * @param polarity: required for merging top and bottom.
   */
  private def detectAndMergeMergeNodes( tree: ExpansionTreeWithMerges, polarity: Boolean ): ( Option[HOLSubstitution], ExpansionTreeWithMerges ) = {

    // code which is required for all binary operators
    // @param leftPolarity: polarity of left child
    def start_op2( t1: ExpansionTreeWithMerges, t2: ExpansionTreeWithMerges,
                   OpFactory: ( ExpansionTreeWithMerges, ExpansionTreeWithMerges ) => ExpansionTreeWithMerges,
                   leftPolarity: Boolean ): ( Option[HOLSubstitution], ExpansionTreeWithMerges ) = {
      val ( subst1, res1 ) = detectAndMergeMergeNodes( t1, leftPolarity )
      subst1 match {
        case Some( s: HOLSubstitution ) => // found substitution, need to return right here
          ( Some( s ), OpFactory( res1, t1 ) )
        case None => // no substitution, continue
          val ( subst2, res2 ) = detectAndMergeMergeNodes( t2, polarity )
          ( subst2, OpFactory( res1, res2 ) ) // might be Some(subst) or None
      }
    }

    tree match {
      case ETStrongQuantifier( f, v, sel ) =>
        val ( subst, res ) = detectAndMergeMergeNodes( sel, polarity )
        ( subst, ETStrongQuantifier( f, v, res ) )
      case ETSkolemQuantifier( f, sk, sel ) =>
        val ( subst, res ) = detectAndMergeMergeNodes( sel, polarity )
        ( subst, ETSkolemQuantifier( f, sk, res ) )
      case ETWeakQuantifier( f, instances ) => {
        var instancesPrime = new ListBuffer[( ExpansionTreeWithMerges, LambdaExpression )]
        // try to call merge on all instances
        // this is somewhat iterative in itself (stop on first substitution since we can't handle multiple substitutions at the same time)
        for ( instance <- instances ) {
          val ( et, expr ) = instance
          val ( subst, res ) = detectAndMergeMergeNodes( et, polarity )
          instancesPrime += Tuple2( res, expr )
          subst match {
            case Some( s: HOLSubstitution ) => {
              return ( Some( s ), ETWeakQuantifier( f, instancesPrime ++ instances.drop( instancesPrime.length ) ) )
            }
            case None =>
          }
        }
        // all instances done without substitution
        ( None, ETWeakQuantifier( f, instancesPrime.toList ) )
      }
      case ETAtom( f ) => ( None, ETAtom( f ) )
      case ETNeg( s1 ) => {
        val ( subst, res ) = detectAndMergeMergeNodes( s1, !polarity ) // changes polarity
        ( subst, ETNeg( res ) )
      }
      case ETAnd( t1, t2 )   => start_op2( t1, t2, ETAnd( _, _ ), leftPolarity = polarity )
      case ETOr( t1, t2 )    => start_op2( t1, t2, ETOr( _, _ ), leftPolarity = polarity )
      case ETImp( t1, t2 )   => start_op2( t1, t2, ETImp( _, _ ), leftPolarity = !polarity ) // changes polarity
      case ETMerge( t1, t2 ) => doApplyMerge( t1, t2, polarity )
    }
  }

  /**
   * Returns either a substitution in case we have to do a substitution at the highest level or the merged tree
   * Call with children of merge node
   */
  private def doApplyMerge( tree1: ExpansionTreeWithMerges, tree2: ExpansionTreeWithMerges, polarity: Boolean ): ( Option[HOLSubstitution], ExpansionTreeWithMerges ) = {
    trace( "apply merge called on: \n" + tree1 + "\n" + tree2 )

    // similar as above, code which is required for all binary operators
    def start_op2( s1: ExpansionTreeWithMerges, t1: ExpansionTreeWithMerges,
                   s2: ExpansionTreeWithMerges, t2: ExpansionTreeWithMerges,
                   OpFactory: ( ExpansionTreeWithMerges, ExpansionTreeWithMerges ) => ExpansionTreeWithMerges,
                   leftPolarity: Boolean ): ( Option[HOLSubstitution], ExpansionTreeWithMerges ) = {
      val ( subst1, res1 ) = doApplyMerge( s1, s2, leftPolarity )
      subst1 match {
        case Some( s: HOLSubstitution ) => ( Some( s ), OpFactory( res1, ETMerge( t1, t2 ) ) )
        case None =>
          val ( subst2, res2 ) = doApplyMerge( t1, t2, polarity )
          ( subst2, OpFactory( res1, res2 ) ) // might be Some(subst) or None
      }
    }

    ( tree1, tree2 ) match {
      // top/bottom merging:
      // top [merge] A = A if !polarity
      // bottom [merge] A = A if polarity
      case ( ETAtom( Top() ), _ ) if !polarity              => detectAndMergeMergeNodes( tree2, polarity )
      case ( _, ETAtom( Top() ) ) if !polarity              => detectAndMergeMergeNodes( tree1, polarity )

      case ( ETAtom( Bottom() ), _ ) if polarity            => detectAndMergeMergeNodes( tree2, polarity )
      case ( _, ETAtom( Bottom() ) ) if polarity            => detectAndMergeMergeNodes( tree1, polarity )

      //TODO: the f1 == f2 check is too strong if the proof contains contractions on paramodulated formulas. Find a better replacement.
      case ( ETAtom( f1 ), ETAtom( f2 ) ) /* if f1 == f2 */ => ( None, ETAtom( f1 ) )

      case ( ETStrongQuantifier( f1, v1, sel1 ), ETStrongQuantifier( f2, v2, sel2 ) ) if f1 == f2 =>
        trace( "encountered strong quantifier " + f1 + "; renaming " + v2 + " to " + v1 )
        return ( Some( HOLSubstitution( v2, v1 ) ), ETStrongQuantifier( f1, v1, ETMerge( sel1, sel2 ) ) )

      case ( ETSkolemQuantifier( f1, s1, sel1 ), ETSkolemQuantifier( f2, s2, sel2 ) ) if f1 == f2 =>
        val sel2_ = if ( s1 != s2 ) {
          //TODO: we need to replace s2 by s1 in sel2, otherwise the merge operation fails
          //println(, "Can only merge Skolem Quantifier Nodes, if the skolem constants "+s1+" and "+s2+" are the same!")
          println( "Warning: merged skolem quantifiers are not equal - deep formula only valid modulo the equality " + s1 + " = " + s2 )
          ( s1, s2 ) match {
            case ( c: Const, d: Const ) =>
              replace( d, c, sel2 )
            case _ =>
              throw new Exception( "I have skolem terms " + s1 + " and " + s2 + " which are no consts and don't know what to do now." )
          }

        } else sel2
        //trace("encountered skolem quantifier "+f1+"; renaming "+v2+" to "+v1)
        return ( Some( HOLSubstitution() ), ETSkolemQuantifier( f1, s1, ETMerge( sel1, sel2_ ) ) )

      case ( ETWeakQuantifier( f1, children1 ), ETWeakQuantifier( f2, children2 ) ) if f1 == f2 => {
        val newTree = ETWeakQuantifier( f1, substitute.mergeWeakQuantifiers( None, children1 ++ children2 ) )
        // merging might have caused merge-nodes and regular nodes, hence switch to detect-method
        detectAndMergeMergeNodes( newTree, polarity )
      }
      case ( ETNeg( s1 ), ETNeg( s2 ) ) => {
        val ( subst, res ) = doApplyMerge( s1, s2, !polarity ) // changes polarity
        ( subst, ETNeg( res ) )
      }
      case ( ETAnd( s1, t1 ), ETAnd( s2, t2 ) ) => start_op2( s1, t1, s2, t2, ETAnd( _, _ ), leftPolarity = polarity )
      case ( ETOr( s1, t1 ), ETOr( s2, t2 ) )   => start_op2( s1, t1, s2, t2, ETOr( _, _ ), leftPolarity = polarity )
      case ( ETImp( s1, t1 ), ETImp( s2, t2 ) ) => start_op2( s1, t1, s2, t2, ETImp( _, _ ), leftPolarity = !polarity ) //changes polarity
      case ( ETMerge( n1, n2 ), _ ) => { // we proceed top-bottom. Sometimes we need to propagate a merge below another merge, in which case the lower merge has to be resolved first
        val ( subst, res ) = doApplyMerge( n1, n2, polarity )
        subst match {
          case Some( s: HOLSubstitution ) => ( Some( s ), ETMerge( res, tree2 ) )
          case None                       => doApplyMerge( res, tree2, polarity )
        }
      }
      case ( _, ETMerge( n1, n2 ) ) => { // see above
        val ( subst, res ) = doApplyMerge( n1, n2, polarity )
        subst match {
          case Some( s: HOLSubstitution ) => ( Some( s ), ETMerge( res, tree2 ) )
          case None                       => doApplyMerge( tree1, res, polarity )
        }
      }
      case _ => throw new IllegalArgumentException( "Bug in merge in extractExpansionSequent. By Construction, the trees to be merge should have the same structure, which is violated for:\n" + tree1 + "\n" + tree2 )
    }
  }
}

object replace {
  /**
   * Replaces all occurrences of the constants what by constants by in the expression where.
   * @param what what to replace
   * @param by what the insert instead
   * @param where in which expression
   * @return the resulting expression
   */
  def replaceAll( what: Const, by: Const, where: Formula ): Formula = {
    replaceAll( what, by, where.asInstanceOf[LambdaExpression] ).asInstanceOf[Formula]
  }

  /**
   * Replaces all occurrences of the constants what by constants by in the expression where.
   * @param what what to replace
   * @param by what the insert instead
   * @param where in which expression
   * @return the resulting expression
   */
  def replaceAll( what: Const, by: Const, where: LambdaExpression ): LambdaExpression = {
    if ( what != by ) //prevent cycles in replaceAllRec
      replaceAllRec( what, by, where )
    else
      where
  }
  @tailrec
  private def replaceAllRec( what: Const, by: Const, where: LambdaExpression ): LambdaExpression = {
    HOLPosition.getPositions( where, _ == what ) match {
      case Nil => where
      case p :: _ =>
        replaceAllRec( what, by, HOLPosition.replace( where, p, by ) )
    }
  }

  /**
   * Duplicates the behaviour for Expansion Tress without merges
   * (the constructor is overloaded, so we need to make sure it is called with the correct type)
   * @param what constant name to replace
   * @param by constant to insert
   * @param where expansion tree where to replace
   * @return an et with all constants what replaced by constants by
   */
  def apply( what: Const, by: Const, where: ExpansionTree ): ExpansionTree = where match {
    case ETAtom( f )   => ETAtom( replaceAll( what, by, f ) )
    case ETNeg( l )    => ETNeg( apply( what, by, l ) )
    case ETAnd( l, r ) => ETAnd( apply( what, by, l ), apply( what, by, r ) )
    case ETOr( l, r )  => ETOr( apply( what, by, l ), apply( what, by, r ) )
    case ETImp( l, r ) => ETImp( apply( what, by, l ), apply( what, by, r ) )
    case ETWeakQuantifier( f, instances ) =>
      val children = instances.map( x =>
        ( apply( what, by, x._1 ), replaceAll( what, by, x._2 ) ) )
      ETWeakQuantifier.applyWithoutMerge( replaceAll( what, by, f ), children.asInstanceOf[Seq[( ExpansionTree, LambdaExpression )]] )
    case ETStrongQuantifier( f, v, tree ) =>
      ETStrongQuantifier( replaceAll( what, by, f ), v, apply( what, by, tree ) )
    case ETSkolemQuantifier( f, sk, tree ) =>
      ETSkolemQuantifier( replaceAll( what, by, f ), replaceAll( what, by, sk ), apply( what, by, tree ) )
  }

  /**
   * Replaces all occurrences of what by by in where.
   * @param what constant name to replace
   * @param by constant to insert
   * @param where expansion tree where to replace
   * @return an et with all constants what replaced by constants by
   */
  def apply( what: Const, by: Const, where: ExpansionTreeWithMerges ): ExpansionTreeWithMerges = where match {
    case ETAtom( f )   => ETAtom( replaceAll( what, by, f ) )
    case ETNeg( l )    => ETNeg( apply( what, by, l ) )
    case ETAnd( l, r ) => ETAnd( apply( what, by, l ), apply( what, by, r ) )
    case ETOr( l, r )  => ETOr( apply( what, by, l ), apply( what, by, r ) )
    case ETImp( l, r ) => ETImp( apply( what, by, l ), apply( what, by, r ) )
    case ETWeakQuantifier( f, instances ) =>
      val children = instances.map( x =>
        ( apply( what, by, x._1 ), replaceAll( what, by, x._2 ) ) )
      ETWeakQuantifier( replaceAll( what, by, f ), children )
    case ETStrongQuantifier( f, v, tree ) =>
      ETStrongQuantifier( replaceAll( what, by, f ), v, apply( what, by, tree ) )
    case ETSkolemQuantifier( f, sk, tree ) =>
      ETSkolemQuantifier( replaceAll( what, by, f ), replaceAll( what, by, sk ), apply( what, by, tree ) )
    case ETMerge( l, r ) =>
      ETMerge( apply( what, by, l ), apply( what, by, r ) )
  }

}
<<<<<<< HEAD

/**
 * Create an expansion tree from a formula. Required for expansion tree extraction for weakenings.
 */
/*
object coerceFormulaToET {
  /**
   * @param f formula to coerce to ET
   * @param isAntecedent whether the formula appears in the antecedent or succedent. Relevant for quantifier instances.
   */
  def apply(f: Formula, isAntecedent: Boolean): ExpansionTree = {
    f match {
      case All(v, formula) =>
        if (isAntecedent) {
          StrongQuantifier(f, null, Atom(BottomC)) // TODO: better variable than null here?
        } else {
          WeakQuantifier(f, Nil).asInstanceOf[ExpansionTree] // contains no merges
        }
      case Ex(v, formula) =>
        if (isAntecedent) {
          WeakQuantifier(f, Nil).asInstanceOf[ExpansionTree] // contains no merges
        } else {
          StrongQuantifier(f, null, Atom(TopC))
        }
      case And(l, r) => And(coerceFormulaToET(l, isAntecedent), coerceFormulaToET(r, isAntecedent))
      case Or(l, r) => Or(coerceFormulaToET(l, isAntecedent), coerceFormulaToET(r, isAntecedent))
      case Imp(l, r) => Imp(coerceFormulaToET(l, isAntecedent), coerceFormulaToET(r, isAntecedent))
      case HOLAtom(_, _) => Atom(f)
    }
  }
}
*/
=======
>>>>>>> db30b83f
<|MERGE_RESOLUTION|>--- conflicted
+++ resolved
@@ -1,12 +1,8 @@
 package at.logic.gapt.proofs.expansionTrees
 
-<<<<<<< HEAD
 import at.logic.gapt.language.hol.algorithms.NaiveIncompleteMatchingAlgorithm
 import at.logic.gapt.expr._
-import at.logic.gapt.language.hol.{ HOLPosition, HOLSubstitution, getMatrix }
-=======
-import at.logic.gapt.language.hol._
->>>>>>> db30b83f
+import at.logic.gapt.language.hol.{ containsQuantifier, HOLPosition, HOLSubstitution, getMatrix }
 import at.logic.gapt.utils.ds.trees._
 import at.logic.gapt.proofs.lk.base._
 import scala.annotation.tailrec
@@ -436,12 +432,8 @@
   def apply( etSeq: ExpansionSequent, f: Formula, isAntecedent: Boolean ): Option[ExpansionTree] = {
     getFromExpansionTreeList( if ( isAntecedent ) etSeq.antecedent else etSeq.succedent, f )
   }
-<<<<<<< HEAD
-  def getFromExpansionTreeList( ets: Seq[ExpansionTree], f: Formula ): Option[ExpansionTree] = ets match {
-=======
-
-  private def getFromExpansionTreeList( ets: Seq[ExpansionTree], f: HOLFormula ): Option[ExpansionTree] = ets match {
->>>>>>> db30b83f
+
+  private def getFromExpansionTreeList( ets: Seq[ExpansionTree], f: Formula ): Option[ExpansionTree] = ets match {
     case head :: tail =>
       if ( toShallow( head ) syntaxEquals f ) Some( head )
       else getFromExpansionTreeList( tail, f )
@@ -450,90 +442,29 @@
 }
 
 /**
-<<<<<<< HEAD
- * Builds an expansion tree from a quantifier free formula.
- */
-object qFreeToExpansionTree {
-  def apply( f: Formula ): ExpansionTree = f match {
-    case HOLAtom( _, _ ) => ETAtom( f )
-    case Neg( f )        => ETNeg( qFreeToExpansionTree( f ) ).asInstanceOf[ExpansionTree]
-    case And( f1, f2 )   => ETAnd( qFreeToExpansionTree( f1 ), qFreeToExpansionTree( f2 ) ).asInstanceOf[ExpansionTree]
-    case Or( f1, f2 )    => ETOr( qFreeToExpansionTree( f1 ), qFreeToExpansionTree( f2 ) ).asInstanceOf[ExpansionTree]
-    case Imp( f1, f2 )   => ETImp( qFreeToExpansionTree( f1 ), qFreeToExpansionTree( f2 ) ).asInstanceOf[ExpansionTree]
-    case _               => throw new Exception( "Error transforming a quantifier-free formula into an expansion tree: " + f )
-  }
-}
-
-/**
- * Builds an expansion tree given a *prenex* formula and
- * its instances (or substitutions) using only weak quantifiers.
- *
- * NOTE: in principle, this could be implemented for non-prenex formulas.
- * What needs to be implemented is a method to remove the quantifiers of a
- * non-prenex formula (taking care about the renaming of variables).
- */
-object prenexToExpansionTree {
-  def apply( f: Formula, lst: List[Formula] ): ExpansionTree = {
-    val fMatrix = getMatrix( f )
-
-    // Each possible instance will generate an expansion tree, and they all 
-    // have the same root.
-    val children = lst.foldLeft( List[( ExpansionTreeWithMerges, LambdaExpression )]() ) {
-      case ( acc, instance ) =>
-        val subs = NaiveIncompleteMatchingAlgorithm.matchTerm( fMatrix, instance )
-        val expTree = subs match {
-          case Some( sub ) => apply_( f, sub )
-          case None => throw new Exception( "ERROR: prenexToExpansionTree: No substitutions found for:\n" +
-            "Matrix: " + fMatrix + "\nInstance: " + instance )
-        }
-        expTree match {
-          case ETWeakQuantifier( _, lst ) => lst.toList ++ acc
-          case _                          => throw new Exception( "ERROR: Quantifier-free formula?" )
-        }
-    }
-
-    // TODO: merge edges with the same term.
-    ETWeakQuantifier( f, children ).asInstanceOf[ExpansionTree] // can't contain merges currently, c.f. TODO above
-  }
-
-  def apply_( f: Formula, sub: HOLSubstitution ): ExpansionTreeWithMerges = f match {
-    case All( v, form ) =>
-      val t = sub( v )
-      val one_sub = HOLSubstitution( v, t )
-      val newf = one_sub( form )
-      //val newf = f.instantiate(t.asInstanceOf[FOLTerm])
-      ETWeakQuantifier( f, List( Tuple2( apply_( newf, sub ), t ) ) )
-    case Ex( v, form ) =>
-      val t = sub( v )
-      val one_sub = HOLSubstitution( v, t )
-      val newf = one_sub( form ).asInstanceOf[Formula]
-      //val newf = f.instantiate(t.asInstanceOf[FOLTerm])
-      ETWeakQuantifier( f, List( Tuple2( apply_( newf, sub ), t ) ) )
-    case _ => qFreeToExpansionTree( f )
-=======
  * Builds an expansion tree from a formula and a map from variables to terms.
  * The paremeter pos is true if  the formula is to be considered positive
  * (right side of the sequent).
  */
 object formulaToExpansionTree {
-  def apply( form: HOLFormula, pos: Boolean ): ExpansionTree = {
+  def apply( form: Formula, pos: Boolean ): ExpansionTree = {
     assert( !containsQuantifier( form ) );
     apply( form, List(), pos )
   }
 
-  def apply( form: HOLFormula, subs: List[_ <: HOLSubstitution], pos: Boolean ): ExpansionTree = form match {
-    case HOLAtom( _, _ )  => ETAtom( form )
-    case HOLNeg( f )      => ETNeg( formulaToExpansionTree( f, subs, !pos ) ).asInstanceOf[ExpansionTree]
-    case HOLAnd( f1, f2 ) => ETAnd( formulaToExpansionTree( f1, subs, pos ), formulaToExpansionTree( f2, subs, pos ) ).asInstanceOf[ExpansionTree]
-    case HOLOr( f1, f2 )  => ETOr( formulaToExpansionTree( f1, subs, pos ), formulaToExpansionTree( f2, subs, pos ) ).asInstanceOf[ExpansionTree]
-    case HOLImp( f1, f2 ) => ETImp( formulaToExpansionTree( f1, subs, !pos ), formulaToExpansionTree( f2, subs, pos ) ).asInstanceOf[ExpansionTree]
-    case HOLAllVar( v, f ) => pos match {
+  def apply( form: Formula, subs: List[_ <: HOLSubstitution], pos: Boolean ): ExpansionTree = form match {
+    case HOLAtom( _, _ ) => ETAtom( form )
+    case Neg( f )        => ETNeg( formulaToExpansionTree( f, subs, !pos ) ).asInstanceOf[ExpansionTree]
+    case And( f1, f2 )   => ETAnd( formulaToExpansionTree( f1, subs, pos ), formulaToExpansionTree( f2, subs, pos ) ).asInstanceOf[ExpansionTree]
+    case Or( f1, f2 )    => ETOr( formulaToExpansionTree( f1, subs, pos ), formulaToExpansionTree( f2, subs, pos ) ).asInstanceOf[ExpansionTree]
+    case Imp( f1, f2 )   => ETImp( formulaToExpansionTree( f1, subs, !pos ), formulaToExpansionTree( f2, subs, pos ) ).asInstanceOf[ExpansionTree]
+    case All( v, f ) => pos match {
       case true => // Strong quantifier
         val valid_subs = subs.filter( s => s.domain.contains( v ) )
         assert( valid_subs.length == 1 )
         val next_f = valid_subs.head( f )
-        val ev = valid_subs.head( v ).asInstanceOf[HOLVar]
-        ETStrongQuantifier( f, ev, formulaToExpansionTree( next_f, valid_subs, pos ) ).asInstanceOf[ExpansionTree]
+        val ev = valid_subs.head( v ).asInstanceOf[Var]
+        ETStrongQuantifier( f, ev, formulaToExpansionTree( next_f, valid_subs, pos ) )
       case false => // Weak quantifier
         val valid_subs = subs.filter( s => s.domain.contains( v ) )
         ETWeakQuantifier( f, valid_subs.map {
@@ -543,7 +474,7 @@
             ( formulaToExpansionTree( next_f, List( s ), pos ), t )
         } ).asInstanceOf[ExpansionTree]
     }
-    case HOLExVar( v, f ) => pos match {
+    case Ex( v, f ) => pos match {
       case true => // Weak quantifier
         val valid_subs = subs.filter( s => s.domain.contains( v ) )
         ETWeakQuantifier( f, valid_subs.map {
@@ -556,11 +487,10 @@
         val valid_subs = subs.filter( s => s.domain.contains( v ) )
         assert( valid_subs.length == 1 )
         val next_f = valid_subs.head( f )
-        val ev = valid_subs.head( v ).asInstanceOf[HOLVar]
-        ETStrongQuantifier( f, ev, formulaToExpansionTree( next_f, valid_subs, pos ) ).asInstanceOf[ExpansionTree]
+        val ev = valid_subs.head( v ).asInstanceOf[Var]
+        ETStrongQuantifier( f, ev, formulaToExpansionTree( next_f, valid_subs, pos ) )
     }
     case _ => throw new Exception( "Error transforming a formula into an expansion tree: " + form )
->>>>>>> db30b83f
   }
 }
 
@@ -936,39 +866,4 @@
       ETMerge( apply( what, by, l ), apply( what, by, r ) )
   }
 
-}
-<<<<<<< HEAD
-
-/**
- * Create an expansion tree from a formula. Required for expansion tree extraction for weakenings.
- */
-/*
-object coerceFormulaToET {
-  /**
-   * @param f formula to coerce to ET
-   * @param isAntecedent whether the formula appears in the antecedent or succedent. Relevant for quantifier instances.
-   */
-  def apply(f: Formula, isAntecedent: Boolean): ExpansionTree = {
-    f match {
-      case All(v, formula) =>
-        if (isAntecedent) {
-          StrongQuantifier(f, null, Atom(BottomC)) // TODO: better variable than null here?
-        } else {
-          WeakQuantifier(f, Nil).asInstanceOf[ExpansionTree] // contains no merges
-        }
-      case Ex(v, formula) =>
-        if (isAntecedent) {
-          WeakQuantifier(f, Nil).asInstanceOf[ExpansionTree] // contains no merges
-        } else {
-          StrongQuantifier(f, null, Atom(TopC))
-        }
-      case And(l, r) => And(coerceFormulaToET(l, isAntecedent), coerceFormulaToET(r, isAntecedent))
-      case Or(l, r) => Or(coerceFormulaToET(l, isAntecedent), coerceFormulaToET(r, isAntecedent))
-      case Imp(l, r) => Imp(coerceFormulaToET(l, isAntecedent), coerceFormulaToET(r, isAntecedent))
-      case HOLAtom(_, _) => Atom(f)
-    }
-  }
-}
-*/
-=======
->>>>>>> db30b83f
+}