package at.logic.gapt.formats.leanCoP

import at.logic.gapt.language.fol._
import at.logic.gapt.expr._
import at.logic.gapt.language.fol.algorithms.FOLMatchingAlgorithm
import at.logic.gapt.proofs.expansionTrees.{ ExpansionTree, ExpansionSequent, formulaToExpansionTree }

import java.io.{ Reader, FileReader }
import scala.util.parsing.combinator._
import scala.collection.immutable.HashMap

class LeanCoPParserException( msg: String ) extends Exception( msg: String )
class LeanCoPNoMatchException( msg: String ) extends Exception( msg: String )
class LeanCoPNoLeanPredException( msg: String ) extends Exception( msg: String )
class LeanCoPLeanPredWrongArityException( msg: String ) extends Exception( msg: String )

object LeanCoPParser extends RegexParsers with PackratParsers {

  def getExpansionProof( filename: String ): Option[ExpansionSequent] = {
    getExpansionProof( new FileReader( filename ) )
  }

  def getExpansionProof( reader: Reader ): Option[ExpansionSequent] = {
    parseAll( expansionSequent, reader ) match {
      case Success( r, _ ) => r
      case Failure( msg, next ) =>
        throw new LeanCoPParserException( "leanCoP parsing: syntax failure " + msg + "\nat line " + next.pos.line + " and column " + next.pos.column )
      case Error( msg, next ) =>
        throw new LeanCoPParserException( "leanCoP parsing: syntax error " + msg + "\nat line " + next.pos.line + " and column " + next.pos.column )
    }
  }

  // Restricted definitional clausal form (implemented by leanCoP)
  // Takes a formula in NNF and returns a list of clauses in DNF (possibly with
  // introduced definitions)
  // (reverse engineering leanCoP)
  def toDefinitionalClausalForm( f: FOLFormula, lean_preds: List[( String, Int )] ): List[FOLFormula] = {

<<<<<<< HEAD
    def toDCF( f: FOLFormula, inConj: Boolean ): ( FOLFormula, List[FOLFormula] ) = f match {
      case FOLAtom( _, _ )        => ( f, List() )
      case Neg( FOLAtom( _, _ ) ) => ( f, List() )
      case And( f1, f2 ) =>
        val ( f1d, d1 ) = toDCF( f1, true )
        val ( f2d, d2 ) = toDCF( f2, true )
        ( And( f1d, f2d ), d1 ++ d2 )
      case Or( f1, f2 ) => {
=======
    def toDCF( f: FOLFormula, lean_preds: List[( String, Int )], inConj: Boolean ): ( FOLFormula, List[FOLFormula] ) = f match {
      case FOLAtom( _, _ )           => ( f, List() )
      case FOLNeg( FOLAtom( _, _ ) ) => ( f, List() )
      case FOLAnd( f1, f2 ) =>
        val ( f1d, d1 ) = toDCF( f1, lean_preds, true )
        val used_preds = d1.flatMap( c => getLeanPreds( c ) )
        val rest = lean_preds.filter( p => !used_preds.contains( p ) )
        val ( f2d, d2 ) = toDCF( f2, rest, true )
        ( FOLAnd( f1d, f2d ), d1 ++ d2 )
      case FOLOr( f1, f2 ) => {
>>>>>>> 7705b30d
        if ( inConj ) {

          val vars = freeVariables( f )
<<<<<<< HEAD
          val new_pred = FOLAtom( "leanP" + i, vars )
          i += 1
          val def1 = And( Neg( new_pred ), f1d )
          val def2 = And( Neg( new_pred ), f2d )
=======

          val candidates = lean_preds.filter { case ( n, a ) => a == vars.length }
          val ordered_candidates = candidates.sorted

          if ( lean_preds.isEmpty ) {
            throw new LeanCoPNoLeanPredException( "Formula: " + f )
          }
          if ( candidates.isEmpty ) {
            throw new LeanCoPLeanPredWrongArityException( "Formula: " + f + " Candidates: " + lean_preds + " Arity: " + vars.length )
          }

          // Trusting that we have the same order as leanCoP
          val pred_name = ordered_candidates.head._1
          val new_pred = FOLAtom( pred_name, vars )
          val rest = lean_preds.filter { case ( n, a ) => n != pred_name }

          val ( f1d, d1 ) = toDCF( f1, rest, inConj )
          // TODO candidate for efficiency improvement
          val used_preds = d1.flatMap( c => getLeanPreds( c ) )
          val rest_of_rest = rest.filter( p => !used_preds.contains( p ) )
          val ( f2d, d2 ) = toDCF( f2, rest_of_rest, inConj )

          val def1 = FOLAnd( FOLNeg( new_pred ), f1d )
          val def2 = FOLAnd( FOLNeg( new_pred ), f2d )

>>>>>>> 7705b30d
          ( new_pred, def1 :: def2 :: d1 ++ d2 )

        } else {
<<<<<<< HEAD
          val ( f1d, d1 ) = toDCF( f1, inConj )
          val ( f2d, d2 ) = toDCF( f2, inConj )
          ( Or( f1d, f2d ), d1 ++ d2 )
=======
          val ( f1d, d1 ) = toDCF( f1, lean_preds, inConj )
          val used_preds = d1.flatMap( c => getLeanPreds( c ) )
          val rest = lean_preds.filter( p => !used_preds.contains( p ) )
          val ( f2d, d2 ) = toDCF( f2, rest, inConj )
          ( FOLOr( f1d, f2d ), d1 ++ d2 )
>>>>>>> 7705b30d
        }
      }
      case _ => throw new Exception( "Unsupported format for definitional clausal transformation: " + f )
    }

    val ( fd, defs ) = toDCF( f, lean_preds, false )
    fd :: defs.flatMap( d => toDNF( d ) )
  }

  // Collects all n ^ [...] predicates used and their arities
  def getLeanPreds( cls: FOLFormula ): List[( String, Int )] = cls match {
    case FOLAtom( n, args ) if n.toString.startsWith( "leanP" ) => List( ( n.toString, args.length ) )
    case FOLAtom( _, _ ) => List()
    case FOLNeg( f ) => getLeanPreds( f )
    case FOLAnd( f1, f2 ) => getLeanPreds( f1 ) ++ getLeanPreds( f2 )
    case FOLOr( f1, f2 ) => getLeanPreds( f1 ) ++ getLeanPreds( f2 )
    case _ => throw new Exception( "Unsupported format for getLeanPreds: " + cls )
  }

  // leanCoP renames all variables so that they do not clash.
  def dropQuantifiers( f: FOLFormula ): FOLFormula = f match {
    case FOLAtom( _, _ ) => f
    case Neg( f1 )       => Neg( dropQuantifiers( f1 ) )
    case Imp( f1, f2 )   => Imp( dropQuantifiers( f1 ), dropQuantifiers( f2 ) )
    case And( f1, f2 )   => And( dropQuantifiers( f1 ), dropQuantifiers( f2 ) )
    case Or( f1, f2 )    => Or( dropQuantifiers( f1 ), dropQuantifiers( f2 ) )
    case Ex( x, f1 )     => dropQuantifiers( f1 )
    case All( x, f1 )    => dropQuantifiers( f1 )
  }

  def toMagicalDNF( f: FOLFormula ): List[FOLFormula] = {
    val normal_dnf = toDNF( f )

    def collectLiterals( cls: FOLFormula ): List[FOLFormula] = cls match {
      case FOLAtom( _, _ ) => List( cls )
      case FOLNeg( FOLAtom( _, _ ) ) => List( cls )
      case FOLAnd( f1 @ FOLAtom( _, _ ), f2 ) => f1 :: collectLiterals( f2 )
      case FOLAnd( f1 @ FOLNeg( FOLAtom( _, _ ) ), f2 ) => f1 :: collectLiterals( f2 )
      case FOLAnd( f1, f2 @ FOLAtom( _, _ ) ) => f2 :: collectLiterals( f1 )
      case FOLAnd( f1, f2 @ FOLNeg( FOLAtom( _, _ ) ) ) => f2 :: collectLiterals( f1 )
      case FOLAnd( f1, f2 ) => collectLiterals( f1 ) ++ collectLiterals( f2 )
      case _ => throw new Exception( "collectLiterals: formula " + cls + " is not a clause." )
    }

    normal_dnf.map( c => FOLAnd( collectLiterals( c ) ) )
  }

  def matchClauses( my_clauses: List[FOLFormula], lean_clauses: List[FOLFormula] ): Option[FOLSubstitution] = {

    val num_clauses = lean_clauses.length
    val goal = Ors.rightAssociative( lean_clauses: _* )

    // Get all sub-lists of my_clauses of size num_clauses
    val set_same_size = my_clauses.combinations( num_clauses )
    val candidates = set_same_size.flatMap( s => s.permutations.map( p => Ors.rightAssociative( p: _* ) ) )

    def findSubstitution( lst: List[FOLFormula], goal: FOLFormula ): Option[FOLSubstitution] = lst match {
      case Nil => None
      case hd :: tl => FOLMatchingAlgorithm.matchTerms( hd, goal ) match {
        case None        => findSubstitution( tl, goal )
        case Some( sub ) => Some( sub )
      }
    }

    findSubstitution( candidates.toList, goal )
  }

  def expansionSequent: Parser[Option[ExpansionSequent]] =
    rep( comment ) ~> rep( input ) ~ comment ~ rep( clauses ) ~ comment ~ rep( inferences ) <~ rep( comment ) ^^ {
      case input ~ _ ~ clauses_lst ~ _ ~ bindings_opt =>

        // Name -> (Formula, Role)
        val input_formulas0 = input.foldLeft( HashMap[String, ( FOLFormula, String )]() ) {
          case ( in_map, ( n, r, f ) ) => in_map + ( n -> ( f, r ) )
        }
        // Adding eq theory clauses to input formulas with names
        // lean_eq_theory_i
        val input_formulas = clauses_lst.foldLeft( input_formulas0 ) {
          case ( map, ( i, f, n ) ) =>
            if ( n == "lean_eq_theory" ) {
              val name = n + "_" + i
              map + ( name -> ( ( f, "axiom" ) ) )
            } else map
        }

        val clauses = clauses_lst.foldLeft( HashMap[Int, ( FOLFormula, String )]() ) {
          case ( map, ( i, f, n ) ) => map + ( i -> ( f, n ) )
        }
        val clauses_no_eq = clauses.filter { case ( i, ( f, n ) ) => n != "lean_eq_theory" }

        // String (name of input formula) -> List[Int] (all clauses generated from it)
        val formulas_to_clauses = clauses_no_eq.groupBy { case ( i, ( f, n ) ) => n }.map {
          case ( n, m ) => ( n, m.keys )
        }

        val bindings = bindings_opt.flatten

        // Int (number of clause) -> list of substitutions used
        val clauses_substitutions = bindings.groupBy( _._1 ).foldLeft( HashMap[Int, List[FOLSubstitution]]() ) {
          case ( map, ( i, lst ) ) =>
            val sublst = lst.map { case ( i, lvars, lterms ) => FOLSubstitution( lvars.zip( lterms ) ) }
            map + ( i -> sublst )
        }

        val formula_substitutions = formulas_to_clauses.foldLeft( HashMap[String, ( FOLFormula, List[FOLSubstitution] )]() ) {
          case ( map, ( name, lst_int ) ) =>
<<<<<<< HEAD
            val formula = input_formulas( name )._1 // FOLFormula
            val clausified = {
              if ( input_formulas( name )._2 == "conjecture" ) {
                toDefinitionalClausalForm( toNNF( dropQuantifiers( formula ) ) )
              } else toDNF( dropQuantifiers( toNNF( Neg( formula ) ) ) )
            }
=======

>>>>>>> 7705b30d
            val lean_clauses = lst_int.map( i => clauses( i )._1 ).toList
            // New predicates used in the def clausal translation and arity
            val lean_preds = lean_clauses.flatMap( c => getLeanPreds( c ) ).distinct

            val ( f_original, role ) = input_formulas( name )

            val f_right_pol = if ( role == "conjecture" ) f_original
            else FOLNeg( f_original )

            val f_in_nnf = toNNF( f_right_pol )

            val f_no_quant = dropQuantifiers( f_in_nnf )

            // If there are not lean predicate symbols, use regular DNF transformation
            val subs = lean_preds match {
              case Nil =>
                val f_dnf = toMagicalDNF( f_no_quant )
                matchClauses( f_dnf, lean_clauses ) match {
                  case Some( s ) => s
                  case None      => throw new LeanCoPNoMatchException( "leanCoP parsing: formula " + f_dnf + 
		    " and clauses " + lean_clauses + " do not match." )
                }
              case _ :: _ =>
                val f_clausified = toDefinitionalClausalForm( f_no_quant, lean_preds )
                matchClauses( f_clausified, lean_clauses ) match {
                  case Some( s ) => s
                  case None      => throw new LeanCoPNoMatchException( "leanCoP parsing: formula " + f_clausified + 
		    " and clauses " + lean_clauses + " do not match." )
                }
            }

            val sublst = lst_int.flatMap( i => clauses_substitutions.get( i ) match {
              case Some( cs ) => cs.map( s => s.compose( subs ) )
              case None       => List(subs)
            } ).toList
            map + ( name -> ( ( f_original, sublst ) ) )
        }

        val ( ant, succ ) = formula_substitutions.foldLeft( ( List[ExpansionTree](), List[ExpansionTree]() ) ) {
          case ( ( a, s ), ( name, ( form, sublst ) ) ) =>
            val pos = if ( input_formulas( name )._2 == "axiom" ) false else true;
            val et = formulaToExpansionTree( form, sublst, pos )
            if ( pos ) ( a, ( et :: s ) )
            else ( ( et :: a ), s )
        }

        Some( new ExpansionSequent( ant, succ ) )
    } | rep( comment ) ^^ { case _ => None } // No TPTP proof

  def input: Parser[( String, String, FOLFormula )] = language ~ "(" ~> name ~ "," ~ role ~ "," ~ formula <~ ", file(" ~ "[^()]*".r ~ "))." ^^ {
    case n ~ _ ~ r ~ _ ~ f => ( n, r, f )
  }
  def clauses: Parser[( Int, FOLFormula, String )] = language ~ "(" ~> integer ~ ", plain," ~ clause ~ ", clausify(" ~ name <~ "))." ^^ {
    case i ~ _ ~ f ~ _ ~ n =>
      assert( n != "lean_eq_theory" )
      ( i, f, n )
  } | language ~ "(" ~> integer ~ ", plain," ~ clause <~ ", theory(equality))." ^^ {
    // Equality theory added by leanCoP
    case i ~ _ ~ f => ( i, f, "lean_eq_theory" )
  }

  def inferences: Parser[Option[( Int, List[FOLVar], List[FOLTerm] )]] = language ~ "(" ~ name ~ ",plain," ~ clause ~ "," ~> info <~ ")." ^^ {
    case bindings => bindings
  }

  def language: Parser[String] = "fof" | "cnf"
  def role: Parser[String] = "axiom" | "conjecture" | "lemma" | "hypothesis"

  def info: Parser[Option[( Int, List[FOLVar], List[FOLTerm] )]] = start | start_bind | reduction | extension | ext_w_bind

  def start: Parser[Option[( Int, List[FOLVar], List[FOLTerm] )]] = "start(" ~> integer <~ ")" ^^ { case _ => None }
  def start_bind: Parser[Option[( Int, List[FOLVar], List[FOLTerm] )]] = "start(" ~> integer ~ ",bind(" ~ list_subs <~ "))" ^^ {
    case n ~ _ ~ ls => Some( ( n, ls._1, ls._2 ) )
  }
  def reduction: Parser[Option[( Int, List[FOLVar], List[FOLTerm] )]] = "reduction('" ~> integer <~ "')" ^^ { case _ => None }
  def extension: Parser[Option[( Int, List[FOLVar], List[FOLTerm] )]] = "extension(" ~> integer <~ ")" ^^ { case _ => None }
  def ext_w_bind: Parser[Option[( Int, List[FOLVar], List[FOLTerm] )]] = "extension(" ~> integer ~ ",bind(" ~ list_subs <~ "))" ^^ {
    case n ~ _ ~ ls => Some( ( n, ls._1, ls._2 ) )
  }

  def list_subs: Parser[( List[FOLVar], List[FOLTerm] )] = "[[" ~> repsep( variable, "," ) ~ "], [" ~ repsep( term, "," ) <~ "]]" ^^ {
    case t ~ _ ~ v => ( t, v )
  }

  def clause: Parser[FOLFormula] = "[" ~> repsep( formula, "," ) <~ "]" ^^ {
    case formulas => And( formulas )
  }

<<<<<<< HEAD
  lazy val formula: PackratParser[FOLFormula] = quantified

  lazy val quantified: PackratParser[FOLFormula] = (
    "!" ~ "[" ~> repsep( variable, "," ) ~ "] :" ~ quantified ^^ {
      case vars ~ _ ~ form =>
        vars.foldLeft( form )( ( f, v ) => All( v, f ) )
    }
    | "?" ~ "[" ~> repsep( variable, "," ) ~ "] :" ~ quantified ^^ {
      case vars ~ _ ~ form =>
        vars.foldLeft( form )( ( f, v ) => Ex( v, f ) )
    }
    | dbl_impl )
=======
  lazy val formula: PackratParser[FOLFormula] = dbl_impl
>>>>>>> 7705b30d

  lazy val dbl_impl: PackratParser[FOLFormula] = (
    impl ~ "<=>" ~ dbl_impl ^^ {
      case f1 ~ _ ~ f2 =>
<<<<<<< HEAD
        And( Or( Neg( f1 ), f2 ), Or( f1, Neg( f2 ) ) )
=======
        FOLAnd( FOLOr( FOLNeg( f1 ), f2 ), FOLOr( f1, FOLNeg( f2 ) ) )
>>>>>>> 7705b30d
    }
    | impl )

  lazy val impl: PackratParser[FOLFormula] = (
<<<<<<< HEAD
    and ~ "=>" ~ impl ^^ { case f1 ~ _ ~ f2 => Or( Neg( f1 ), f2 ) }
    | and )

  lazy val and: PackratParser[FOLFormula] = (
    or ~ "&" ~ and ^^ { case f1 ~ _ ~ f2 => And( f1, f2 ) }
    | or )

  lazy val or: PackratParser[FOLFormula] = (
    neg ~ "|" ~ or ^^ { case f1 ~ _ ~ f2 => Or( f1, f2 ) }
    | neg )

  lazy val neg: PackratParser[FOLFormula] = (
    ( "-" | "~" ) ~> neg ^^ { case f => Neg( f ) }
    | atom )
=======
    and ~ "=>" ~ impl ^^ { case f1 ~ _ ~ f2 => FOLOr( FOLNeg( f1 ), f2 ) }
    | and )

  lazy val and: PackratParser[FOLFormula] = (
    or ~ "&" ~ and ^^ { case f1 ~ _ ~ f2 => FOLAnd( f1, f2 ) }
    | or )

  lazy val or: PackratParser[FOLFormula] = (
    neg ~ "|" ~ or ^^ { case f1 ~ _ ~ f2 => FOLOr( f1, f2 ) }
    | neg )

  lazy val neg: PackratParser[FOLFormula] = (
    ( "-" | "~" ) ~> neg ^^ { case f => FOLNeg( f ) }
    | quantified )

  lazy val quantified: PackratParser[FOLFormula] = (
    "!" ~ "[" ~> repsep( variable, "," ) ~ "] : " ~ quantified ^^ {
      case vars ~ _ ~ form =>
        vars.foldLeft( form )( ( f, v ) => FOLAllVar( v, f ) )
    }
    | "?" ~ "[" ~> repsep( variable, "," ) ~ "] : " ~ quantified ^^ {
      case vars ~ _ ~ form =>
        vars.foldLeft( form )( ( f, v ) => FOLExVar( v, f ) )
    }
    | neg | atom )
>>>>>>> 7705b30d

  lazy val atom: PackratParser[FOLFormula] = not_eq | eq | real_atom | lean_atom | quantified | "(" ~> formula <~ ")"
  // These are introduced by leanCoP's (restricted) definitional clausal form translation
  lazy val lean_atom: PackratParser[FOLFormula] = lean_var ^^ {
    case ( i, terms ) =>
      FOLAtom( "leanP" + i, terms )
  }
  lazy val real_atom: PackratParser[FOLFormula] = name ~ "(" ~ repsep( term, "," ) <~ ")" ^^ {
    case pred ~ _ ~ args => FOLAtom( pred, args )
  }
  lazy val eq: PackratParser[FOLFormula] = term ~ "=" ~ term ^^ {
    case t1 ~ _ ~ t2 => FOLAtom( "=", List( t1, t2 ) )
  }
  lazy val not_eq: PackratParser[FOLFormula] = "(!" ~> term ~ ")" ~ "=" ~ term ^^ {
    case t1 ~ _ ~ _ ~ t2 => Neg( FOLAtom( "=", List( t1, t2 ) ) )
  }

  def term: Parser[FOLTerm] = variable | function | constant | skolem_term
  def function: Parser[FOLTerm] = name ~ "(" ~ repsep( term, "," ) <~ ")" ^^ { case f ~ _ ~ args => FOLFunction( f, args ) }
  def constant: Parser[FOLConst] = name ^^ { case n => FOLConst( n ) }
  def variable: Parser[FOLVar] = """_[A-Z0-9]+""".r ^^ { case n => FOLVar( n ) }
  def skolem_term: Parser[FOLTerm] = lean_var ^^ {
    case ( i, _ ) =>
      // Pretend it's an eigenvariable.
      FOLVar( "leanSk" + i )
  }
  def lean_var: Parser[( Int, List[FOLTerm] )] = """\d+""".r ~ "^" ~ "[" ~ repsep( term, "," ) ~ "]" ^^ {
    case i ~ _ ~ _ ~ terms ~ _ => ( i.toInt, terms )
  }

  def name: Parser[String] = """^(?![_ \d])[^ ():,!?\[\]\-&|=>~]+""".r ^^ { case s => s }
  def integer: Parser[Int] = """\d+""".r ^^ { _.toInt }

  def comment: Parser[String] = """[%](.*)\n""".r ^^ { case s => "" }
}<|MERGE_RESOLUTION|>--- conflicted
+++ resolved
@@ -36,36 +36,18 @@
   // (reverse engineering leanCoP)
   def toDefinitionalClausalForm( f: FOLFormula, lean_preds: List[( String, Int )] ): List[FOLFormula] = {
 
-<<<<<<< HEAD
-    def toDCF( f: FOLFormula, inConj: Boolean ): ( FOLFormula, List[FOLFormula] ) = f match {
+    def toDCF( f: FOLFormula, lean_preds: List[( String, Int )], inConj: Boolean ): ( FOLFormula, List[FOLFormula] ) = f match {
       case FOLAtom( _, _ )        => ( f, List() )
       case Neg( FOLAtom( _, _ ) ) => ( f, List() )
       case And( f1, f2 ) =>
-        val ( f1d, d1 ) = toDCF( f1, true )
-        val ( f2d, d2 ) = toDCF( f2, true )
-        ( And( f1d, f2d ), d1 ++ d2 )
-      case Or( f1, f2 ) => {
-=======
-    def toDCF( f: FOLFormula, lean_preds: List[( String, Int )], inConj: Boolean ): ( FOLFormula, List[FOLFormula] ) = f match {
-      case FOLAtom( _, _ )           => ( f, List() )
-      case FOLNeg( FOLAtom( _, _ ) ) => ( f, List() )
-      case FOLAnd( f1, f2 ) =>
         val ( f1d, d1 ) = toDCF( f1, lean_preds, true )
         val used_preds = d1.flatMap( c => getLeanPreds( c ) )
         val rest = lean_preds.filter( p => !used_preds.contains( p ) )
         val ( f2d, d2 ) = toDCF( f2, rest, true )
-        ( FOLAnd( f1d, f2d ), d1 ++ d2 )
-      case FOLOr( f1, f2 ) => {
->>>>>>> 7705b30d
+        ( And( f1d, f2d ), d1 ++ d2 )
+      case Or( f1, f2 ) => {
         if ( inConj ) {
-
           val vars = freeVariables( f )
-<<<<<<< HEAD
-          val new_pred = FOLAtom( "leanP" + i, vars )
-          i += 1
-          val def1 = And( Neg( new_pred ), f1d )
-          val def2 = And( Neg( new_pred ), f2d )
-=======
 
           val candidates = lean_preds.filter { case ( n, a ) => a == vars.length }
           val ordered_candidates = candidates.sorted
@@ -88,24 +70,17 @@
           val rest_of_rest = rest.filter( p => !used_preds.contains( p ) )
           val ( f2d, d2 ) = toDCF( f2, rest_of_rest, inConj )
 
-          val def1 = FOLAnd( FOLNeg( new_pred ), f1d )
-          val def2 = FOLAnd( FOLNeg( new_pred ), f2d )
-
->>>>>>> 7705b30d
+          val def1 = And( Neg( new_pred ), f1d )
+          val def2 = And( Neg( new_pred ), f2d )
+
           ( new_pred, def1 :: def2 :: d1 ++ d2 )
 
         } else {
-<<<<<<< HEAD
-          val ( f1d, d1 ) = toDCF( f1, inConj )
-          val ( f2d, d2 ) = toDCF( f2, inConj )
-          ( Or( f1d, f2d ), d1 ++ d2 )
-=======
           val ( f1d, d1 ) = toDCF( f1, lean_preds, inConj )
           val used_preds = d1.flatMap( c => getLeanPreds( c ) )
           val rest = lean_preds.filter( p => !used_preds.contains( p ) )
           val ( f2d, d2 ) = toDCF( f2, rest, inConj )
-          ( FOLOr( f1d, f2d ), d1 ++ d2 )
->>>>>>> 7705b30d
+          ( Or( f1d, f2d ), d1 ++ d2 )
         }
       }
       case _ => throw new Exception( "Unsupported format for definitional clausal transformation: " + f )
@@ -119,9 +94,9 @@
   def getLeanPreds( cls: FOLFormula ): List[( String, Int )] = cls match {
     case FOLAtom( n, args ) if n.toString.startsWith( "leanP" ) => List( ( n.toString, args.length ) )
     case FOLAtom( _, _ ) => List()
-    case FOLNeg( f ) => getLeanPreds( f )
-    case FOLAnd( f1, f2 ) => getLeanPreds( f1 ) ++ getLeanPreds( f2 )
-    case FOLOr( f1, f2 ) => getLeanPreds( f1 ) ++ getLeanPreds( f2 )
+    case Neg( f ) => getLeanPreds( f )
+    case And( f1, f2 ) => getLeanPreds( f1 ) ++ getLeanPreds( f2 )
+    case Or( f1, f2 ) => getLeanPreds( f1 ) ++ getLeanPreds( f2 )
     case _ => throw new Exception( "Unsupported format for getLeanPreds: " + cls )
   }
 
@@ -140,17 +115,17 @@
     val normal_dnf = toDNF( f )
 
     def collectLiterals( cls: FOLFormula ): List[FOLFormula] = cls match {
-      case FOLAtom( _, _ ) => List( cls )
-      case FOLNeg( FOLAtom( _, _ ) ) => List( cls )
-      case FOLAnd( f1 @ FOLAtom( _, _ ), f2 ) => f1 :: collectLiterals( f2 )
-      case FOLAnd( f1 @ FOLNeg( FOLAtom( _, _ ) ), f2 ) => f1 :: collectLiterals( f2 )
-      case FOLAnd( f1, f2 @ FOLAtom( _, _ ) ) => f2 :: collectLiterals( f1 )
-      case FOLAnd( f1, f2 @ FOLNeg( FOLAtom( _, _ ) ) ) => f2 :: collectLiterals( f1 )
-      case FOLAnd( f1, f2 ) => collectLiterals( f1 ) ++ collectLiterals( f2 )
-      case _ => throw new Exception( "collectLiterals: formula " + cls + " is not a clause." )
-    }
-
-    normal_dnf.map( c => FOLAnd( collectLiterals( c ) ) )
+      case FOLAtom( _, _ )                        => List( cls )
+      case Neg( FOLAtom( _, _ ) )                 => List( cls )
+      case And( f1 @ FOLAtom( _, _ ), f2 )        => f1 :: collectLiterals( f2 )
+      case And( f1 @ Neg( FOLAtom( _, _ ) ), f2 ) => f1 :: collectLiterals( f2 )
+      case And( f1, f2 @ FOLAtom( _, _ ) )        => f2 :: collectLiterals( f1 )
+      case And( f1, f2 @ Neg( FOLAtom( _, _ ) ) ) => f2 :: collectLiterals( f1 )
+      case And( f1, f2 )                          => collectLiterals( f1 ) ++ collectLiterals( f2 )
+      case _                                      => throw new Exception( "collectLiterals: formula " + cls + " is not a clause." )
+    }
+
+    normal_dnf.map( c => And( collectLiterals( c ) ) )
   }
 
   def matchClauses( my_clauses: List[FOLFormula], lean_clauses: List[FOLFormula] ): Option[FOLSubstitution] = {
@@ -212,16 +187,7 @@
 
         val formula_substitutions = formulas_to_clauses.foldLeft( HashMap[String, ( FOLFormula, List[FOLSubstitution] )]() ) {
           case ( map, ( name, lst_int ) ) =>
-<<<<<<< HEAD
-            val formula = input_formulas( name )._1 // FOLFormula
-            val clausified = {
-              if ( input_formulas( name )._2 == "conjecture" ) {
-                toDefinitionalClausalForm( toNNF( dropQuantifiers( formula ) ) )
-              } else toDNF( dropQuantifiers( toNNF( Neg( formula ) ) ) )
-            }
-=======
-
->>>>>>> 7705b30d
+
             val lean_clauses = lst_int.map( i => clauses( i )._1 ).toList
             // New predicates used in the def clausal translation and arity
             val lean_preds = lean_clauses.flatMap( c => getLeanPreds( c ) ).distinct
@@ -229,7 +195,7 @@
             val ( f_original, role ) = input_formulas( name )
 
             val f_right_pol = if ( role == "conjecture" ) f_original
-            else FOLNeg( f_original )
+            else Neg( f_original )
 
             val f_in_nnf = toNNF( f_right_pol )
 
@@ -241,21 +207,21 @@
                 val f_dnf = toMagicalDNF( f_no_quant )
                 matchClauses( f_dnf, lean_clauses ) match {
                   case Some( s ) => s
-                  case None      => throw new LeanCoPNoMatchException( "leanCoP parsing: formula " + f_dnf + 
-		    " and clauses " + lean_clauses + " do not match." )
+                  case None => throw new LeanCoPNoMatchException( "leanCoP parsing: formula " + f_dnf +
+                    " and clauses " + lean_clauses + " do not match." )
                 }
               case _ :: _ =>
                 val f_clausified = toDefinitionalClausalForm( f_no_quant, lean_preds )
                 matchClauses( f_clausified, lean_clauses ) match {
                   case Some( s ) => s
-                  case None      => throw new LeanCoPNoMatchException( "leanCoP parsing: formula " + f_clausified + 
-		    " and clauses " + lean_clauses + " do not match." )
+                  case None => throw new LeanCoPNoMatchException( "leanCoP parsing: formula " + f_clausified +
+                    " and clauses " + lean_clauses + " do not match." )
                 }
             }
 
             val sublst = lst_int.flatMap( i => clauses_substitutions.get( i ) match {
               case Some( cs ) => cs.map( s => s.compose( subs ) )
-              case None       => List(subs)
+              case None       => List( subs )
             } ).toList
             map + ( name -> ( ( f_original, sublst ) ) )
         }
@@ -310,36 +276,16 @@
     case formulas => And( formulas )
   }
 
-<<<<<<< HEAD
-  lazy val formula: PackratParser[FOLFormula] = quantified
-
-  lazy val quantified: PackratParser[FOLFormula] = (
-    "!" ~ "[" ~> repsep( variable, "," ) ~ "] :" ~ quantified ^^ {
-      case vars ~ _ ~ form =>
-        vars.foldLeft( form )( ( f, v ) => All( v, f ) )
-    }
-    | "?" ~ "[" ~> repsep( variable, "," ) ~ "] :" ~ quantified ^^ {
-      case vars ~ _ ~ form =>
-        vars.foldLeft( form )( ( f, v ) => Ex( v, f ) )
-    }
-    | dbl_impl )
-=======
   lazy val formula: PackratParser[FOLFormula] = dbl_impl
->>>>>>> 7705b30d
 
   lazy val dbl_impl: PackratParser[FOLFormula] = (
     impl ~ "<=>" ~ dbl_impl ^^ {
       case f1 ~ _ ~ f2 =>
-<<<<<<< HEAD
         And( Or( Neg( f1 ), f2 ), Or( f1, Neg( f2 ) ) )
-=======
-        FOLAnd( FOLOr( FOLNeg( f1 ), f2 ), FOLOr( f1, FOLNeg( f2 ) ) )
->>>>>>> 7705b30d
     }
     | impl )
 
   lazy val impl: PackratParser[FOLFormula] = (
-<<<<<<< HEAD
     and ~ "=>" ~ impl ^^ { case f1 ~ _ ~ f2 => Or( Neg( f1 ), f2 ) }
     | and )
 
@@ -353,34 +299,18 @@
 
   lazy val neg: PackratParser[FOLFormula] = (
     ( "-" | "~" ) ~> neg ^^ { case f => Neg( f ) }
-    | atom )
-=======
-    and ~ "=>" ~ impl ^^ { case f1 ~ _ ~ f2 => FOLOr( FOLNeg( f1 ), f2 ) }
-    | and )
-
-  lazy val and: PackratParser[FOLFormula] = (
-    or ~ "&" ~ and ^^ { case f1 ~ _ ~ f2 => FOLAnd( f1, f2 ) }
-    | or )
-
-  lazy val or: PackratParser[FOLFormula] = (
-    neg ~ "|" ~ or ^^ { case f1 ~ _ ~ f2 => FOLOr( f1, f2 ) }
-    | neg )
-
-  lazy val neg: PackratParser[FOLFormula] = (
-    ( "-" | "~" ) ~> neg ^^ { case f => FOLNeg( f ) }
     | quantified )
 
   lazy val quantified: PackratParser[FOLFormula] = (
     "!" ~ "[" ~> repsep( variable, "," ) ~ "] : " ~ quantified ^^ {
       case vars ~ _ ~ form =>
-        vars.foldLeft( form )( ( f, v ) => FOLAllVar( v, f ) )
+        vars.foldLeft( form )( ( f, v ) => All( v, f ) )
     }
     | "?" ~ "[" ~> repsep( variable, "," ) ~ "] : " ~ quantified ^^ {
       case vars ~ _ ~ form =>
-        vars.foldLeft( form )( ( f, v ) => FOLExVar( v, f ) )
+        vars.foldLeft( form )( ( f, v ) => Ex( v, f ) )
     }
     | neg | atom )
->>>>>>> 7705b30d
 
   lazy val atom: PackratParser[FOLFormula] = not_eq | eq | real_atom | lean_atom | quantified | "(" ~> formula <~ ")"
   // These are introduced by leanCoP's (restricted) definitional clausal form translation
