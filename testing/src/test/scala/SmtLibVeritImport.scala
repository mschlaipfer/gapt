--- conflicted
+++ resolved
@@ -1,14 +1,8 @@
 package at.logic.testing.verit
 
-<<<<<<< HEAD
 import at.logic.gapt.proofs.expansionTrees._
 import at.logic.gapt.formats.veriT.VeriTParser
 import at.logic.gapt.provers.minisat._
-=======
-import at.logic.calculi.expansionTrees._
-import at.logic.parsing.veriT.VeriTParser
-import at.logic.provers.minisat._
->>>>>>> 3ade1bcd
 import at.logic.testing.{ skipIfRunsLongerThan, recursiveListFiles }
 
 import org.specs2.mutable._
@@ -21,11 +15,7 @@
 
 class SmtLibVeritImport extends Specification with SmtLibVeritSpec {
   "SMT-LIB VeriT proof import" should {
-<<<<<<< HEAD
-    for ( file <- recursiveListFiles( "testing/veriT-SMT-LIB" ) if file.getName.endsWith( ".proof_flat" ) ) {
-=======
     Fragment.foreach( veritProofs ) { file =>
->>>>>>> 3ade1bcd
       file.getName in {
         skipIfRunsLongerThan( 1 minute ) {
           VeriTParser.getExpansionProof( file.getAbsolutePath )
@@ -38,11 +28,7 @@
 
 class SmtLibVeritImportValidation extends Specification with SmtLibVeritSpec {
   "SMT-LIB VeriT proof import and validation" should {
-<<<<<<< HEAD
-    for ( file <- recursiveListFiles( "testing/veriT-SMT-LIB" ) if file.getName.endsWith( ".proof_flat" ) ) {
-=======
     Fragment.foreach( veritProofs ) { file =>
->>>>>>> 3ade1bcd
       file.getName in {
         skipIfRunsLongerThan( 2 minute ) {
           val E = VeriTParser.getExpansionProof( file.getAbsolutePath )
