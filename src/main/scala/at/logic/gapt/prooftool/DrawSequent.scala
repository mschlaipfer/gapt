package at.logic.gapt.prooftool

/**
 * Created by IntelliJ IDEA.
 * User: mrukhaia
 * Date: 2/3/11
 * Time: 4:25 PM
 */

import at.logic.gapt.language.hol.toPrettyString
import at.logic.gapt.proofs.lk.base.{ FSequent, Sequent }
import at.logic.gapt.expr._
import at.logic.gapt.proofs.occurrences.{ FormulaOccurrence, defaultFormulaOccurrenceFactory }
import at.logic.gapt.proofs.algorithms.ceres.struct.ClauseSetSymbol
import at.logic.gapt.proofs.algorithms.ceres.PStructToExpressionTree.ProjectionSetSymbol
import org.scilab.forge.jlatexmath.{ TeXIcon, TeXConstants, TeXFormula }
import java.awt.{ Color, Font }
import java.awt.image.BufferedImage
import swing._
import event.{ MouseClicked, MouseEntered, MouseExited, WindowDeactivated }
import java.awt.event.MouseEvent
import at.logic.gapt.language.schema._
import at.logic.gapt.utils.latex.nameToLatexString
import collection.mutable
import at.logic.gapt.expr.Tindex

object DrawSequent {
  implicit val factory = defaultFormulaOccurrenceFactory
  implicit def fo2occ( f: HOLFormula ) = factory.createFormulaOccurrence( f, Seq[FormulaOccurrence]() )
  implicit def fseq2seq( s: FSequent ) = Sequent( s._1 map fo2occ, s._2 map fo2occ )

  //used by DrawClList
  def apply( seq: Sequent, ft: Font, str: String ): FlowPanel = if ( !str.isEmpty ) {
    val set: Set[FormulaOccurrence] = ( seq.antecedent.filter( fo => formulaToLatexString( fo.formula ).contains( str ) ) ++
      seq.succedent.filter( fo => formulaToLatexString( fo.formula ).contains( str ) ) ).toSet
    val fp = apply( seq, ft, None ) // first create FlowPanel to pass the event
    ProofToolPublisher.publish( ChangeFormulaColor( set, Color.green, reset = false ) )
    fp
  } else apply( seq, ft, None )

  //used by DrawClList to draw FSequents
  def applyF( seq: FSequent, ft: Font, str: String ): FlowPanel = apply( fseq2seq( seq ), ft, str )

  //used by DrawProof
  def apply( seq: Sequent, ft: Font, vis_occ: Option[Set[FormulaOccurrence]] ) = new FlowPanel {
    opaque = false // Necessary to draw the proof properly
    hGap = 0 // no gap between components

    listenTo( ProofToolPublisher )
    reactions += {
      // since panel is not opaque, it cannot have a background color,
      case ChangeSequentColor( s, color, reset ) => // so change background of each component.
        if ( s == seq ) contents.foreach( c => c.background = color )
        else if ( reset ) contents.foreach( c => c.background = Color.white )
    }

    private var first = true
    for ( f <- seq.antecedent ) {
      if ( vis_occ == None || vis_occ.get.contains( f ) ) {
        if ( !first ) contents += LatexLabel( ft, ",", null )
        else first = false
        contents += formulaToLabel( f, ft )
      }
    }
    contents += LatexLabel( ft, "\\vdash", null ) // \u22a2
    first = true
    for ( f <- seq.succedent ) {
      if ( vis_occ == None || vis_occ.get.contains( f ) ) {
        if ( !first ) contents += LatexLabel( ft, ",", null )
        else first = false
        contents += formulaToLabel( f, ft )
      }
    }
  }

  def formulaToLabel( f: HOLFormula, ft: Font ): LatexLabel = LatexLabel( ft, formulaToLatexString( f ), fo2occ( f ) )
  def formulaToLabel( fo: FormulaOccurrence, ft: Font ): LatexLabel = LatexLabel( ft, formulaToLatexString( fo.formula ), fo )

  // this method is used by DrawTree when drawing projections.
  // also by ProofToLatexExporter.
  def sequentToLatexString( seq: Sequent ): String = {
    var s = " "
    var first = true
    for ( f <- seq.antecedent ) {
      if ( !first ) s = s + ", "
      else first = false
      s = s + formulaToLatexString( f.formula )
    }
    s = s + " \\vdash " // \u22a2
    first = true
    for ( f <- seq.succedent ) {
      if ( !first ) s = s + ", "
      else first = false
      s = s + formulaToLatexString( f.formula )
    }
    s
  }

  def formulaToLatexString( t: LambdaExpression, outermost: Boolean = true ): String = t match {
    case Neg( f ) => """\neg """ + formulaToLatexString( f, outermost = false )
    case And( f1, f2 ) =>
      if ( outermost )
        formulaToLatexString( f1, outermost = false ) + """ \wedge """ + formulaToLatexString( f2, outermost = false )
      else
        "(" + formulaToLatexString( f1, outermost = false ) + """ \wedge """ + formulaToLatexString( f2, outermost = false ) + ")"
    case Or( f1, f2 ) =>
      if ( outermost )
        formulaToLatexString( f1, outermost = false ) + """ \vee """ + formulaToLatexString( f2, outermost = false )
      else
        "(" + formulaToLatexString( f1, outermost = false ) + """ \vee """ + formulaToLatexString( f2, outermost = false ) + ")"

    case Imp( f1, f2 ) =>
      if ( outermost )
        formulaToLatexString( f1, outermost = false ) + """ \supset """ + formulaToLatexString( f2, outermost = false )
      else
        "(" + formulaToLatexString( f1, outermost = false ) + """ \supset """ + formulaToLatexString( f2, outermost = false ) + ")"
    case Ex( v, f ) =>
      if ( v.exptype == Tindex -> Tindex )
        "(" + """\exists^{hyp} """ + formulaToLatexString( v, outermost = false ) + """)""" + formulaToLatexString( f, outermost = false )
      else
        "(" + """\exists """ + formulaToLatexString( v, outermost = false ) + """)""" + formulaToLatexString( f, outermost = false )
    case All( v, f ) =>
      if ( v.exptype == Tindex -> Tindex )
        "(" + """\forall^{hyp} """ + formulaToLatexString( v, outermost = false ) + """)""" + formulaToLatexString( f, outermost = false )
      else
        "(" + """\forall """ + formulaToLatexString( v, outermost = false ) + """)""" + formulaToLatexString( f, outermost = false )
    case BigAnd( v, formula, init, end ) =>
      """ \bigwedge_{ """ + formulaToLatexString( v, outermost = false ) + "=" + formulaToLatexString( init ) + "}^{" + formulaToLatexString( end, outermost = false ) + "}" + formulaToLatexString( formula, outermost = false )

    case BigOr( v, formula, init, end ) =>
      """ \bigvee_{ """ + formulaToLatexString( v, outermost = false ) + "=" + formulaToLatexString( init, outermost = false ) + "}^{" + formulaToLatexString( end, outermost = false ) + "}" + formulaToLatexString( formula )
    case IndexedPredicate( constant, indices ) if constant != BiggerThanC =>
      {
        if ( constant.sym.isInstanceOf[ClauseSetSymbol] ) { //parse cl variables to display cut-configuration.
          val cl = constant.name.asInstanceOf[ClauseSetSymbol]
          "cl^{" + cl.name + ",(" + cl.cut_occs._1.foldLeft( "" )( ( s, f ) => s + { if ( s != "" ) ", " else "" } + formulaToLatexString( f, outermost = false ) ) + " | " +
            cl.cut_occs._2.foldLeft( "" )( ( s, f ) => s + { if ( s != "" ) ", " else "" } + formulaToLatexString( f, outermost = false ) ) + ")}"
        } else if ( constant.sym.isInstanceOf[ProjectionSetSymbol] ) { //parse pr variables to display cut-configuration.
          val pr = constant.name.asInstanceOf[ProjectionSetSymbol]
          "pr^{" + pr.name + ",(" + pr.cut_occs._1.foldLeft( "" )( ( s, f ) => s + { if ( s != "" ) ", " else "" } + formulaToLatexString( f, outermost = false ) ) + " | " +
            pr.cut_occs._2.foldLeft( "" )( ( s, f ) => s + { if ( s != "" ) ", " else "" } + formulaToLatexString( f, outermost = false ) ) + ")}"
        } //or return the predicate symbol
        else nameToLatexString( constant.name.toString )
      } + { if ( indices.isEmpty ) "" else indices.map( x => formulaToLatexString( x ) ).mkString( "_{", ",", "}" ) }
<<<<<<< HEAD
    case t: IntegerTerm if t.exptype == Tindex => parseIntegerTerm( t, 0 )
=======
>>>>>>> 6851006f
    case HOLAtom( pred, args ) =>
      val name = pred match {
        case Const( n, _ ) => n
        case Var( n, _ )   => n
        case _             => throw new Exception( "An atom can only contain a const or a var on the outermost level!" )
      }
      if ( args.size == 2 && name.toString.matches( """(=|!=|\\neq|<|>|\\leq|\\geq|\\in|\+|-|\*|/)""" ) ) { //!name.toString.matches("""[\w\p{InGreek}]*""")) {
        //formats infix formulas
        if ( outermost ) {
          //if the whole formula is an infix atom, we can skip parenthesis
          formulaToLatexString( args.head, outermost = false ) + " " + nameToLatexString( name.toString ) + " " + formulaToLatexString( args.last, outermost = false )
        } else {
          "(" + formulaToLatexString( args.head, outermost = false ) + " " + nameToLatexString( name.toString ) + " " + formulaToLatexString( args.last, outermost = false ) + ")"
        }
      } else {
        //formats everything else
        nameToLatexString( name.toString ) + { if ( args.isEmpty ) "" else args.map( x => formulaToLatexString( x, outermost = false ) ).mkString( "(", ",", ")" ) }
      }
    case indexedFOVar( name, index )    => name + "_{" + formulaToLatexString( index, outermost = false ) + "}"
    case indexedOmegaVar( name, index ) => name + "_{" + formulaToLatexString( index, outermost = false ) + "}"
    case v: Var if v.sym.isInstanceOf[ClauseSetSymbol] => //Fixme: never enters here because type of ClauseSetSymbol is changed
      //parse cl variables to display cut-configuration.
      val cl = v.sym.asInstanceOf[ClauseSetSymbol]
      "cl^{" + cl.name + ",(" + cl.cut_occs._1.foldLeft( "" )( ( s, f ) => s + { if ( s != "" ) ", " else "" } + formulaToLatexString( f ) ) + " | " +
        cl.cut_occs._2.foldLeft( "" )( ( s, f ) => s + { if ( s != "" ) ", " else "" } + formulaToLatexString( f, outermost = false ) ) + ")}"
    case Var( name, _ ) if t.exptype == Tindex -> Tindex =>
      "\\textbf {" + name.toString + "}"
    case Var( name, _ )   => name
    case Const( name, _ ) => name
    case HOLFunction( f, args ) =>
      val name = f match {
        case Const( n, _ ) => n
        case Var( n, _ )   => n
        case _             => throw new Exception( "An atom can only contain a const or a var on the outermost level!" )
      }

      if ( name.toString == "EXP" )
        args.last.asInstanceOf[IntVar].name + "^{" + parseIntegerTerm( args.head.asInstanceOf[IntegerTerm], 0 ) + "}"
      else if ( args.size == 1 ) parseNestedUnaryFunction( name.toString, args.head, 1 )
      else if ( args.size == 2 && name.toString.matches( """(=|!=|\\neq|<|>|\\leq|\\geq|\\in|\+|-|\*|/)""" ) ) //!name.toString.matches("""[\w\p{InGreek}]*"""))
        "(" + formulaToLatexString( args.head, outermost = false ) + " " + nameToLatexString( name.toString ) + " " + formulaToLatexString( args.last, outermost = false ) + ")"
      else nameToLatexString( name.toString ) + { if ( args.isEmpty ) "" else args.map( x => formulaToLatexString( x, outermost = false ) ).mkString( "(", ",", ")" ) }
    case Abs( v, s )                           => "(" + """ \lambda """ + formulaToLatexString( v, outermost = false ) + """.""" + formulaToLatexString( s, outermost = false ) + ")"
    case App( s, t )                           => formulaToLatexString( s, outermost = false ) + "(" + formulaToLatexString( t, outermost = false ) + ")"
    case t: IntegerTerm if t.exptype == Tindex => parseIntegerTerm( t, 0 )
  }

  def parseIntegerTerm( t: IntegerTerm, n: Int ): String = t match {
    // FIXME: in the first case, we implicitly assume that all IntConsts are 0!
    // this is just done for convenience, and should be changed ASAP
    case z: IntConst => n.toString
    case IntZero()   => n.toString
    case v: IntVar if n > 0 =>
      toPrettyString( v ) + "+" + n.toString //TODO: why do we use to pretty string here? it doesn't handle LaTeX?
    case v: IntVar /* if n <= 0 */ =>
      toPrettyString( v ) //TODO: why do we use to pretty string here? it doesn't handle LaTeX?
    case Succ( s ) => parseIntegerTerm( s, n + 1 )
    case _         => throw new Exception( "Error in parseIntegerTerm(..) in gui" )
  }

  def parseNestedUnaryFunction( parent_name: String, t: LambdaExpression, n: Int ): String = t match {
    case HOLFunction( name, args ) =>
      if ( args.size == 1 && name.toString == parent_name ) parseNestedUnaryFunction( parent_name, args.head, n + 1 )
      else parent_name + { if ( n > 1 ) "^{" + n.toString + "}" else "" } + "(" + formulaToLatexString( t ) + ")"
    case _ => parent_name + { if ( n > 1 ) "^{" + n.toString + "}" else "" } + "(" + formulaToLatexString( t ) + ")"
  }
}

object LatexLabel {
  private val cache = mutable.Map[( String, Font ), TeXIcon]()

  def clearCache() = this.synchronized( cache.clear() )

  def apply( font: Font, latexText: String ): LatexLabel = apply( font, latexText, null )

  def apply( font: Font, latexText: String, fo: FormulaOccurrence ): LatexLabel = {
    val key = ( latexText, font )
    this.synchronized( {
      val icon = cache.getOrElseUpdate( key, {
        val formula = try {
          new TeXFormula( latexText )
        } catch {
          case e: Exception =>
            throw new Exception( "Could not create formula " + latexText + ": " + e.getMessage, e )
        }
        val myicon = formula.createTeXIcon( TeXConstants.STYLE_DISPLAY, font.getSize )
        val myimage = new BufferedImage( myicon.getIconWidth, myicon.getIconHeight, BufferedImage.TYPE_INT_ARGB )
        val g2 = myimage.createGraphics()
        g2.setColor( Color.white )
        g2.fillRect( 0, 0, myicon.getIconWidth, myicon.getIconHeight )
        myicon.paintIcon( null, g2, 0, 0 )
        myicon
      } )
      new LatexLabel( font, latexText, icon, fo )
    } )
  }
}

class LatexLabel( val ft: Font, val latexText: String, val myicon: TeXIcon, fo: FormulaOccurrence )
    extends Label( "", myicon, Alignment.Center ) {
  background = Color.white
  foreground = Color.black
  font = ft
  opaque = true
  yLayoutAlignment = 0.5
  if ( latexText == "," ) {
    border = Swing.EmptyBorder( font.getSize / 5, 2, 0, font.getSize / 5 )
    icon = null
    text = latexText
  }
  if ( latexText == "\\vdash" ) border = Swing.EmptyBorder( font.getSize / 6 )

  listenTo( mouse.moves, mouse.clicks, ProofToolPublisher )
  reactions += {
    case e: MouseEntered => foreground = Color.blue
    case e: MouseExited  => foreground = Color.black
    case e: MouseClicked if e.peer.getButton == MouseEvent.BUTTON3 && e.clicks == 2 =>
      val d = new Dialog {
        resizable = false
        peer.setUndecorated( true )
        contents = new TextField( latexText ) {
          editable = false
          border = Swing.EmptyBorder( 7 )
          tooltip = "Select text and right-click to copy."
          font = font.deriveFont( Font.PLAIN, 14 )
          listenTo( mouse.clicks )
          reactions += {
            case e: MouseClicked if e.peer.getButton == MouseEvent.BUTTON3 => copy()
          }
        }
        //  modal = true
        reactions += {
          case e: WindowDeactivated if e.source == this => dispose()
        }
      }
      d.location = locationOnScreen
      d.open()
    case ChangeFormulaColor( set, color, reset ) =>
      if ( set.contains( fo ) ) background = color
      else if ( reset ) background = Color.white
  }
}<|MERGE_RESOLUTION|>--- conflicted
+++ resolved
@@ -142,10 +142,6 @@
         } //or return the predicate symbol
         else nameToLatexString( constant.name.toString )
       } + { if ( indices.isEmpty ) "" else indices.map( x => formulaToLatexString( x ) ).mkString( "_{", ",", "}" ) }
-<<<<<<< HEAD
-    case t: IntegerTerm if t.exptype == Tindex => parseIntegerTerm( t, 0 )
-=======
->>>>>>> 6851006f
     case HOLAtom( pred, args ) =>
       val name = pred match {
         case Const( n, _ ) => n
