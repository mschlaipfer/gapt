/*
 * Simple functions that operate on LambdaExpressions, Formulas and sequents.
 */

package at.logic.gapt.language.hol

import at.logic.gapt.proofs.lk.base.FSequent
<<<<<<< HEAD
import at.logic.gapt.expr.{ TA, Ti }
import at.logic.gapt.expr._
import at.logic.gapt.expr.{ freeVariables => freeVariablesLambda, rename => renameLambda }
=======
import at.logic.gapt.language.lambda.symbols.StringSymbol
import at.logic.gapt.language.lambda.types.{ TA, Ti }
import at.logic.gapt.language.lambda.{ freeVariables => freeVariablesLambda, boundVariables => boundVariablesLambda, rename => renameLambda }

object freeVariables {
  /**
   * Computes a list of all HOL Variables of an expression, without duplicates.
   * @param e the expressions to extract from
   * @return the list of free variables in e
   */
  def apply( e: HOLExpression ): List[HOLVar] = freeVariablesLambda( e ).asInstanceOf[List[HOLVar]]
}
>>>>>>> efe5f8a8

object freeHOVariables {
  /**
   * Computes a list of all HOL Variables which are not of type i in a formula, including repetitions. Together with
   * checks on quantifiers, this can be used to decide if a formula has "true" higher-order content.
   * @param f the expressions to extract from
   * @return the list of free variables with type != Ti in e
   */
  def apply( f: HOLFormula ) = freeVariables( f ).filter( _ match { case Var( _, Ti ) => false; case _ => true } )
}

object boundVariables {
  /**
   * Computes a list of all bound HOL Variables of an expression, including repetitions.
   * @param e the expressions to extract from
   * @return the list of free variables in e
   */
  def apply( e: HOLExpression ): List[HOLVar] = boundVariablesLambda( e ).asInstanceOf[List[HOLVar]]
}

// matches for consts and vars, but nothing else
object VarOrConst {
  def unapply( e: LambdaExpression ): Option[( String, TA )] = e match {
    case Var( name, et )   => Some( ( name, et ) )
    case Const( name, et ) => Some( ( name, et ) )
    case _                 => None
  }
}

// Instantiates a term in a quantified formula (using the first quantifier).
object instantiate {
  def apply( f: HOLFormula, t: LambdaExpression ): HOLFormula = f match {
    case All( v, form ) =>
      val sub = HOLSubstitution( v, t )
      sub( form )
    case Ex( v, form ) =>
      val sub = HOLSubstitution( v, t )
      sub( form )
    case _ => throw new Exception( "ERROR: trying to replace variables in a formula without quantifier." )
  }
}

object containsQuantifier {
  def apply( e: LambdaExpression ): Boolean = e match {
    case Top() | Bottom()   => false
    case Var( x, tpe )      => false
    case Const( x, tpe )    => false
    case And( x, y )        => containsQuantifier( x ) || containsQuantifier( y )
    case Or( x, y )         => containsQuantifier( x ) || containsQuantifier( y )
    case Imp( x, y )        => containsQuantifier( x ) || containsQuantifier( y )
    case Neg( x )           => containsQuantifier( x )
    case Ex( x, f )         => true
    case All( x, f )        => true
    // Is this really necessary?
    case Abs( v, exp )      => containsQuantifier( exp )
    case App( l, r )        => containsQuantifier( l ) || containsQuantifier( r )
    case HOLAtom( x, args ) => false
    case _                  => throw new Exception( "Unrecognized symbol." )
  }
}

object containsStrongQuantifier {
  def apply( f: HOLFormula, pol: Boolean ): Boolean = f match {
    case Top() | Bottom() => false
    case And( s, t )      => containsStrongQuantifier( s, pol ) || containsStrongQuantifier( t, pol )
    case Or( s, t )       => containsStrongQuantifier( s, pol ) || containsStrongQuantifier( t, pol )
    case Imp( s, t )      => containsStrongQuantifier( s, !pol ) || containsStrongQuantifier( t, pol )
    case Neg( s )         => containsStrongQuantifier( s, !pol )
    case All( x, s )      => if ( pol == true ) true else containsStrongQuantifier( s, pol )
    case Ex( x, s )       => if ( pol == false ) true else containsStrongQuantifier( s, pol )
    case HOLAtom( _, _ )  => false
    case _                => throw new Exception( "Unhandled case!" )
  }

  def apply( s: FSequent ): Boolean =
    s.antecedent.exists( x => containsStrongQuantifier( x, false ) ) ||
      s.succedent.exists( x => containsStrongQuantifier( x, true ) )
}

object isPrenex {
  def apply( e: LambdaExpression ): Boolean = e match {
    case Top() | Bottom() => true
    case Var( _, _ )      => true
    case Const( _, _ )    => true
    case Neg( f )         => !containsQuantifier( f )
    case And( f1, f2 )    => !containsQuantifier( f1 ) && !containsQuantifier( f2 )
    case Or( f1, f2 )     => !containsQuantifier( f1 ) && !containsQuantifier( f2 )
    case Imp( f1, f2 )    => !containsQuantifier( f1 ) && !containsQuantifier( f2 )
    case Ex( v, f )       => isPrenex( f )
    case All( v, f )      => isPrenex( f )
    case HOLAtom( _, _ )  => true
    case _                => throw new Exception( "ERROR: Unknow operator encountered while checking for prenex formula: " + this )
  }
}

object isAtom {
  def apply( e: LambdaExpression ): Boolean = e match {
    case HOLAtom( _, _ ) => true
    case _               => false
  }
}

object subTerms {
  def apply( e: LambdaExpression ): List[LambdaExpression] = e match {
    case Top() | Bottom()       => List( e )
    case Var( _, _ )            => List( e )
    case Const( _, _ )          => List( e )
    case And( x, y )            => e +: ( subTerms( x ) ++ subTerms( y ) )
    case Or( x, y )             => e +: ( subTerms( x ) ++ subTerms( y ) )
    case Imp( x, y )            => e +: ( subTerms( x ) ++ subTerms( y ) )
    case Neg( x )               => e +: subTerms( x )
    case All( _, x )            => e +: subTerms( x )
    case Ex( _, x )             => e +: subTerms( x )
    case Abs( _, x )            => e +: subTerms( x )
    case App( x, y )            => e +: ( subTerms( x ) ++ subTerms( y ) )
    case HOLAtom( _, args )     => e +: args.flatMap( a => subTerms( a ) )
    case HOLFunction( _, args ) => e +: args.flatMap( a => subTerms( a ) )
    case _                      => throw new Exception( "Unrecognized symbol." )
  }
}

object isLogicalSymbol {
  def apply( e: LambdaExpression ): Boolean = e.isInstanceOf[LogicalConstant]
}

/**
 * the logical complexity of this formula, i.e. the number of logical connectives and atoms
 * starting from the root of the formula. The inner structure of atoms is not counted.
 */
object lcomp {
  def apply( formula: HOLFormula ): Int = formula match {
    case Top() | Bottom() => 1
    case Neg( f )         => lcomp( f ) + 1
    case And( f, g )      => lcomp( f ) + lcomp( g ) + 1
    case Or( f, g )       => lcomp( f ) + lcomp( g ) + 1
    case Imp( f, g )      => lcomp( f ) + lcomp( g ) + 1
    case Ex( x, f )       => lcomp( f ) + 1
    case All( x, f )      => lcomp( f ) + 1
    case HOLAtom( _, _ )  => 1
  }

  def apply( seq: FSequent ): Int = seq.antecedent.foldLeft( 0 )( _ + lcomp( _ ) ) + seq.succedent.foldLeft( 0 )( _ + lcomp( _ ) )
}

/**
 * Returns the quantifier free part of a prenex formula
 */
object getMatrix {
  /**
   * Strips the outermost block of quantifiers from a formula f in prenex form. The result is also called the
   * matrix of f.
   * @param f the formula of the form Qx1.Qx2. ... .Qxn.F[x1,...xn] where F is quantifier free. (n may be 0)
   * @return the stripped formula F[x1,...,xn]
   */
  def apply( f: HOLFormula ): HOLFormula = {
    assert( isPrenex( f ) )
    f match {
      case Top() | Bottom() |
        Var( _, _ ) |
        Const( _, _ ) |
        HOLAtom( _, _ ) |
        Imp( _, _ ) |
        And( _, _ ) |
        Or( _, _ ) |
        Neg( _ ) => f
      case Ex( x, f0 )  => getMatrix( f0 )
      case All( x, f0 ) => getMatrix( f0 )
      case _            => throw new Exception( "ERROR: Unexpected case while extracting the matrix of a formula." )
    }
  }

  def apply( f: FOLFormula ): FOLFormula = apply( f.asInstanceOf[HOLFormula] ).asInstanceOf[FOLFormula]
}

object normalizeFreeVariables {
  /**
   * Systematically renames the free variables by their left-to-right occurence in a HOL Formula f to x_{i} where all
   * x_{i} are different from the names of all bound variables in the term. I.e. reversing the substitution yields
   * the syntactically same formula.
   *
   * @param f the formula to be normalized
   * @return a pair (g,sub) such that g = sub(f). reversing sub allows to restore the original variables.
   */
  def apply( f: HOLFormula ): ( HOLFormula, HOLSubstitution ) = apply( f.asInstanceOf[LambdaExpression] ).asInstanceOf[( HOLFormula, HOLSubstitution )]

  /**
   * Systematically renames the free variables by their left-to-right occurence in a HOL Expression f to x_{i} where all
   * x_{i} are different from the names of all bound variables in the term. I.e. reversing the substitution yields
   * the syntactically same formula.
   *
   * @param f the expression to be normalized
   * @return a pair (g,sub) such that g = sub(f). reversing sub allows to restore the original variables.
   */
  def apply( f: LambdaExpression ): ( LambdaExpression, HOLSubstitution ) = {
    var i = 0
    //generate a blacklist that prevents renaming of bound variables
    val blacklist = getAllPositions2( f ).flatMap( _._2 match {
      case All( x, _ ) => List( x.sym.toString )
      case Ex( x, _ )  => List( x.sym.toString )
      case _           => Nil
    } )

    apply( f, () => {
      var name = "x_{" + i + "}"
      do {
        i = i + 1;
        name = "x_{" + i + "}"
      } while ( blacklist.contains( name ) )
      name
    } )
  }

  /**
   * Works exactly like normalizeFreeVaribles(f:Formula) but allows the specification of your own name generator.
   * Please note that such a normalized formula is still only unique up to alpha equality. Compare for example
   * (all y P(x,y)) with (all x_{0} P(x,x_{0}):
   * the first normalizes to (all y P(x_{0},y whereas the second normalizes to (all x_{0}1 P(x_{0},x_{0}1).
   *
   * @param f the formula to be normalized
   * @param freshName a function which generates a fresh name every call.
   * @return a pair (g,sub) such that g = sub(f). reversing sub allows to restore the original variables.
   */
  def apply( f: HOLFormula, freshName: () => String ): ( HOLFormula, HOLSubstitution ) =
    apply( f.asInstanceOf[LambdaExpression], freshName ).asInstanceOf[( HOLFormula, HOLSubstitution )]

  /**
   * Works exactly like normalizeFreeVaribles(f:LambdaExpression) but allows the specification of your own name generator.
   * Please note that such a normalized formula is still only unique up to alpha equality. Compare for example
   * (all y P(x,y)) with (all x_{0} P(x,x_{0}):
   * the first normalizes to (all y P(x_{0},y whereas the second normalizes to (all x_{0}1 P(x_{0},x_{0}1).
   *
   * @param f the formula to be normalized
   * @param freshName a function which generates a fresh name every call.
   * @return a pair (g,sub) such that g = sub(f). reversing sub allows to restore the original variables.
   */
  def apply( f: LambdaExpression, freshName: () => String ): ( LambdaExpression, HOLSubstitution ) = {
    val vs = freeVariables( f )
    val map = vs.foldLeft( Map[Var, Var]() )( ( map, v ) => {
      if ( map.contains( v ) ) map else {
        val name = freshName()
        map + ( ( v, Var( name, v.exptype ) ) )
      }
    } )

    val sub = HOLSubstitution( map )
    ( sub( f ), sub )
  }
}

object toAbbreviatedString {
  /**
   * This function takes a HOL construction and converts it to a abbreviated string version. The abbreviated string version is made
   * by replacing the code construction for logic symbols by string versions in the file language/hol/logicC.names.scala.
   * Several recursive function calls will be transformed into an abbreviated form (e.g. f(f(f(x))) => f^3^(x)).
   * Terms are also handled by the this function.
   * @param  e  The method has no parameters other then the object which is to be written as a string
   * @throws Exception This occurs when an unknown subformula is found when parsing the HOL construction
   * @return A String which contains the defined symbols in language/hol/logicC.names.scala.
   *
   */
  def apply( e: LambdaExpression ): String = {

    val p = pretty( e )

    val r: String = e match {
      case HOLFunction( x, args ) => {
        if ( p._1 != p._2 && p._2 != "tuple1" )
          if ( p._3 > 0 )
            return p._2 + "^" + ( p._3 + 1 ) + "(" + p._1 + ") : " + e.exptype
          else
            return p._1
        else
          return p._1
      }
      case _ => return p._1
    }

    return r
  }

  private def pretty( exp: LambdaExpression ): ( String, String, Int ) = {

    val s: ( String, String, Int ) = exp match {
      case null                => ( "null", "null", -2 )
      case Var( x, t )         => ( x.toString() + " : " + t.toString(), x.toString(), 0 )
      case And( x, y )         => ( "(" + toAbbreviatedString( x ) + " " + AndC.name + " " + toAbbreviatedString( y ) + ")", AndC.name, 0 )
      case Eq( x, y )          => ( "(" + toAbbreviatedString( x ) + " " + EqC.name + " " + toAbbreviatedString( y ) + ")", EqC.name, 0 )
      case Or( x, y )          => ( "(" + toAbbreviatedString( x ) + " " + OrC.name + " " + toAbbreviatedString( y ) + ")", OrC.name, 0 )
      case Imp( x, y )         => ( "(" + toAbbreviatedString( x ) + " " + ImpC.name + " " + toAbbreviatedString( y ) + ")", ImpC.name, 0 )
      case Neg( x )            => ( NegC.name + toAbbreviatedString( x ), NegC.name, 0 )
      case Ex( x, f )          => ( ExistsC.name + toAbbreviatedString( x ) + "." + toAbbreviatedString( f ), ExistsC.name, 0 )
      case All( x, f )         => ( ForallC.name + toAbbreviatedString( x ) + "." + toAbbreviatedString( f ), ForallC.name, 0 )
      case Abs( v, exp )       => ( "(λ" + toAbbreviatedString( v ) + "." + toAbbreviatedString( exp ) + ")", "λ", 0 )
      case App( l, r )         => ( "(" + toAbbreviatedString( l ) + ")(" + toAbbreviatedString( r ) + ")", "()()", 0 )
      case Const( x, exptype ) => ( x.toString(), x.toString(), 0 )
      case HOLAtom( x, args ) => {
        ( x.toString() + "(" + ( args.foldRight( "" ) {
          case ( x, "" )  => "" + toAbbreviatedString( x )
          case ( x, str ) => toAbbreviatedString( x ) + ", " + str
        } ) + ")" + " : o", x.toString(), 0 )
      }
      case HOLFunction( x, args ) => {
        // if only 1 argument is provided
        // check if abbreviating of recursive function calls is possible
        if ( args.length == 1 ) {
          val p = pretty( args.head )

          // current function is equal to first and ONLY argument
          if ( p._2 == x.toString() ) {
            // increment counter and return (<current-string>, <functionsymbol>, <counter>)
            return ( p._1, x.toString(), p._3 + 1 )
          } // function symbol has changed from next to this level
          else {

            // in case of multiple recursive function calls
            if ( p._3 > 0 ) {
              return ( p._2 + "^" + p._3 + "(" + p._1 + ") : " + exp.exptype.toString(), x.toString(), 0 )
            } // otherwise
            else {
              return ( p._1, x.toString(), 1 )
            }
          }
        } else {
          return ( x.toString() + "(" + ( args.foldRight( "" ) {
            case ( x, "" ) => toAbbreviatedString( x )
            case ( x, s )  => toAbbreviatedString( x ) + ", " + s
          } ) + ") : " + exp.exptype.toString(), x.toString(), 0 )
        }

      }
      case _ => throw new Exception( "ERROR: Unknown HOL expression." );
    }
    return s

  }

}<|MERGE_RESOLUTION|>--- conflicted
+++ resolved
@@ -5,24 +5,9 @@
 package at.logic.gapt.language.hol
 
 import at.logic.gapt.proofs.lk.base.FSequent
-<<<<<<< HEAD
 import at.logic.gapt.expr.{ TA, Ti }
 import at.logic.gapt.expr._
-import at.logic.gapt.expr.{ freeVariables => freeVariablesLambda, rename => renameLambda }
-=======
-import at.logic.gapt.language.lambda.symbols.StringSymbol
-import at.logic.gapt.language.lambda.types.{ TA, Ti }
-import at.logic.gapt.language.lambda.{ freeVariables => freeVariablesLambda, boundVariables => boundVariablesLambda, rename => renameLambda }
-
-object freeVariables {
-  /**
-   * Computes a list of all HOL Variables of an expression, without duplicates.
-   * @param e the expressions to extract from
-   * @return the list of free variables in e
-   */
-  def apply( e: HOLExpression ): List[HOLVar] = freeVariablesLambda( e ).asInstanceOf[List[HOLVar]]
-}
->>>>>>> efe5f8a8
+import at.logic.gapt.expr.{ freeVariables => freeVariablesLambda, boundVariables => boundVariablesLambda, rename => renameLambda }
 
 object freeHOVariables {
   /**
@@ -40,7 +25,7 @@
    * @param e the expressions to extract from
    * @return the list of free variables in e
    */
-  def apply( e: HOLExpression ): List[HOLVar] = boundVariablesLambda( e ).asInstanceOf[List[HOLVar]]
+  def apply( e: LambdaExpression ): List[Var] = boundVariablesLambda( e ).asInstanceOf[List[Var]]
 }
 
 // matches for consts and vars, but nothing else
