--- conflicted
+++ resolved
@@ -470,11 +470,6 @@
         grammarFindingTime = System.currentTimeMillis - time
         time = System.currentTimeMillis
 
-<<<<<<< HEAD
-        println( "Grammar\n" + grammar )
-
-=======
->>>>>>> 03e961c7
         // Although this shouldn't be the case, because of the grammar returned by
         // TreeGrammarDecomposition should either be None or some grammar with size > 0
         // we leave it here just to be sure
