--- conflicted
+++ resolved
@@ -2,30 +2,13 @@
 import java.nio.file._
 
 import at.logic.gapt.algorithms.rewriting.TermReplacement
-import at.logic.gapt.examples.proofSequences
 import at.logic.gapt.expr._
-import at.logic.gapt.formats.leanCoP.LeanCoPParser
-import at.logic.gapt.proofs.expansion.{ FOLInstanceTermEncoding, ExpansionSequent }
-import at.logic.gapt.proofs.lk.LKToExpansionProof
-import at.logic.gapt.provers.prover9.Prover9Importer
-import at.logic.gapt.utils.executionModels.timeout.withTimeout
-import at.logic.gapt.utils.glob
+import at.logic.gapt.proofs.expansion.FOLInstanceTermEncoding
 
 import scala.App
 
-import scala.concurrent.duration._
-
-<<<<<<< HEAD
 object dumpTermset extends App {
   val Array( inputFileName, outputFileName ) = args
-=======
-object dumpTermsets extends App {
-  val outDir = Paths get "termsets"
-  Files createDirectories outDir
-
-  def termsetFromExpansionProof( e: ExpansionSequent ): Set[FOLTerm] =
-    simplifyNames( FOLInstanceTermEncoding( e.shallow ) encode e map { _.asInstanceOf[FOLTerm] } )
->>>>>>> 1a5f8584
 
   def simplifyNames( termset: Set[FOLTerm] ): Set[FOLTerm] = {
     val renaming: Map[LambdaExpression, LambdaExpression] =
