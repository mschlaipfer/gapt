--- conflicted
+++ resolved
@@ -452,43 +452,28 @@
     apply( form, List(), pos )
   }
 
-<<<<<<< HEAD
-  def apply( form: HOLFormula, subs: List[_ <: HOLSubstitution], pos: Boolean ): ExpansionTree = form match {
-    case Neg( f )      => ETNeg( formulaToExpansionTree( f, subs, !pos ) ).asInstanceOf[ExpansionTree]
-    case And( f1, f2 ) => ETAnd( formulaToExpansionTree( f1, subs, pos ), formulaToExpansionTree( f2, subs, pos ) ).asInstanceOf[ExpansionTree]
-    case Or( f1, f2 )  => ETOr( formulaToExpansionTree( f1, subs, pos ), formulaToExpansionTree( f2, subs, pos ) ).asInstanceOf[ExpansionTree]
-    case Imp( f1, f2 ) => ETImp( formulaToExpansionTree( f1, subs, !pos ), formulaToExpansionTree( f2, subs, pos ) ).asInstanceOf[ExpansionTree]
-    case All( v, f ) => pos match {
-=======
-  
   def apply( form: HOLFormula, subs: List[_ <: HOLSubstitution], pos: Boolean ): ExpansionTree = {
     // form's quantified variables must be pairwise distinct
     val bound = boundVariables( form )
     assert( bound.distinct.length == bound.length, "formulaToExpansionTree: bound variables are not pairwise distinct." )
     // substitutions should not have variable capture
-    assert( subs.forall( s => s.domain.intersect(s.range) == Nil ), "formulaToExpansionTree: substitutions have variable capture." )
+    assert( subs.forall( s => s.domain.intersect( s.range ) == Nil ), "formulaToExpansionTree: substitutions have variable capture." )
     apply_( form, subs, pos )
   }
 
   private def apply_( form: HOLFormula, subs: List[_ <: HOLSubstitution], pos: Boolean ): ExpansionTree = form match {
-    case HOLAtom( _, _ )  => ETAtom( form )
-    case HOLNeg( f )      => ETNeg( apply_( f, subs, !pos ) ).asInstanceOf[ExpansionTree]
-    case HOLAnd( f1, f2 ) => ETAnd( apply_( f1, subs, pos ), apply_( f2, subs, pos ) ).asInstanceOf[ExpansionTree]
-    case HOLOr( f1, f2 )  => ETOr( apply_( f1, subs, pos ), apply_( f2, subs, pos ) ).asInstanceOf[ExpansionTree]
-    case HOLImp( f1, f2 ) => ETImp( apply_( f1, subs, !pos ), apply_( f2, subs, pos ) ).asInstanceOf[ExpansionTree]
-    case HOLAllVar( v, f ) => pos match {
->>>>>>> c71375b4
+    case HOLAtom( _, _ ) => ETAtom( form )
+    case Neg( f )        => ETNeg( apply_( f, subs, !pos ) ).asInstanceOf[ExpansionTree]
+    case And( f1, f2 )   => ETAnd( apply_( f1, subs, pos ), apply_( f2, subs, pos ) ).asInstanceOf[ExpansionTree]
+    case Or( f1, f2 )    => ETOr( apply_( f1, subs, pos ), apply_( f2, subs, pos ) ).asInstanceOf[ExpansionTree]
+    case Imp( f1, f2 )   => ETImp( apply_( f1, subs, !pos ), apply_( f2, subs, pos ) ).asInstanceOf[ExpansionTree]
+    case All( v, f ) => pos match {
       case true => // Strong quantifier
         val valid_subs = subs.filter( s => s.domain.contains( v ) )
         assert( valid_subs.length == 1, ( "Found no substitutions for " + v + " in " + subs ) )
         val next_f = valid_subs.head( f )
-<<<<<<< HEAD
         val ev = valid_subs.head( v ).asInstanceOf[Var]
-        ETStrongQuantifier( form, ev, formulaToExpansionTree( next_f, valid_subs, pos ) ).asInstanceOf[ExpansionTree]
-=======
-        val ev = valid_subs.head( v ).asInstanceOf[HOLVar]
         ETStrongQuantifier( form, ev, apply_( next_f, valid_subs, pos ) ).asInstanceOf[ExpansionTree]
->>>>>>> c71375b4
       case false => // Weak quantifier
         val valid_subs = subs.filter( s => s.domain.contains( v ) )
         ETWeakQuantifier( form, valid_subs.map {
@@ -511,13 +496,8 @@
         val valid_subs = subs.filter( s => s.domain.contains( v ) )
         assert( valid_subs.length == 1 )
         val next_f = valid_subs.head( f )
-<<<<<<< HEAD
         val ev = valid_subs.head( v ).asInstanceOf[Var]
-        ETStrongQuantifier( form, ev, formulaToExpansionTree( next_f, valid_subs, pos ) ).asInstanceOf[ExpansionTree]
-=======
-        val ev = valid_subs.head( v ).asInstanceOf[HOLVar]
         ETStrongQuantifier( form, ev, apply_( next_f, valid_subs, pos ) ).asInstanceOf[ExpansionTree]
->>>>>>> c71375b4
     }
     case HOLAtom( _, _ )  => ETAtom( form )
     case Top() | Bottom() => ETAtom( form ) // FIXME: add top/bottom to expansion trees
