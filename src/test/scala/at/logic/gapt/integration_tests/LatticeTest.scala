/**
 * Description:
 */
package at.logic.gapt.integration_tests

import at.logic.gapt.expr.hol.isAtom
import at.logic.gapt.formats.readers.XMLReaders._
import at.logic.gapt.formats.tptp.TPTPFOLExporter
import at.logic.gapt.formats.xml.XMLParser._
import at.logic.gapt.proofs.{ SequentMatchers, HOLClause }
import at.logic.gapt.proofs.ceres._
import at.logic.gapt.proofs.lkOld.{ deleteTautologies }
import at.logic.gapt.proofs.lk._
import at.logic.gapt.provers.escargot.Escargot
import at.logic.gapt.provers.prover9._
import java.io.File.separator
import org.specs2.mutable._

//NOTE: I removed the proof profile from this test

class LatticeTest extends Specification with SequentMatchers {
  def checkForProverOrSkip = Prover9.isInstalled must beTrue.orSkip

  sequential

  "The system" should {
<<<<<<< HEAD
    "parse, skolemize, and extract the clause set for the lattice proof" in {
      checkForProverOrSkip

=======
    "parse, transform to LKsk, and extract the clause set for the lattice proof" in {
      // FIXME: this doesn't use LKsk
>>>>>>> 48261951
      val proofdb = XMLProofDatabaseParser( getClass.getClassLoader.getResourceAsStream( "lattice.xml" ) )
      proofdb.proofs.size must beEqualTo( 1 )
      val proof = skolemize( DefinitionElimination( proofdb.Definitions )( proofdb.proofs.head._2 ) )

      val s = extractStruct( proof, CERES.skipEquations )
      val css = CharacteristicClauseSet( s )
      // FIXME: css seems to be wrong... it contains y ^ x = y
      Escargot getRobinsonProof css must beSome
    }

    "parse, skolemize and apply CERES to the lattice proof" in {
      val proofdb = ( new XMLReader( getClass.getClassLoader.getResourceAsStream( "lattice.xml" ) ) with XMLProofDatabaseParser ).getProofDatabase()
      proofdb.proofs.size must beEqualTo( 1 )
      val proof = proofdb.proofs.head._2

      val acnf = CERES( skolemize( proof ), CERES.skipNothing, Escargot )
      acnf.endSequent must beMultiSetEqual( proof.endSequent )
      for ( CutRule( p1, a1, p2, a2 ) <- acnf.subProofs ) isAtom( p1.endSequent( a1 ) ) must beTrue
      ok
    }

    "parse, skolemize and apply CERES to the lattice proof, skipping equational inferences" in {
      skipped( "doesn't work yet" ) //TODO: apparently there is a bug in projection computation which surfaces in this case
      checkForProverOrSkip

      val proofdb = ( new XMLReader( getClass.getClassLoader.getResourceAsStream( "lattice.xml" ) ) with XMLProofDatabaseParser ).getProofDatabase()
      proofdb.proofs.size must beEqualTo( 1 )
      val proof = proofdb.proofs.head._2

      val acnf = CERES( skolemize( proof ), CERES.skipEquations )
      acnf.endSequent must beMultiSetEqual( proof.endSequent )
      for ( CutRule( p1, a1, p2, a2 ) <- acnf.subProofs ) isAtom( p1.endSequent( a1 ) ) must beTrue
      ok
    }

  }
}<|MERGE_RESOLUTION|>--- conflicted
+++ resolved
@@ -24,14 +24,7 @@
   sequential
 
   "The system" should {
-<<<<<<< HEAD
     "parse, skolemize, and extract the clause set for the lattice proof" in {
-      checkForProverOrSkip
-
-=======
-    "parse, transform to LKsk, and extract the clause set for the lattice proof" in {
-      // FIXME: this doesn't use LKsk
->>>>>>> 48261951
       val proofdb = XMLProofDatabaseParser( getClass.getClassLoader.getResourceAsStream( "lattice.xml" ) )
       proofdb.proofs.size must beEqualTo( 1 )
       val proof = skolemize( DefinitionElimination( proofdb.Definitions )( proofdb.proofs.head._2 ) )
