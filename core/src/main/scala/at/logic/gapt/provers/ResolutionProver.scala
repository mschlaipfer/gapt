--- conflicted
+++ resolved
@@ -45,20 +45,8 @@
   def getResolutionProof( seq: Traversable[HOLClause] ): Option[ResolutionProof]
 
   override def getExpansionProof( seq: HOLSequent ): Option[ExpansionProof] =
-<<<<<<< HEAD
-    withGroundVariables2( seq ) { seq =>
-      val ( cnf, justs, defs ) = structuralCNF( seq, generateJustifications = true, propositional = false )
-      println("seq: " + seq)
-      println("cnf: " + cnf)
-      val robinson = getRobinsonProof( cnf )
-      //println("robinson : " + robinson)
-      val ret = robinson.map( RobinsonToExpansionProof( _, seq, justs, defs ) )
-      println("expansion: " + ret)
-      ret
-=======
     groundFreeVariables.wrap( seq ) { seq =>
       getResolutionProof( seq ) map { ResolutionToExpansionProof( _ ) }
->>>>>>> e0a213d1
     }
 
 }