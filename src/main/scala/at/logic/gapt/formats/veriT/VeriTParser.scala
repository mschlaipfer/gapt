--- conflicted
+++ resolved
@@ -31,38 +31,14 @@
         FOLAtom( "=", List( p._1, p._2 ) ) :: acc
     }
 
-<<<<<<< HEAD
-    ( eqs_correct, symm )
-  }
-
-  // Generates a symmetry instance: a=b -> b=a
-  def getSymmInstance( a: FOLTerm, b: FOLTerm ): Instances = {
-    val x = FOLVar( "x" )
-    val y = FOLVar( "y" )
-    val eq = "="
-    val eq1 = FOLAtom( eq, List( x, y ) )
-    val eq2 = FOLAtom( eq, List( y, x ) )
-    val imp = Imp( eq1, eq2 )
-    val eq_symm = All( x, All( y, imp ) )
-
-    val inst = instantiate( instantiate( eq_symm, a ), b )
-
-    ( eq_symm, List( inst ) )
-=======
     eqs_correct
->>>>>>> d924ad3d
   }
 
   def getEqReflInstances( f: List[FOLFormula] ): Instances = {
     val x = FOLVar( "x" )
     val eq = "="
-<<<<<<< HEAD
     val eq_refl = All( x, FOLAtom( eq, List( x, x ) ) )
-    List( ( eq_refl, f ) )
-=======
-    val eq_refl = FOLAllVar( x, FOLAtom( eq, List( x, x ) ) )
     ( eq_refl, f )
->>>>>>> d924ad3d
   }
 
   // Assuming all the antecedents of the implication are ordered:
@@ -223,13 +199,8 @@
 
     val ( args1, args2 ) = getArgsLst( f.last )
     val pairs = args1.zip( args2 )
-<<<<<<< HEAD
-    val ( eqs_correct, symm ) = genEqualities( pairs, f.dropRight( 1 ) )
+    val eqs_correct = genEqualities( pairs, f.dropRight( 1 ) )
     val instance = Imp( And( eqs_correct ), f.last )
-=======
-    val eqs_correct = genEqualities( pairs, f.dropRight( 1 ) )
-    val instance = FOLImp( FOLAnd( eqs_correct ), f.last )
->>>>>>> d924ad3d
 
     ( eq_congr, List( instance ) )
   }
@@ -289,24 +260,7 @@
     }
     val instance = Imp( And( eqs_correct :+ p1 ), p2 )
 
-<<<<<<< HEAD
-    ( eq_congr_pred, List( instance ) ) :: symm
-  }
-
-  /* 
-   * Given a quantifier free formula f, returns all pairs of terms which occur
-   * in the same equality predicate.
-   */
-  def getEqualityPairs( f: FOLFormula ): List[( FOLTerm, FOLTerm )] = f match {
-    case FOLAtom( eq, List( t1, t2 ) ) if eq.toString == "=" => List( ( t1, t2 ) )
-    case FOLAtom( p, _ ) if p.toString != "=" => List()
-    case Neg( f1 ) => getEqualityPairs( f1 )
-    case And( f1, f2 ) => getEqualityPairs( f1 ) ++ getEqualityPairs( f2 )
-    case Or( f1, f2 ) => getEqualityPairs( f1 ) ++ getEqualityPairs( f2 )
-    case Imp( f1, f2 ) => getEqualityPairs( f1 ) ++ getEqualityPairs( f2 )
-=======
     ( eq_congr_pred, List( instance ) )
->>>>>>> d924ad3d
   }
 
   def getExpansionProof( filename: String ): Option[ExpansionSequent] = {
