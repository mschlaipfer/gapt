--- conflicted
+++ resolved
@@ -1,7 +1,8 @@
 package at.logic.gapt.formats.veriT
 
 import at.logic.gapt.language.fol.algorithms.FOLMatchingAlgorithm
-import at.logic.gapt.language.fol.{ FOLSubstitution, getMatrix, instantiate }
+import at.logic.gapt.language.fol.{ FOLSubstitution, instantiate }
+import at.logic.gapt.language.hol.getMatrix
 
 import scala.util.parsing.combinator._
 import at.logic.gapt.expr._
@@ -146,13 +147,8 @@
 
           f3 :: unfoldChain_( l.tail, newc )
 
-<<<<<<< HEAD
         case Neg( FOLAtom( eq1, List( x2, x3 ) ) ) =>
-          throw new Exception( "ERROR: the conclusion of the previous terms have" +
-=======
-        case FOLNeg( FOLAtom( eq1, List( x2, x3 ) ) ) =>
           throw new VeriTUnfoldingTransitivityException( "ERROR: the conclusion of the previous terms have" +
->>>>>>> 593a8c58
             " no literal in common with the next one. Are the literals out of order?" +
             "\nconclusion: " + c + "\nsecond literal: " + l.head )
 
@@ -160,26 +156,16 @@
           throw new VeriTUnfoldingTransitivityException( "ERROR: wrong format for negated equality: " + c )
       }
 
-<<<<<<< HEAD
       case Neg( FOLAtom( eq0, List( x0, x1 ) ) ) if eq0.toString != eq =>
-        throw new Exception( "ERROR: Predicate " + eq0 + " in eq_transitive is not equality." )
-=======
-      case FOLNeg( FOLAtom( eq0, List( x0, x1 ) ) ) if eq0.toString != eq =>
         throw new VeriTUnfoldingTransitivityException( "ERROR: Predicate " + eq0 + " in eq_transitive is not equality." )
->>>>>>> 593a8c58
 
       // When reaching the final literal, check if they are the same.
       case FOLAtom( eq0, List( x0, x1 ) ) if eq0.toString == eq => c match {
         case Neg( FOLAtom( eq1, List( x2, x3 ) ) ) if x0 == x2 && x1 == x3 => Nil
         case Neg( FOLAtom( eq1, List( x2, x3 ) ) ) if x1 == x2 && x0 == x3 => Nil
 
-<<<<<<< HEAD
         case Neg( FOLAtom( eq1, List( x2, x3 ) ) ) =>
-          throw new Exception( "ERROR: the conclusion of the previous terms" +
-=======
-        case FOLNeg( FOLAtom( eq1, List( x2, x3 ) ) ) =>
           throw new VeriTUnfoldingTransitivityException( "ERROR: the conclusion of the previous terms" +
->>>>>>> 593a8c58
             " have no literal in common with the conclusion of the chain. Are the literals out of order?" +
             " Is the conclusion not the last one?" )
 
