--- conflicted
+++ resolved
@@ -4,8 +4,10 @@
 import at.logic.gapt.expr.hol.TypeSynonyms.SkolemSymbol
 import at.logic.gapt.expr.hol.{ HOLPosition, SkolemSymbolFactory }
 import at.logic.gapt.proofs._
+import at.logic.gapt.proofs.lkskNew.LKskProof._
+import at.logic.gapt.proofs.lkskNew
+import at.logic.gapt.proofs.lk
 import at.logic.gapt.proofs.lkskNew._
-<<<<<<< HEAD
 import at.logic.gapt.utils.logging.Logger
 
 class LKToLKsk( skolemSymbolFactory: SkolemSymbolFactory ) extends Logger {
@@ -98,10 +100,10 @@
         val ( uproof, table ) = apply( subProof, p.getOccConnector.parent( labels ).updated( aux, labels( p.mainIndices.head ) :+ term ), p.getOccConnector.parent( isCutAnc ), extend_hpaths( p, hpaths ) )
         ( ExSkRight( uproof, aux, Ex( v, formula ), term ), table )
       case p @ ForallLeftRule( subProof, aux: Ant, formula, term, v ) if isCutAnc( p.mainIndices.head ) =>
-        val ( uproof, table ) = apply( subProof, p.getOccConnector.parent( labels ).updated( aux, labels( p.mainIndices.head ) :+ term ), p.getOccConnector.parent( isCutAnc ), extend_hpaths( p, hpaths ) )
+        val ( uproof, table ) = apply( subProof, p.getOccConnector.parent( labels ), p.getOccConnector.parent( isCutAnc ), extend_hpaths( p, hpaths ) )
         ( AllLeft( uproof, aux, All( v, formula ), term ), table )
       case p @ ExistsRightRule( subProof, aux: Suc, formula, term, v ) if isCutAnc( p.mainIndices.head ) =>
-        val ( uproof, table ) = apply( subProof, p.getOccConnector.parent( labels ).updated( aux, labels( p.mainIndices.head ) :+ term ), p.getOccConnector.parent( isCutAnc ), extend_hpaths( p, hpaths ) )
+        val ( uproof, table ) = apply( subProof, p.getOccConnector.parent( labels ), p.getOccConnector.parent( isCutAnc ), extend_hpaths( p, hpaths ) )
         ( ExRight( uproof, aux, Ex( v, formula ), term ), table )
 
       case p @ ForallRightRule( subProof, aux: Suc, eigen, quant ) if !isCutAnc( p.mainIndices.head ) =>
@@ -189,155 +191,4 @@
  *      \Gamma' :- \forall x P(x), \forall x P(x), \Delta
  *      ------------------------------------------------- c:r
  *      \Gamma' :- \forall x P(x), \Delta
- */
-=======
-import at.logic.gapt.utils.ds.streams.Definitions._
-
-object LKToLKsk {
-  def apply( proof: LKProof ): LKskProof = {
-    val factory = new SkolemSymbolFactory
-    val contextAndSymbols = proof.endSequent.map { _ => Some( Seq() -> factory.getSkolemSymbols ) }
-    apply( proof, contextAndSymbols )
-  }
-
-  def apply( proof: LKProof, contextAndSymbols: Sequent[Option[( Seq[LambdaExpression], Stream[SymbolA] )]] ): LKskProof = {
-    val labels = contextAndSymbols.map { _.map { _._1 }.getOrElse( Seq() ) }
-    proof match {
-      // Initial sequents are already skolemized
-      case LogicalAxiom( atom )     => lkskNew.Axiom( labels( Ant( 0 ) ), labels( Suc( 0 ) ), atom )
-      case ReflexivityAxiom( term ) => Reflexivity( labels( Suc( 0 ) ), term )
-      case TopAxiom                 => TopRight( labels( Suc( 0 ) ) )
-      case BottomAxiom              => BottomLeft( labels( Ant( 0 ) ) )
-      case lk.TheoryAxiom( seq )    => lkskNew.TheoryAxiom( labels zip seq )
-
-      // Structural rules:
-      // Here we only need to copy contextAndSymbols correctly
-      case proof @ WeakeningLeftRule( subProof, formula ) =>
-        val subProof_ = apply( subProof, proof.getOccConnector.parents( contextAndSymbols ).map( _.head ) )
-        WeakeningLeft( subProof_, labels( proof.mainIndices.head ) -> formula )
-      case proof @ WeakeningRightRule( subProof, formula ) =>
-        val subProof_ = apply( subProof, proof.getOccConnector.parents( contextAndSymbols ).map( _.head ) )
-        WeakeningRight( subProof_, labels( proof.mainIndices.head ) -> formula )
-      case proof @ ContractionLeftRule( subProof, aux1: Ant, aux2: Ant ) =>
-        val subProof_ = apply( subProof, proof.getOccConnector.parents( contextAndSymbols ).map( _.head ) )
-        ContractionLeft( subProof_, aux1, aux2 )
-      case proof @ ContractionRightRule( subProof, aux1: Suc, aux2: Suc ) =>
-        val subProof_ = apply( subProof, proof.getOccConnector.parents( contextAndSymbols ).map( _.head ) )
-        ContractionRight( subProof_, aux1, aux2 )
-      case proof @ CutRule( subProof1, aux1: Suc, subProof2, aux2: Ant ) =>
-        val subProof1_ = apply( subProof1, proof.getLeftOccConnector.parents( contextAndSymbols ).map( _.headOption.flatten ) )
-        val subProof2_ = apply( subProof2, proof.getRightOccConnector.parents( contextAndSymbols ).map( _.headOption.flatten ) )
-        Cut( subProof1_, aux1, subProof2_, aux2 )
-
-      // Propositional rules (non-nullary):
-      // Here we need to do the mimick the way we assigned skolem symbols in formulas.
-      case proof @ NegLeftRule( subProof, aux: Suc ) =>
-        val subProof_ = apply( subProof, proof.getOccConnector.parents( contextAndSymbols ).map( _.head ) )
-        NegLeft( subProof_, aux )
-      case proof @ NegRightRule( subProof, aux: Ant ) =>
-        val subProof_ = apply( subProof, proof.getOccConnector.parents( contextAndSymbols ).map( _.head ) )
-        NegRight( subProof_, aux )
-      case proof @ AndLeftRule( subProof, aux1: Ant, aux2: Ant ) =>
-        val ctxAndSym = contextAndSymbols( proof.mainIndices.head )
-        val subProof_ = apply( subProof, proof.getOccConnector.parents( contextAndSymbols ).map( _.head )
-          .updated( aux1, ctxAndSym map { case ( context, symbols ) => context -> even( symbols ) } )
-          .updated( aux2, ctxAndSym map { case ( context, symbols ) => context -> odd( symbols ) } ) )
-        AndLeft( subProof_, aux1, aux2 )
-      case proof @ AndRightRule( subProof1, aux1: Suc, subProof2, aux2: Suc ) =>
-        val ctxAndSym = contextAndSymbols( proof.mainIndices.head )
-        val subProof1_ = apply( subProof1, proof.getLeftOccConnector.parents( contextAndSymbols ).map( _.head )
-          .updated( aux1, ctxAndSym map { case ( context, symbols ) => context -> even( symbols ) } ) )
-        val subProof2_ = apply( subProof2, proof.getRightOccConnector.parents( contextAndSymbols ).map( _.head )
-          .updated( aux2, ctxAndSym map { case ( context, symbols ) => context -> odd( symbols ) } ) )
-        AndRight( subProof1_, aux1, subProof2_, aux2 )
-      case proof @ OrLeftRule( subProof1, aux1: Ant, subProof2, aux2: Ant ) =>
-        val ctxAndSym = contextAndSymbols( proof.mainIndices.head )
-        val subProof1_ = apply( subProof1, proof.getLeftOccConnector.parents( contextAndSymbols ).map( _.head )
-          .updated( aux1, ctxAndSym map { case ( context, symbols ) => context -> even( symbols ) } ) )
-        val subProof2_ = apply( subProof2, proof.getRightOccConnector.parents( contextAndSymbols ).map( _.head )
-          .updated( aux2, ctxAndSym map { case ( context, symbols ) => context -> odd( symbols ) } ) )
-        OrLeft( subProof1_, aux1, subProof2_, aux2 )
-      case proof @ OrRightRule( subProof, aux1: Suc, aux2: Suc ) =>
-        val ctxAndSym = contextAndSymbols( proof.mainIndices.head )
-        val subProof_ = apply( subProof, proof.getOccConnector.parents( contextAndSymbols ).map( _.head )
-          .updated( aux1, ctxAndSym map { case ( context, symbols ) => context -> even( symbols ) } )
-          .updated( aux2, ctxAndSym map { case ( context, symbols ) => context -> odd( symbols ) } ) )
-        OrRight( subProof_, aux1, aux2 )
-      case proof @ ImpLeftRule( subProof1, aux1: Suc, subProof2, aux2: Ant ) =>
-        val ctxAndSym = contextAndSymbols( proof.mainIndices.head )
-        val subProof1_ = apply( subProof1, proof.getLeftOccConnector.parents( contextAndSymbols ).map( _.head )
-          .updated( aux1, ctxAndSym map { case ( context, symbols ) => context -> even( symbols ) } ) )
-        val subProof2_ = apply( subProof2, proof.getRightOccConnector.parents( contextAndSymbols ).map( _.head )
-          .updated( aux2, ctxAndSym map { case ( context, symbols ) => context -> odd( symbols ) } ) )
-        ImpLeft( subProof1_, aux1, subProof2_, aux2 )
-      case proof @ ImpRightRule( subProof, aux1: Ant, aux2: Suc ) =>
-        val ctxAndSym = contextAndSymbols( proof.mainIndices.head )
-        val subProof_ = apply( subProof, proof.getOccConnector.parents( contextAndSymbols ).map( _.head )
-          .updated( aux1, ctxAndSym map { case ( context, symbols ) => context -> even( symbols ) } )
-          .updated( aux2, ctxAndSym map { case ( context, symbols ) => context -> odd( symbols ) } ) )
-        ImpRight( subProof_, aux1, aux2 )
-
-      // Equality rules:
-      // Luckily, LKsk has the same indices and the term positions, so we can keep them.
-      case proof @ EqualityLeftRule( subProof, eq: Ant, aux, pos ) =>
-        val lambdaPos = pos map { HOLPosition.toLambdaPosition( proof.auxFormula ) }
-        val subProof_ = apply( subProof, proof.getOccConnector.parents( contextAndSymbols ).map( _.head ) )
-        Equality( subProof_, eq, aux, proof.leftToRight, lambdaPos )
-      case proof @ EqualityRightRule( subProof, eq: Ant, aux, pos ) =>
-        val lambdaPos = pos map { HOLPosition.toLambdaPosition( proof.auxFormula ) }
-        val subProof_ = apply( subProof, proof.getOccConnector.parents( contextAndSymbols ).map( _.head ) )
-        Equality( subProof_, eq, aux, proof.leftToRight, lambdaPos )
-
-      // Weak quantifier rules:
-      case proof @ ForallLeftRule( subProof, aux: Ant, matrix, term, v ) =>
-        val ctxAndSym = contextAndSymbols( proof.mainIndices.head )
-        val subProof_ = apply( subProof, proof.getOccConnector.parents( contextAndSymbols ).map( _.head )
-          .updated( aux, ctxAndSym map { case ( context, symbols ) => ( context :+ term ) -> symbols } ) )
-        if ( ctxAndSym.isDefined )
-          AllSkLeft( subProof_, aux, proof.mainFormula, term )
-        else
-          AllLeft( subProof_, aux, proof.mainFormula, term )
-      case proof @ ExistsRightRule( subProof, aux: Suc, matrix, term, v ) =>
-        val ctxAndSym = contextAndSymbols( proof.mainIndices.head )
-        val subProof_ = apply( subProof, proof.getOccConnector.parents( contextAndSymbols ).map( _.head )
-          .updated( aux, ctxAndSym map { case ( context, symbols ) => ( context :+ term ) -> symbols } ) )
-        if ( ctxAndSym.isDefined )
-          ExSkRight( subProof_, aux, proof.mainFormula, term )
-        else
-          ExRight( subProof_, aux, proof.mainFormula, term )
-
-      // Strong quantifier rules:
-      case proof @ ExistsLeftRule( subProof, aux: Ant, eigen, quant ) =>
-        contextAndSymbols( proof.mainIndices.head ) match {
-          case Some( ( context, skolemSymbols ) ) =>
-            val sym = Const( skolemSymbols.head, FunctionType( eigen.exptype, context.map( _.exptype ) ) )
-            val skolemFunction = sym( context: _* )
-            val subProof_ = apply(
-              applySubstitution( Substitution( eigen -> skolemFunction ) )( subProof ),
-              proof.getOccConnector.parents( contextAndSymbols ).map( _.head )
-                .updated( aux, Some( context -> skolemSymbols.tail ) )
-            )
-            ExSkLeft( subProof_, aux, proof.mainFormula, sym )
-          case None =>
-            val subProof_ = apply( subProof, proof.getOccConnector.parents( contextAndSymbols ).map( _.head ) )
-            ExLeft( subProof_, aux, proof.mainFormula, eigen )
-        }
-      case proof @ ForallRightRule( subProof, aux: Suc, eigen, quant ) =>
-        contextAndSymbols( proof.mainIndices.head ) match {
-          case Some( ( context, skolemSymbols ) ) =>
-            val sym = Const( skolemSymbols.head, FunctionType( eigen.exptype, context.map( _.exptype ) ) )
-            val skolemFunction = sym( context: _* )
-            val subProof_ = apply(
-              applySubstitution( Substitution( eigen -> skolemFunction ) )( subProof ),
-              proof.getOccConnector.parents( contextAndSymbols ).map( _.head )
-                .updated( aux, Some( context -> skolemSymbols.tail ) )
-            )
-            AllSkRight( subProof_, aux, proof.mainFormula, sym )
-          case None =>
-            val subProof_ = apply( subProof, proof.getOccConnector.parents( contextAndSymbols ).map( _.head ) )
-            AllRight( subProof_, aux, proof.mainFormula, eigen )
-        }
-    }
-  }
-}
->>>>>>> 51e01901
+ */