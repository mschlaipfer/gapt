package at.logic.gapt.examples

<<<<<<< HEAD
import at.logic.gapt.formats.simple.SimpleFOLParser
import at.logic.gapt.proofs.ceres.Projections
=======
import at.logic.gapt.expr.FOLAtom
import at.logic.gapt.proofs.ceres.projections.Projections
>>>>>>> 5e17e667
import at.logic.gapt.proofs.lk._
import at.logic.gapt.proofs.lk.base.LKProof
import at.logic.gapt.proofs.lkNew.lkOld2New

object philsci {
  def apply(): ( LKProof, LKProof ) = {
<<<<<<< HEAD
    //TODO: convert to new lk
    val p1 = SimpleFOLParser( "B" )
    val p2 = SimpleFOLParser( "A" )
    val q = SimpleFOLParser( "C" )
=======
    val p1 = FOLAtom( "B" )
    val p2 = FOLAtom( "A" )
    val q = FOLAtom( "C" )
>>>>>>> 5e17e667
    val r1 = Axiom( p1 :: Nil, p1 :: Nil )
    val r1_ = Axiom( p1 :: Nil, p1 :: Nil )
    val r2 = Axiom( p2 :: Nil, p2 :: Nil )
    val r3 = Axiom( q :: Nil, q :: Nil )
    val r4 = OrLeftRule( r2, r1, r2.root.antecedent( 0 ), r1.root.antecedent( 0 ) )
    val r5 = NegLeftRule( r4, r4.root.succedent( 1 ) )
    val r6 = ImpRightRule( r5, r5.root.antecedent( 1 ), r5.root.succedent( 0 ) )

    val r7 = NegLeftRule( r1_, r1_.root.succedent( 0 ) )
    val r8 = NegRightRule( r7, r7.root.antecedent( 0 ) )
    val r9 = WeakeningLeftRule( r3, p2 )
    val r10 = ImpLeftRule( r8, r9, r8.root.succedent( 0 ), r9.root.antecedent( 1 ) )
    val r11 = CutRule( r6, r10, r6.root.succedent( 0 ), r10.root.antecedent( 2 ) )

    val proj = Projections( lkOld2New( r11 ) ).toList
    //TODO: switch to CERES
    //    val acnf1 = CutRule( proj( 0 ), proj( 1 ), proj( 0 ).root.succedent( 1 ), proj( 1 ).root.antecedent( 0 ) )
    //    val acnf2 = ContractionLeftRule( acnf1, acnf1.root.antecedent( 2 ), acnf1.root.antecedent( 4 ) )
    //    val acnf3 = ContractionRightRule( acnf2, acnf2.root.succedent( 1 ), acnf2.root.succedent( 2 ) )
    //    val acnf4 = ContractionLeftRule( acnf3, acnf3.root.antecedent( 0 ), acnf3.root.antecedent( 3 ) )
    //    val acnf5 = ContractionLeftRule( acnf4, acnf4.root.antecedent( 0 ), acnf4.root.antecedent( 1 ) )
    //( r11, acnf5 )
    ( r11, r11 )
  }

}<|MERGE_RESOLUTION|>--- conflicted
+++ resolved
@@ -1,28 +1,16 @@
 package at.logic.gapt.examples
 
-<<<<<<< HEAD
-import at.logic.gapt.formats.simple.SimpleFOLParser
+import at.logic.gapt.expr.FOLAtom
 import at.logic.gapt.proofs.ceres.Projections
-=======
-import at.logic.gapt.expr.FOLAtom
-import at.logic.gapt.proofs.ceres.projections.Projections
->>>>>>> 5e17e667
 import at.logic.gapt.proofs.lk._
 import at.logic.gapt.proofs.lk.base.LKProof
 import at.logic.gapt.proofs.lkNew.lkOld2New
 
 object philsci {
   def apply(): ( LKProof, LKProof ) = {
-<<<<<<< HEAD
-    //TODO: convert to new lk
-    val p1 = SimpleFOLParser( "B" )
-    val p2 = SimpleFOLParser( "A" )
-    val q = SimpleFOLParser( "C" )
-=======
     val p1 = FOLAtom( "B" )
     val p2 = FOLAtom( "A" )
     val q = FOLAtom( "C" )
->>>>>>> 5e17e667
     val r1 = Axiom( p1 :: Nil, p1 :: Nil )
     val r1_ = Axiom( p1 :: Nil, p1 :: Nil )
     val r2 = Axiom( p2 :: Nil, p2 :: Nil )
