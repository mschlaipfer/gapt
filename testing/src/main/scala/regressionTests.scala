--- conflicted
+++ resolved
@@ -34,22 +34,8 @@
 
     new VeriTProver().isValid( deep ) !-- "verit validity"
 
-<<<<<<< HEAD
-    val q_opt = {
-      try {
-        if ( isFOLPrenexSigma1( p.root.toHOLSequent ) )
-          Some( CutIntroduction.one_cut_many_quantifiers( p, false ) )
-        else
-          None
-      } catch {
-        // do not count uncompressibility as failure of test
-        case e: CutIntroUncompressibleException => None
-      }
-    } --- "cut-introduction"
-=======
-    if ( isFOLPrenexSigma1( p.root.toFSequent ) ) {
+    if ( isFOLPrenexSigma1( p.root.toHOLSequent ) ) {
       val qOption = CutIntroduction.one_cut_many_quantifiers( p, false ) --- "cut-introduction"
->>>>>>> 4ca4c355
 
       qOption foreach { q =>
         if ( !containsEqualityReasoning( q ) )
