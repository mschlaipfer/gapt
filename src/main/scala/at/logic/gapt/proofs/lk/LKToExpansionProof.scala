--- conflicted
+++ resolved
@@ -104,24 +104,15 @@
     // Equality rules
     case EqualityLeftRule( subProof, eq, aux, pos ) =>
       val ( subTree, subSequent ) = extract( subProof ).focus( aux )
-<<<<<<< HEAD
-      val repTerm = proof.mainFormulas.head( pos )
-      val newTree = replaceAtHOLPosition( subTree, pos, repTerm )
-=======
+
       val repTerm = proof.mainFormulas.head( pos.head )
       val newTree = merge( pos.foldLeft( subTree ) { ( acc, p ) => replaceAtHOLPosition( acc, p, repTerm ) } )
->>>>>>> 15a2645e
       newTree +: subSequent
 
     case EqualityRightRule( subProof, eq, aux, pos ) =>
       val ( subTree, subSequent ) = extract( subProof ).focus( aux )
-<<<<<<< HEAD
-      val repTerm = proof.mainFormulas.head( pos )
-      val newTree = replaceAtHOLPosition( subTree, pos, repTerm )
-=======
       val repTerm = proof.mainFormulas.head( pos.head )
       val newTree = merge( pos.foldLeft( subTree ) { ( acc, p ) => replaceAtHOLPosition( acc, p, repTerm ) } )
->>>>>>> 15a2645e
       subSequent :+ newTree
   }
 }