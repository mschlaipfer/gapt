--- conflicted
+++ resolved
@@ -5,21 +5,10 @@
 package at.logic.gapt.language.fol
 
 import at.logic.gapt.language.fol.replacements.getAllPositionsFOL
-<<<<<<< HEAD
 import at.logic.gapt.expr._
 import at.logic.gapt.expr.getRenaming
 import at.logic.gapt.expr.{ rename => renameLambda }
 import at.logic.gapt.language.hol.{ getMatrix => getMatrixHOL, HOLPosition }
-import at.logic.gapt.utils.logging.Logger
-=======
-import at.logic.gapt.language.lambda.types._
-import at.logic.gapt.language.lambda.symbols.getRenaming
-import at.logic.gapt.language.lambda.{ freeVariables => freeVariablesLambda, rename => renameLambda }
-import at.logic.gapt.language.hol.{ isPrenex => isPrenexHOL, containsQuantifier => containsQuantifierHOL, getMatrix => getMatrixHOL, lcomp => lcompHOL, _ }
-import at.logic.gapt.language.hol.logicSymbols._
-import scala.Some
-import scala.Tuple3
->>>>>>> c466f86c
 import scala.collection.mutable
 
 // matches for consts and vars, but nothing else
@@ -395,15 +384,7 @@
   }
 }
 
-<<<<<<< HEAD
-object Utils extends Logger {
-=======
-object lcomp {
-  def apply( f: FOLFormula ) = lcompHOL( f )
-}
-
 object Utils {
->>>>>>> c466f86c
   // Constructs the FOLTerm f^k(a)
   def iterateTerm( a: FOLTerm, f: String, k: Int ): FOLTerm =
     if ( k < 0 ) throw new Exception( "iterateTerm called with negative iteration count" )
