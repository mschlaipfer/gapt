--- conflicted
+++ resolved
@@ -6,13 +6,9 @@
 import at.logic.gapt.formats.llk.HybridLatexParser
 import at.logic.gapt.formats.llkNew.exportLLK
 import at.logic.gapt.formats.xml.XMLParser.XMLProofDatabaseParser
-<<<<<<< HEAD
 import at.logic.gapt.proofs.{ Suc, Ant }
-import at.logic.gapt.provers.prover9.Prover9
 import at.logic.gapt.proofs.lkOld
 import at.logic.gapt.formats.llk
-=======
->>>>>>> 48261951
 
 import org.specs2.mutable._
 
@@ -124,12 +120,6 @@
   }
 
   "pigeonhole" in {
-<<<<<<< HEAD
-    //skipped( "save time" )
-    if ( !Prover9.isInstalled ) skipped
-
-=======
->>>>>>> 48261951
     LKToLKsk( Pi2Pigeonhole() )
     ok
   }
