package at.logic.gapt.expr

object NonLogicalConstant {
  def unapply( e: LambdaExpression ) = e match {
    case c: LogicalConstant => None
    case Const( n, t )      => Some( n, t )
    case _                  => None
  }
}

object HOLFunction {
  def apply( head: LambdaExpression, args: List[LambdaExpression] ): LambdaExpression = {
    val res = Apps( head, args )
    require( res.exptype != To )
    res
  }
  def unapply( e: LambdaExpression ): Option[( LambdaExpression, List[LambdaExpression] )] = e match {
    case Apps( head @ ( NonLogicalConstant( _, _ ) | Var( _, _ ) ), args ) if e.exptype != To => Some( head, args )
    case _ => None
  }
}

object FOLHeadType {
  def apply( ret: Ty, arity: Int ): Ty = arity match {
    case 0 => ret
    case n => Ti -> FOLHeadType( ret, n - 1 )
  }
  def unapply( t: Ty ): Option[( Ty, Int )] = t match {
    case Ti -> FOLHeadType( t, n ) => Some( ( t, n + 1 ) )
    case _                         => Some( ( t, 0 ) )
  }
}

object FOLFunction {
  def apply( sym: String, args: FOLTerm* )( implicit dummyImplicit: DummyImplicit ): FOLTerm = FOLFunction( sym, args )
  def apply( sym: String, args: Seq[FOLTerm] ): FOLTerm =
    Apps( FOLFunctionConst( sym, args.size ), args ).asInstanceOf[FOLTerm]

  def unapply( e: FOLTerm ): Option[( String, List[FOLTerm] )] = e match {
    case Apps( FOLFunctionConst( sym, _ ), args ) =>
      Some( ( sym, args.asInstanceOf[List[FOLTerm]] ) )
    case _ => None
  }
}

class QuantifierHelper( val q: QuantifierC ) {
  def apply( v: Var, formula: LambdaExpression ): HOLFormula =
    App( q( v.exptype ), Abs( v, formula ) ).asInstanceOf[HOLFormula]
  def apply( v: FOLVar, formula: FOLFormula ): FOLFormula =
    apply( v, formula.asInstanceOf[LambdaExpression] ).asInstanceOf[FOLFormula]

  def unapply( e: LambdaExpression ): Option[( Var, HOLFormula )] = e match {
    // TODO: eta-expansion?
    case App( q( _ ), Abs( v, formula: HOLFormula ) ) => Some( ( v, formula ) )
    case _ => None
  }

  def unapply( f: FOLFormula ): Option[( FOLVar, FOLFormula )] =
    unapply( f.asInstanceOf[FOLExpression] )
  def unapply( f: FOLExpression ): Option[( FOLVar, FOLFormula )] = unapply( f.asInstanceOf[LambdaExpression] ) match {
    case Some( ( v: FOLVar, formula: FOLFormula ) ) => Some( ( v, formula ) )
    case _ => None
  }

  object Block {
    def apply( vars: Seq[Var], formula: LambdaExpression ): LambdaExpression = vars match {
      case v +: vs => QuantifierHelper.this( v, apply( vs, formula ) )
      case Seq()   => formula
    }
    def apply( vars: Seq[Var], formula: HOLFormula ): HOLFormula =
      apply( vars, formula.asInstanceOf[LambdaExpression] ).asInstanceOf[HOLFormula]
    def apply( vars: Seq[FOLVar], formula: FOLFormula ): FOLFormula =
      apply( vars, formula.asInstanceOf[LambdaExpression] ).asInstanceOf[FOLFormula]

    private object SingleQ {
      def unapply( e: LambdaExpression ) = QuantifierHelper.this.unapply( e )
    }
    def unapply( e: LambdaExpression ): Some[( List[Var], LambdaExpression )] = e match {
      case SingleQ( v, Block( vs, f ) ) => Some( ( v :: vs, f ) )
      case _                            => Some( ( List(), e ) )
    }
    def unapply( f: HOLFormula ): Some[( List[Var], HOLFormula )] =
      unapply( f.asInstanceOf[LambdaExpression] ).asInstanceOf[Some[( List[Var], HOLFormula )]]
    def unapply( f: FOLFormula ): Some[( List[FOLVar], FOLFormula )] =
      unapply( f.asInstanceOf[LambdaExpression] ).asInstanceOf[Some[( List[FOLVar], FOLFormula )]]
  }
}

object All extends QuantifierHelper( ForallC )
object Ex extends QuantifierHelper( ExistsC )

<<<<<<< HEAD
object Quant {
  def unapply( f: HOLFormula ): Option[( Var, HOLFormula )] = f match {
    case All( x, g ) => Some( ( x, g ) )
    case Ex( x, g )  => Some( ( x, g ) )
    case _           => None
  }
}
=======
object Quant { def unapply( f: HOLFormula ) = All.unapply( f ) orElse Ex.unapply( f ) }
>>>>>>> 3466145f

class BinaryPropConnectiveHelper( val c: MonomorphicLogicalC ) {
  def apply( a: LambdaExpression, b: LambdaExpression ): HOLFormula =
    Apps( c(), a, b ).asInstanceOf[HOLFormula]
  def apply( a: FOLFormula, b: FOLFormula ): FOLFormula =
    apply( a, b.asInstanceOf[LambdaExpression] ).asInstanceOf[FOLFormula]
  def apply( a: PropFormula, b: PropFormula ): PropFormula =
    apply( a, b.asInstanceOf[LambdaExpression] ).asInstanceOf[PropFormula]

  def unapply( formula: LambdaExpression ): Option[( HOLFormula, HOLFormula )] = formula match {
    case App( App( c(), a: HOLFormula ), b: HOLFormula ) => Some( ( a, b ) )
    case _ => None
  }
  def unapply( formula: FOLFormula ): Option[( FOLFormula, FOLFormula )] =
    unapply( formula.asInstanceOf[FOLExpression] )
  def unapply( formula: FOLExpression ): Option[( FOLFormula, FOLFormula )] =
    unapply( formula.asInstanceOf[LambdaExpression] ) match {
      case Some( ( a: FOLFormula, b: FOLFormula ) ) => Some( ( a, b ) )
      case _                                        => None
    }
  def unapply( formula: PropFormula ): Option[( PropFormula, PropFormula )] =
    unapply( formula.asInstanceOf[LambdaExpression] ) match {
      case Some( ( a: PropFormula, b: PropFormula ) ) => Some( ( a, b ) )
      case _ => None
    }
}

class MonoidalBinaryPropConnectiveHelper( c: MonomorphicLogicalC, val neutral: MonomorphicLogicalC ) extends BinaryPropConnectiveHelper( c ) {
  def apply( fs: TraversableOnce[LambdaExpression] ): HOLFormula = nAry( fs.toSeq: _* )
  def apply( fs: TraversableOnce[FOLFormula] )( implicit d: DummyImplicit ): FOLFormula = nAry( fs.toSeq: _* )

  def leftAssociative( fs: LambdaExpression* ): HOLFormula =
    fs.reduceLeftOption( super.apply ).getOrElse( neutral() ).asInstanceOf[HOLFormula]
  def leftAssociative( fs: FOLFormula* ): FOLFormula =
    leftAssociative( fs.asInstanceOf[Seq[LambdaExpression]]: _* ).asInstanceOf[FOLFormula]

  def rightAssociative( fs: LambdaExpression* ): HOLFormula =
    fs.reduceRightOption( super.apply ).getOrElse( neutral() ).asInstanceOf[HOLFormula]
  def rightAssociative( fs: FOLFormula* ): FOLFormula =
    rightAssociative( fs.asInstanceOf[Seq[LambdaExpression]]: _* ).asInstanceOf[FOLFormula]

  object nAry {
    def apply( fs: LambdaExpression* )( implicit d: DummyImplicit ): HOLFormula = leftAssociative( fs: _* )
    def apply( fs: FOLFormula* )( implicit d: DummyImplicit ): FOLFormula = leftAssociative( fs: _* )

    private object Binary {
      def unapply( formula: LambdaExpression ) = MonoidalBinaryPropConnectiveHelper.this.unapply( formula )
    }

    def unapply( formula: HOLFormula ): Some[List[HOLFormula]] = formula match {
      case Binary( nAry( as ), nAry( bs ) ) => Some( as ::: bs )
      case neutral()                        => Some( List() )
      case _                                => Some( List( formula ) )
    }

    def unapply( formula: FOLFormula ): Some[List[FOLFormula]] =
      unapply( formula.asInstanceOf[HOLFormula] ).asInstanceOf[Some[List[FOLFormula]]]
  }
}

object And extends MonoidalBinaryPropConnectiveHelper( AndC, TopC )
object Or extends MonoidalBinaryPropConnectiveHelper( OrC, BottomC )
object Imp extends BinaryPropConnectiveHelper( ImpC )

class UnaryPropConnectiveHelper( val c: MonomorphicLogicalC ) {
  def apply( a: LambdaExpression ): HOLFormula = Apps( c(), a ).asInstanceOf[HOLFormula]
  def apply( a: FOLFormula ): FOLFormula = apply( a.asInstanceOf[LambdaExpression] ).asInstanceOf[FOLFormula]
  def apply( a: PropFormula ): PropFormula = apply( a.asInstanceOf[LambdaExpression] ).asInstanceOf[PropFormula]

  def unapply( formula: LambdaExpression ): Option[HOLFormula] = formula match {
    case App( c(), a: HOLFormula ) => Some( a )
    case _                         => None
  }
  def unapply( formula: FOLFormula ): Option[FOLFormula] =
    unapply( formula.asInstanceOf[FOLExpression] )
  def unapply( formula: FOLExpression ): Option[FOLFormula] =
    unapply( formula.asInstanceOf[LambdaExpression] ) match {
      case Some( a: FOLFormula ) => Some( a )
      case _                     => None
    }
  def unapply( formula: PropFormula ): Option[PropFormula] =
    unapply( formula.asInstanceOf[LambdaExpression] ) match {
      case Some( a: PropFormula ) => Some( a )
      case _                      => None
    }
}

object Neg extends UnaryPropConnectiveHelper( NegC )

class NullaryPropConnectiveHelper( val c: MonomorphicLogicalC ) {
  def apply(): PropFormula with Const = c().asInstanceOf[PropFormula with Const]
  def unapply( formula: PropFormula ) = formula match {
    case c() => true
    case _   => false
  }
}

object Top extends NullaryPropConnectiveHelper( TopC )
object Bottom extends NullaryPropConnectiveHelper( BottomC )

object Eq {
  def apply( a: LambdaExpression, b: LambdaExpression ): HOLAtom = Apps( EqC( a.exptype ), a, b ).asInstanceOf[HOLAtom]
  def apply( a: FOLTerm, b: FOLTerm ): FOLAtom =
    apply( a, b.asInstanceOf[LambdaExpression] ).asInstanceOf[FOLAtom]

  def unapply( e: LambdaExpression ): Option[( LambdaExpression, LambdaExpression )] = e match {
    case App( App( EqC( _ ), a ), b ) => Some( a, b )
    case _                            => None
  }
  def unapply( f: FOLFormula ): Option[( FOLTerm, FOLTerm )] = unapply( f.asInstanceOf[FOLExpression] )
  def unapply( f: FOLExpression ): Option[( FOLTerm, FOLTerm )] = f.asInstanceOf[LambdaExpression] match {
    case Eq( a: FOLTerm, b: FOLTerm ) => Some( a, b )
    case _                            => None
  }
}<|MERGE_RESOLUTION|>--- conflicted
+++ resolved
@@ -89,17 +89,7 @@
 object All extends QuantifierHelper( ForallC )
 object Ex extends QuantifierHelper( ExistsC )
 
-<<<<<<< HEAD
-object Quant {
-  def unapply( f: HOLFormula ): Option[( Var, HOLFormula )] = f match {
-    case All( x, g ) => Some( ( x, g ) )
-    case Ex( x, g )  => Some( ( x, g ) )
-    case _           => None
-  }
-}
-=======
 object Quant { def unapply( f: HOLFormula ) = All.unapply( f ) orElse Ex.unapply( f ) }
->>>>>>> 3466145f
 
 class BinaryPropConnectiveHelper( val c: MonomorphicLogicalC ) {
   def apply( a: LambdaExpression, b: LambdaExpression ): HOLFormula =
