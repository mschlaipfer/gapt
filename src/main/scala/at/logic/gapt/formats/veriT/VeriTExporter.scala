--- conflicted
+++ resolved
@@ -85,8 +85,7 @@
     case FOLAtom( pred, args ) =>
       Set( ( toSMTString( pred, false ), args.size, f.exptype ) ) ++ args.foldLeft( Set[( String, Int, TA )]() )( ( acc, f ) => getSymbols( f ) ++ acc )
     case FOLFunction( fun, args ) =>
-<<<<<<< HEAD
-      Set( ( toSMTString( fun ), args.size, f.exptype ) ) ++ args.foldLeft( Set[( String, Int, TA )]() )( ( acc, f ) => getSymbols( f ) ++ acc )
+      Set( ( toSMTString( fun, false ), args.size, f.exptype ) ) ++ args.foldLeft( Set[( String, Int, TA )]() )( ( acc, f ) => getSymbols( f ) ++ acc )
     case And( f1, f2 )    => getSymbols( f1 ) ++ getSymbols( f2 )
     case Or( f1, f2 )     => getSymbols( f1 ) ++ getSymbols( f2 )
     case Imp( f1, f2 )    => getSymbols( f1 ) ++ getSymbols( f2 )
@@ -100,25 +99,8 @@
   private def toSMTFormat( f: FOLExpression ): String = f match {
     case Top()         => "true"
     case Bottom()      => "false"
-    case FOLVar( s )   => toSMTString( s )
-    case FOLConst( s ) => toSMTString( s )
-=======
-      Set( ( toSMTString( fun, false ), args.size, f.exptype ) ) ++ args.foldLeft( Set[( String, Int, TA )]() )( ( acc, f ) => getSymbols( f ) ++ acc )
-    case FOLAnd( f1, f2 )   => getSymbols( f1 ) ++ getSymbols( f2 )
-    case FOLOr( f1, f2 )    => getSymbols( f1 ) ++ getSymbols( f2 )
-    case FOLImp( f1, f2 )   => getSymbols( f1 ) ++ getSymbols( f2 )
-    case FOLNeg( f1 )       => getSymbols( f1 )
-    case FOLAllVar( _, f1 ) => getSymbols( f1 )
-    case FOLExVar( _, f1 )  => getSymbols( f1 )
-    case _                  => throw new Exception( "Undefined formula: " + f )
-  }
-
-  private def toSMTFormat( f: FOLExpression ): String = f match {
-    case FOLTopC       => "true"
-    case FOLBottomC    => "false"
     case FOLVar( s )   => toSMTString( s, true )
     case FOLConst( s ) => toSMTString( s, false )
->>>>>>> 9da17023
     case FOLAtom( pred, args ) =>
       if ( args.size == 0 ) {
         toSMTString( pred, false )
@@ -126,19 +108,11 @@
         "(" + toSMTString( pred, false ) + " " + args.foldLeft( "" )( ( acc, t ) => toSMTFormat( t ) + " " + acc ) + ")"
       }
     // Functions should have arguments.
-<<<<<<< HEAD
-    case FOLFunction( fun, args ) => "(" + toSMTString( fun ) + " " + args.foldRight( "" )( ( t, acc ) => toSMTFormat( t ) + " " + acc ) + ")"
+    case FOLFunction( fun, args ) => "(" + toSMTString( fun, false ) + " " + args.foldRight( "" )( ( t, acc ) => toSMTFormat( t ) + " " + acc ) + ")"
     case And( f1, f2 )            => "(and " + toSMTFormat( f1 ) + " " + toSMTFormat( f2 ) + ")"
     case Or( f1, f2 )             => "(or " + toSMTFormat( f1 ) + " " + toSMTFormat( f2 ) + ")"
     case Imp( f1, f2 )            => "(=> " + toSMTFormat( f1 ) + " " + toSMTFormat( f2 ) + ")"
     case Neg( f1 )                => "(not " + toSMTFormat( f1 ) + ")"
-=======
-    case FOLFunction( fun, args ) => "(" + toSMTString( fun, false ) + " " + args.foldRight( "" )( ( t, acc ) => toSMTFormat( t ) + " " + acc ) + ")"
-    case FOLAnd( f1, f2 )         => "(and " + toSMTFormat( f1 ) + " " + toSMTFormat( f2 ) + ")"
-    case FOLOr( f1, f2 )          => "(or " + toSMTFormat( f1 ) + " " + toSMTFormat( f2 ) + ")"
-    case FOLImp( f1, f2 )         => "(=> " + toSMTFormat( f1 ) + " " + toSMTFormat( f2 ) + ")"
-    case FOLNeg( f1 )             => "(not " + toSMTFormat( f1 ) + ")"
->>>>>>> 9da17023
     case _                        => throw new Exception( "Undefined formula for SMT: " + f )
   }
 
