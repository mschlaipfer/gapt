/*
 * StandardClauseSet.scala
 *
 */

package at.logic.gapt.proofs.ceres

<<<<<<< HEAD
import at.logic.gapt.proofs.{ HOLClause, HOLSequent }
=======
import at.logic.gapt.proofs.HOLSequent
import at.logic.gapt.proofs.ceres.struct._
import at.logic.gapt.proofs.lk.base._
import at.logic.gapt.proofs.lksk._
import at.logic.gapt.proofs.occurrences._
import at.logic.gapt.expr.schema.{ Tindex, IndexedPredicate }
>>>>>>> 5e17e667
import at.logic.gapt.expr._
import at.logic.gapt.utils.logging.Logger
import scala.annotation.tailrec
import scala.util.control.TailCalls._
import at.logic.gapt.proofs.ceres._

/**
 * Calculates the characteristic clause set
 */
class CharacteristicClauseSet[Data] {
  def apply( struct: Struct[Data] ): Set[HOLClause] = struct match {
    case A( fo, _ )                     => Set( HOLClause( Nil, List( fo ) ) )
    case Dual( A( fo, _ ) )             => Set( HOLClause( List( fo ), Nil ) )
    case EmptyPlusJunction()            => Set()
    case EmptyTimesJunction()           => Set( HOLClause( Nil, Nil ) )
    case Plus( EmptyPlusJunction(), x ) => apply( x )
    case Plus( x, EmptyPlusJunction() ) => apply( x )
    case Plus( A( f1, _ ), Dual( A( f2, _ ) ) ) if f1 == f2 =>
      Set()
    case Plus( Dual( A( f2, _ ) ), A( f1, _ ) ) if f1 == f2 =>
      Set()
    case Plus( x, y )                        => apply( x ) ++ apply( y )
    case Times( EmptyTimesJunction(), x, _ ) => apply( x )
    case Times( x, EmptyTimesJunction(), _ ) => apply( x )
    case Times( x, y, _ ) =>
      val xs = apply( x )
      val ys = apply( y )
      xs.flatMap( x1 => ys.flatMap( y1 => Set( delta_compose( x1, y1 ) ) ) )
    case _ => throw new Exception( "Unhandled case: " + struct )
  }

  private def compose( fs1: HOLClause, fs2: HOLClause ) = fs1 ++ fs2

  /* Like compose, but does not duplicate common terms */
  private def delta_compose( fs1: HOLClause, fs2: HOLClause ) = HOLClause(
    fs1.antecedent ++ fs2.antecedent.diff( fs1.antecedent ),
    fs1.succedent ++ fs2.succedent.diff( fs1.succedent )
  )
}

object CharacteristicClauseSet {
  def apply[Data]( struct: Struct[Data] ) = ( new CharacteristicClauseSet[Data] )( struct )
}

object SimplifyStruct {
  def apply[Data]( s: Struct[Data] ): Struct[Data] = s match {
    case EmptyPlusJunction()                 => s
    case EmptyTimesJunction()                => s
    case A( _, _ )                           => s
    case Dual( EmptyPlusJunction() )         => EmptyTimesJunction()
    case Dual( EmptyTimesJunction() )        => EmptyPlusJunction()
    case Dual( x )                           => Dual( SimplifyStruct( x ) )
    case Times( x, EmptyTimesJunction(), _ ) => SimplifyStruct( x )
    case Times( EmptyTimesJunction(), x, _ ) => SimplifyStruct( x )
    case Times( x, Dual( y: Struct[Data] ), aux ) if x.formula_equal( y ) =>
      //println("tautology deleted")
      EmptyPlusJunction()
    case Times( Dual( x: Struct[Data] ), y, aux ) if x.formula_equal( y ) =>
      //println("tautology deleted")
      EmptyPlusJunction()
    case Times( x, y, aux ) =>
      //TODO: adjust aux formulas, they are not needed for the css construction, so we can drop them,
      // but this method should be as general as possible
      Times( SimplifyStruct( x ), SimplifyStruct( y ), aux )
    case PlusN( terms ) =>
      //println("Checking pluses of "+terms)
      assert( terms.nonEmpty, "Implementation Error: PlusN always unapplies to at least one struct!" )
      val nonrendundant_terms = terms.foldLeft[List[Struct[Data]]]( Nil )( ( x, term ) => {
        val simple = SimplifyStruct( term )
        if ( x.filter( _.formula_equal( simple ) ).nonEmpty )
          x
        else
          simple :: x
      } )
      PlusN( nonrendundant_terms.reverse )

  }
}

<|MERGE_RESOLUTION|>--- conflicted
+++ resolved
@@ -1,96 +1,86 @@
-/*
- * StandardClauseSet.scala
- *
- */
-
-package at.logic.gapt.proofs.ceres
-
-<<<<<<< HEAD
-import at.logic.gapt.proofs.{ HOLClause, HOLSequent }
-=======
-import at.logic.gapt.proofs.HOLSequent
-import at.logic.gapt.proofs.ceres.struct._
-import at.logic.gapt.proofs.lk.base._
-import at.logic.gapt.proofs.lksk._
-import at.logic.gapt.proofs.occurrences._
-import at.logic.gapt.expr.schema.{ Tindex, IndexedPredicate }
->>>>>>> 5e17e667
-import at.logic.gapt.expr._
-import at.logic.gapt.utils.logging.Logger
-import scala.annotation.tailrec
-import scala.util.control.TailCalls._
-import at.logic.gapt.proofs.ceres._
-
-/**
- * Calculates the characteristic clause set
- */
-class CharacteristicClauseSet[Data] {
-  def apply( struct: Struct[Data] ): Set[HOLClause] = struct match {
-    case A( fo, _ )                     => Set( HOLClause( Nil, List( fo ) ) )
-    case Dual( A( fo, _ ) )             => Set( HOLClause( List( fo ), Nil ) )
-    case EmptyPlusJunction()            => Set()
-    case EmptyTimesJunction()           => Set( HOLClause( Nil, Nil ) )
-    case Plus( EmptyPlusJunction(), x ) => apply( x )
-    case Plus( x, EmptyPlusJunction() ) => apply( x )
-    case Plus( A( f1, _ ), Dual( A( f2, _ ) ) ) if f1 == f2 =>
-      Set()
-    case Plus( Dual( A( f2, _ ) ), A( f1, _ ) ) if f1 == f2 =>
-      Set()
-    case Plus( x, y )                        => apply( x ) ++ apply( y )
-    case Times( EmptyTimesJunction(), x, _ ) => apply( x )
-    case Times( x, EmptyTimesJunction(), _ ) => apply( x )
-    case Times( x, y, _ ) =>
-      val xs = apply( x )
-      val ys = apply( y )
-      xs.flatMap( x1 => ys.flatMap( y1 => Set( delta_compose( x1, y1 ) ) ) )
-    case _ => throw new Exception( "Unhandled case: " + struct )
-  }
-
-  private def compose( fs1: HOLClause, fs2: HOLClause ) = fs1 ++ fs2
-
-  /* Like compose, but does not duplicate common terms */
-  private def delta_compose( fs1: HOLClause, fs2: HOLClause ) = HOLClause(
-    fs1.antecedent ++ fs2.antecedent.diff( fs1.antecedent ),
-    fs1.succedent ++ fs2.succedent.diff( fs1.succedent )
-  )
-}
-
-object CharacteristicClauseSet {
-  def apply[Data]( struct: Struct[Data] ) = ( new CharacteristicClauseSet[Data] )( struct )
-}
-
-object SimplifyStruct {
-  def apply[Data]( s: Struct[Data] ): Struct[Data] = s match {
-    case EmptyPlusJunction()                 => s
-    case EmptyTimesJunction()                => s
-    case A( _, _ )                           => s
-    case Dual( EmptyPlusJunction() )         => EmptyTimesJunction()
-    case Dual( EmptyTimesJunction() )        => EmptyPlusJunction()
-    case Dual( x )                           => Dual( SimplifyStruct( x ) )
-    case Times( x, EmptyTimesJunction(), _ ) => SimplifyStruct( x )
-    case Times( EmptyTimesJunction(), x, _ ) => SimplifyStruct( x )
-    case Times( x, Dual( y: Struct[Data] ), aux ) if x.formula_equal( y ) =>
-      //println("tautology deleted")
-      EmptyPlusJunction()
-    case Times( Dual( x: Struct[Data] ), y, aux ) if x.formula_equal( y ) =>
-      //println("tautology deleted")
-      EmptyPlusJunction()
-    case Times( x, y, aux ) =>
-      //TODO: adjust aux formulas, they are not needed for the css construction, so we can drop them,
-      // but this method should be as general as possible
-      Times( SimplifyStruct( x ), SimplifyStruct( y ), aux )
-    case PlusN( terms ) =>
-      //println("Checking pluses of "+terms)
-      assert( terms.nonEmpty, "Implementation Error: PlusN always unapplies to at least one struct!" )
-      val nonrendundant_terms = terms.foldLeft[List[Struct[Data]]]( Nil )( ( x, term ) => {
-        val simple = SimplifyStruct( term )
-        if ( x.filter( _.formula_equal( simple ) ).nonEmpty )
-          x
-        else
-          simple :: x
-      } )
-      PlusN( nonrendundant_terms.reverse )
-
-  }
-}
-
+/*
+ * StandardClauseSet.scala
+ *
+ */
+
+package at.logic.gapt.proofs.ceres
+
+import at.logic.gapt.proofs.{ HOLClause, HOLSequent }
+import at.logic.gapt.expr._
+import at.logic.gapt.utils.logging.Logger
+import scala.annotation.tailrec
+import scala.util.control.TailCalls._
+
+/**
+ * Calculates the characteristic clause set
+ */
+class CharacteristicClauseSet[Data] {
+  def apply( struct: Struct[Data] ): Set[HOLClause] = struct match {
+    case A( fo, _ )                     => Set( HOLClause( Nil, List( fo ) ) )
+    case Dual( A( fo, _ ) )             => Set( HOLClause( List( fo ), Nil ) )
+    case EmptyPlusJunction()            => Set()
+    case EmptyTimesJunction()           => Set( HOLClause( Nil, Nil ) )
+    case Plus( EmptyPlusJunction(), x ) => apply( x )
+    case Plus( x, EmptyPlusJunction() ) => apply( x )
+    case Plus( A( f1, _ ), Dual( A( f2, _ ) ) ) if f1 == f2 =>
+      Set()
+    case Plus( Dual( A( f2, _ ) ), A( f1, _ ) ) if f1 == f2 =>
+      Set()
+    case Plus( x, y )                        => apply( x ) ++ apply( y )
+    case Times( EmptyTimesJunction(), x, _ ) => apply( x )
+    case Times( x, EmptyTimesJunction(), _ ) => apply( x )
+    case Times( x, y, _ ) =>
+      val xs = apply( x )
+      val ys = apply( y )
+      xs.flatMap( x1 => ys.flatMap( y1 => Set( delta_compose( x1, y1 ) ) ) )
+    case _ => throw new Exception( "Unhandled case: " + struct )
+  }
+
+  private def compose( fs1: HOLClause, fs2: HOLClause ) = fs1 ++ fs2
+
+  /* Like compose, but does not duplicate common terms */
+  private def delta_compose( fs1: HOLClause, fs2: HOLClause ) = HOLClause(
+    fs1.antecedent ++ fs2.antecedent.diff( fs1.antecedent ),
+    fs1.succedent ++ fs2.succedent.diff( fs1.succedent )
+  )
+}
+
+object CharacteristicClauseSet {
+  def apply[Data]( struct: Struct[Data] ) = ( new CharacteristicClauseSet[Data] )( struct )
+}
+
+object SimplifyStruct {
+  def apply[Data]( s: Struct[Data] ): Struct[Data] = s match {
+    case EmptyPlusJunction()                 => s
+    case EmptyTimesJunction()                => s
+    case A( _, _ )                           => s
+    case Dual( EmptyPlusJunction() )         => EmptyTimesJunction()
+    case Dual( EmptyTimesJunction() )        => EmptyPlusJunction()
+    case Dual( x )                           => Dual( SimplifyStruct( x ) )
+    case Times( x, EmptyTimesJunction(), _ ) => SimplifyStruct( x )
+    case Times( EmptyTimesJunction(), x, _ ) => SimplifyStruct( x )
+    case Times( x, Dual( y: Struct[Data] ), aux ) if x.formula_equal( y ) =>
+      //println("tautology deleted")
+      EmptyPlusJunction()
+    case Times( Dual( x: Struct[Data] ), y, aux ) if x.formula_equal( y ) =>
+      //println("tautology deleted")
+      EmptyPlusJunction()
+    case Times( x, y, aux ) =>
+      //TODO: adjust aux formulas, they are not needed for the css construction, so we can drop them,
+      // but this method should be as general as possible
+      Times( SimplifyStruct( x ), SimplifyStruct( y ), aux )
+    case PlusN( terms ) =>
+      //println("Checking pluses of "+terms)
+      assert( terms.nonEmpty, "Implementation Error: PlusN always unapplies to at least one struct!" )
+      val nonrendundant_terms = terms.foldLeft[List[Struct[Data]]]( Nil )( ( x, term ) => {
+        val simple = SimplifyStruct( term )
+        if ( x.filter( _.formula_equal( simple ) ).nonEmpty )
+          x
+        else
+          simple :: x
+      } )
+      PlusN( nonrendundant_terms.reverse )
+
+  }
+}
+