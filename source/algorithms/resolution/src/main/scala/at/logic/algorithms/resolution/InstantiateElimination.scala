package at.logic.algorithms.resolution

import at.logic.algorithms.rewriting.NameReplacement
import at.logic.calculi.occurrences.FormulaOccurrence
import at.logic.calculi.resolution.robinson.{InitialClause, Factor, Resolution, Variant, Paramodulation, Instance, RobinsonResolutionProof}
import at.logic.calculi.resolution.Clause
import at.logic.calculi.lk.base.Sequent
import at.logic.language.lambda.types.Ti
import at.logic.language.fol._

/**
 * Eliminates the insantiate rule from a RobinsonResolutionProof
 */


object ResolutionSubstitution {
  type ProofMap = Map[(RobinsonResolutionProof, Substitution), RobinsonResolutionProof]
  val emptyProofMap = Map[(RobinsonResolutionProof, Substitution), RobinsonResolutionProof]()

  def extend_pmap(pm : ProofMap, p : RobinsonResolutionProof,
                  sub : Substitution, value : RobinsonResolutionProof) = (p, pm + (((p,sub), value)))

  def apply[T](p: RobinsonResolutionProof, sub : Substitution, pmap : ProofMap ) : (RobinsonResolutionProof, ProofMap) = {
    if (pmap contains ((p,sub)))
      (pmap(p,sub), pmap)
    else
      p match {
        case InitialClause(clause) =>
          val nclause = substitute_clause(clause, sub)
          val np = InitialClause(nclause.negative map (_.formula.asInstanceOf[FOLFormula]),
                                 nclause.positive map (_.formula.asInstanceOf[FOLFormula]))
          extend_pmap(pmap, p, sub, np)

        case Factor(clause, p1, List(as), subst) =>
          require(subst.isIdentity == true, "we require all substitutions to be in instance rules!")
          val (np1, pmap1) = ResolutionSubstitution(p1, sub.asInstanceOf[Substitution], pmap)
          var ant_or_succ1 = clause.antecedent
          clause.literals.find(_._1 == as.head) match {
            case Some((_, true)) => ant_or_succ1 = p1.root.succedent
            case Some((_,false)) => ant_or_succ1 = p1.root.antecedent
            case _ => throw new Exception("Did not find factored literal in clause!")
          }
          val na::nas = as.map(find_sublit(ant_or_succ1, _, sub))
          val np = Factor(p1, na, nas, subst)
          extend_pmap(pmap1, p, sub, np)

        case Factor(clause, p1, List(as,bs), subst) =>
          require(subst.isIdentity == true, "we require all substitutions to be in instance rules!")
          val (np1, pmap1) = ResolutionSubstitution(p1, sub.asInstanceOf[Substitution], pmap)
          var ant_or_succ1 = clause.antecedent
          clause.literals.find(_._1 == as.head) match {
            case Some((_, true)) => ant_or_succ1 = p1.root.succedent
            case Some((_,false)) => ant_or_succ1 = p1.root.antecedent
            case _ => throw new Exception("Did not find factored literal in clause!")
          }
          var ant_or_succ2 = clause.antecedent
          clause.literals.find(_._1 == bs.head) match {
            case Some((_, true)) => ant_or_succ2 = p1.root.succedent
            case Some((_,false)) => ant_or_succ2 = p1.root.antecedent
            case _ => throw new Exception("Did not find factored literal in clause!")
          }
          val na::nas = as.map(find_sublit(ant_or_succ1, _, sub))
          val nb::nbs = as.map(find_sublit(ant_or_succ2, _, sub))
          val np = Factor(p1, na, nas, nb, nbs, subst)
          extend_pmap(pmap1, p, sub, np)

        case Resolution(clause, p1, p2, lit1, lit2, subst) =>
          require(subst.isIdentity == true, "we require all substitutions to be in instance rules!")
          val (np1, pmap1) = ResolutionSubstitution(p1, sub.asInstanceOf[Substitution], pmap)
          val (np2, pmap2) = ResolutionSubstitution(p2, sub.asInstanceOf[Substitution], pmap1)
          val nlit1 = find_sublit(np1.root.succedent, lit1, sub)
          val nlit2 = find_sublit(np2.root.antecedent, lit2, sub)
          val np = Resolution(np1,np2,nlit1,nlit2, subst)
          extend_pmap(pmap2, p, sub, np)

        case Paramodulation(clause, p1, p2, lit1, lit2, _, subst) =>
          require(subst.isIdentity == true, "we require all substitutions to be in instance rules!")
          val (np1, pmap1) = ResolutionSubstitution(p1, sub.asInstanceOf[Substitution], pmap)
          val (np2, pmap2) = ResolutionSubstitution(p2, sub.asInstanceOf[Substitution], pmap1)
          val nlit1 = find_sublit(np1.root.succedent, lit1, sub)
          val nlit2 = find_sublit(np2.root.antecedent, lit2, sub)
          val Some(newlit) = p2.root.occurrences.find(occ => occ.ancestors.contains(lit1) && occ.ancestors.contains(lit2))
          val np = Paramodulation(np1,np2,nlit1,nlit2, sub(newlit.formula).asInstanceOf[FOLFormula], subst)
          extend_pmap(pmap2, p, sub, np)
      }

  }

  def find_sublit(oldoccs : Seq[FormulaOccurrence], newocc : FormulaOccurrence, sub : Substitution) : FormulaOccurrence = {
    oldoccs.find( x => sub(x.formula) == newocc.formula) match {
      case Some(result) => result
      case None => throw new Exception("Could not find match for "+newocc+" in "+oldoccs+" with substitution "+sub)
    }
  }

  def substitute_focc( occ:FormulaOccurrence, sub : Substitution) : FormulaOccurrence = {
    val subf = sub(occ.formula).asInstanceOf[FOLFormula]
    val nanc = occ.ancestors map (substitute_focc(_, sub))
    occ.factory.createFormulaOccurrence(subf, nanc)
  }

  def substitute_clause(c:Clause, sub : Substitution) : Clause = {
    val nlits = c.literals map ( x =>  (substitute_focc(x._1,sub), x._2) )
    Clause(nlits)
  }
}

object InstantiateElimination {
  private var counter = 0

  def apply(p:RobinsonResolutionProof) = {
    counter = 0
    println(p.nodes.size)
    val ip = imerge(p, emptyProofMap)
    println("imerge complete")
    val rp = remove(ip._4, emptyVarSet, emptyProofMap)
    rp._4
  }


  def find_matching[A,B](objects : List[A], targets : List[B], matches : (A,B) => Boolean  )
        : Map[A,B] = NameReplacement.find_matching(objects, targets, matches)

  type OccMap = Map[FormulaOccurrence, FormulaOccurrence]
  val emptyOccMap = Map[FormulaOccurrence, FormulaOccurrence]()

  type RenameMap = Map[FOLVar, FOLVar]
  val emptyRenameMap = Map[FOLVar, FOLVar]()

  type ProofMap = Map[RobinsonResolutionProof, (OccMap, VarSet, RobinsonResolutionProof)]
  val emptyProofMap = Map[RobinsonResolutionProof, (OccMap, VarSet, RobinsonResolutionProof)]()

  type VarSet = Set[FOLVar]
  val emptyVarSet = Set[FOLVar]()

  /* for a given substitution s, create a new substitution t from fresh variables. return a pair (r,t) where r
   * is the renaming from old vars to new vars */
  def extract_renaming(s: Substitution, forbidden: VarSet) : (Substitution, Substitution, VarSet) = {
    val vars = s.folmap.keys
    val olds = vars.toList
    val news = vars.foldLeft(List[FOLVar]()) {case (acc, v) => 
      val newv = rename(v, acc ++ forbidden.toList)
      newv :: acc
    }
    
    val olds_new = olds zip news.asInstanceOf[List[FOLExpression]]
    val r = Substitution(olds_new )
    val t = Substitution(s.folmap.map( el => (r(el._1).asInstanceOf[FOLVar], el._2) ))

    (r, t, news.toSet)
  }

  /* wrapper around successor(pocc,clause) -- for documentation it's better to ask what the arent clause is */
  def successor(pocc : FormulaOccurrence, parentclause : Clause, clause : Clause) : FormulaOccurrence = {
    require(parentclause.occurrences contains pocc, "Error finding successor, occurrence not present in parentclause")
    successor(pocc, clause)
  }

  /* find successor of occurrence pocc in clause */
  def successor(pocc : FormulaOccurrence, clause : Clause) : FormulaOccurrence = {
    val s = List(pocc)
    clause.occurrences.find( _.ancestors.toList == s ) match {
      case Some(x) => x
      case _ => throw new Exception("Could not find successor of "+pocc.toString+" in "+clause.toString)
    }
  }

  /* find successor of of list of occurrences poccs in clause */
  def successor(poccs : List[FormulaOccurrence], clause : Clause) : FormulaOccurrence = {
    clause.occurrences.find(x =>
      (x.ancestors.toList diff poccs).isEmpty && (poccs diff x.ancestors.toList).isEmpty )
    match {
      case Some(x) => x
      case _ => throw new Exception("Could not find successor of "+poccs.toString+" in "+clause.toString)
    }
  }

  /* if m is a mapping from literals in the parent of original_clause to literals in the parent of new-clause,
   * return a mapping from successor literals to successor literals, works only if the ancestor relation is a
   * bijection (intended use is for the instance rule) */
  def successormap(m : OccMap, original_clause : Clause, new_clause : Clause) : OccMap = {
    val ooccs = original_clause.occurrences
    val noccs = new_clause.occurrences
    m.foldLeft(emptyOccMap)((itmap, pair) => {
      ooccs find (_.ancestors sameElements List(pair._1)) match {
        case Some(poocc) =>
          noccs find (_.ancestors sameElements List(pair._2)) match {
            case Some(pnocc) =>
              itmap +((poocc, pnocc))
            case _ =>
              throw new Exception("Could not find successor"+ pair._2+ " in "+noccs)
          }
        case _ =>
          throw new Exception("Could not find successor"+ pair._1+ " in "+ooccs)
      }
    })

  }

  /* merge instance rules occurring above an inference into its substitution and create a variant to assure there are
    no variable collissions. assumes there are no successive instance rules i.e. imerge must have been called on the
    input proof. */
  def remove(p:RobinsonResolutionProof, forbidden : VarSet, pmap : ProofMap) : (ProofMap, OccMap, VarSet, RobinsonResolutionProof) = {
    if (pmap contains p) return extend_to_quadruple(pmap(p), pmap)
    //println("forbidden: "+forbidden)
    //println("clause: "+p.root)

    p match {
      case InitialClause(clause) =>
        //no change for initial clause
        extend_pmap(emptyOccMap  ++ (clause.occurrences zip clause.occurrences), forbidden ++ getVars(clause), p, pmap )

      case Instance(clause, parent, sub) =>
        val (rpmap, rmap, rforbidden, rparent) = remove(parent, forbidden ++ getVars(clause), pmap)
        if (rpmap contains p) return extend_to_quadruple(rpmap(p), rpmap)

        val inference = Instance(rparent, sub)
        val nmap = find_matching[FormulaOccurrence, FormulaOccurrence](
          clause.occurrences.toList,
          inference.root.occurrences.toList,
          occmatcher(_,_, rmap))

        extend_pmap(nmap, rforbidden ++ getVars(clause), inference, rpmap)

      case Factor(clause, Instance(iclause, iparent, isub), aux, sub) =>
        val (rpmap, rmap, rforbidden, rparent) = remove(iparent, forbidden ++ getVars(clause), pmap)
        if (rpmap contains p) return extend_to_quadruple(rpmap(p), rpmap)
        val (renaming, nsub, nvars) = extract_renaming(isub, rforbidden)

        val ivariant = Variant(rparent, renaming)
        def isuccessor(fo: FormulaOccurrence) = successor(rmap(fo), ivariant.root, rparent.root)
        aux match {
          case List(a::as) =>
            val inference = Factor(ivariant, isuccessor(a), as map isuccessor, nsub )
            val nmap = find_matching[FormulaOccurrence, FormulaOccurrence](
              rparent.root.occurrences.toList,
              inference.root.occurrences.toList,
              occancmatcher(_,_,rmap))
            extend_pmap(nmap, rforbidden ++ nvars ++ getVars(ivariant.root), inference , rpmap)

          case List(a::as, b::bs) =>
            val inference = Factor(ivariant, isuccessor(a), as map isuccessor, isuccessor(b), bs map isuccessor,nsub )
            val nmap = find_matching[FormulaOccurrence, FormulaOccurrence](
              clause.occurrences.toList,
              inference.root.occurrences.toList,
              occancmatcher(_,_,rmap))
            extend_pmap(nmap, rforbidden ++ nvars ++ getVars(ivariant.root), inference, rpmap)
          case _ =>
            throw new Exception("Unexpected auxiliary occurrences in handling of Factor rule during instantiation removal!")
        }

      case Factor(clause, parent, aux, sub) =>
        val (rpmap, rmap, rforbidden, rparent) = remove(parent, forbidden ++ getVars(clause), pmap)
        if (rpmap contains p) return extend_to_quadruple(rpmap(p), rpmap)
        aux match {
          case List(a::as) =>
            val inference = Factor(rparent, rmap(a), as map rmap, sub )
            val nmap = find_matching[FormulaOccurrence, FormulaOccurrence](
              rparent.root.occurrences.toList,
              inference.root.occurrences.toList,
              occancmatcher(_,_,rmap))
            extend_pmap(nmap, rforbidden ++ getVars(clause), inference, rpmap)

          case List(a::as, b::bs) =>
            val inference = Factor(rparent, rmap(a), as map rmap, rmap(b), bs map rmap, sub )
            val nmap = find_matching[FormulaOccurrence, FormulaOccurrence](
              clause.occurrences.toList,
              inference.root.occurrences.toList,
              occancmatcher(_,_,rmap))
            extend_pmap(nmap, rforbidden ++ getVars(clause), inference, rpmap)
          case _ =>
            throw new Exception("Unexpected auxiliary occurrences in handling of Factor rule during instantiation removal!")
        }

      case Resolution(clause, Instance(iclause1, iparent1, isub1), Instance(iclause2, iparent2, isub2), occ1, occ2, sub ) =>
        val (rpmap1, rmap1, rforbidden1, rparent1) = remove(iparent1, forbidden ++ getVars(clause), pmap)
        if (rpmap1 contains p) return extend_to_quadruple(rpmap1(p), rpmap1)
        val (rpmap2, rmap2, rforbidden2, rparent2) = remove(iparent2, rforbidden1, rpmap1)
        if (rpmap2 contains p) return extend_to_quadruple(rpmap2(p), rpmap2)

        val rforbidden = rforbidden1 ++ rforbidden2

        val (renaming1, nsub1, nvars1) = extract_renaming(isub1, rforbidden)
        val (renaming2, nsub2, nvars2) = extract_renaming(isub2, rforbidden ++ nvars1)

        val vinf1 = Variant(rparent1, renaming1)
        val vinf2 = Variant(rparent2, renaming2)

        val rsmap1 = successormap(rmap1, iclause1 , vinf1.root )
        val rsmap2 = successormap(rmap2, iclause2 , vinf2.root )

        val inference = Resolution(vinf1, vinf2,
          rsmap1(occ1),
          rsmap2(occ2),
          sub compose (nsub1 compose nsub2) )
        val nmap = find_matching[FormulaOccurrence, FormulaOccurrence](
          clause.occurrences.toList,
          inference.root.occurrences.toList,
          occmatcher(_,_, rsmap1++rsmap2))

        extend_pmap(nmap, rforbidden ++ nvars1 ++ nvars2 ++ getVars(clause), inference, rpmap2)

      case Resolution(clause, Instance(iclause1, iparent1, isub1), parent2, occ1, occ2, sub ) =>
        val (rpmap1, rmap1, rforbidden1, rparent1) = remove(iparent1, forbidden ++ getVars(clause), pmap)
        if (rpmap1 contains p) return extend_to_quadruple(rpmap1(p), rpmap1)
        val (rpmap2, rmap2, rforbidden2, rparent2) = remove(parent2, rforbidden1, rpmap1)
        if (rpmap2 contains p) return extend_to_quadruple(rpmap2(p), rpmap2)

        val rforbidden = rforbidden1 ++ rforbidden2

        val (renaming1, nsub1, nvars1) = extract_renaming(isub1, rforbidden)
        val vinf1 = Variant(rparent1, renaming1)
        val rsmap1 = successormap(rmap1, iclause1 , vinf1.root )

        val inference = Resolution(vinf1, rparent2,
          rsmap1(occ1),
          rmap2(occ2),
          sub compose nsub1 )
        val nmap = find_matching[FormulaOccurrence, FormulaOccurrence](
          clause.occurrences.toList,
          inference.root.occurrences.toList,
          occmatcher(_,_, rsmap1++rmap2))

        extend_pmap(nmap, rforbidden ++ nvars1 ++ getVars(clause), inference, rpmap2)

      case Resolution(clause, parent1, Instance(iclause2, iparent2, isub2), occ1, occ2, sub ) =>
        val (rpmap1, rmap1, rforbidden1, rparent1) = remove(parent1,  forbidden ++ getVars(clause), pmap)
        if (rpmap1 contains p) return extend_to_quadruple(rpmap1(p), rpmap1)
        val (rpmap2, rmap2, rforbidden2, rparent2) = remove(iparent2, rforbidden1, rpmap1)
        if (rpmap2 contains p) return extend_to_quadruple(rpmap2(p), rpmap2)

        val rforbidden = rforbidden1 ++ rforbidden2

        val (renaming2, nsub2, nvars2) = extract_renaming(isub2, rforbidden)
        val vinf2 = Variant(rparent2, renaming2)
        val rsmap2 = successormap(rmap2, iclause2 , vinf2.root )

        val inference = Resolution(rparent1, vinf2,
          rmap1(occ1),
          rsmap2(occ2),
          sub compose nsub2 )
        val nmap = find_matching[FormulaOccurrence, FormulaOccurrence](
          clause.occurrences.toList,
          inference.root.occurrences.toList,
          occmatcher(_,_, rmap1++rsmap2))

        extend_pmap(nmap, rforbidden ++ nvars2 ++ getVars(clause), inference, rpmap2)

      case Resolution(clause, parent1, parent2, occ1, occ2, sub ) =>
        val (rpmap1, rmap1, rforbidden1, rparent1) = remove(parent1,  forbidden ++ getVars(clause), pmap)
        if (rpmap1 contains p) return extend_to_quadruple(rpmap1(p), rpmap1)
        val (rpmap2, rmap2, rforbidden2, rparent2) = remove(parent2, rforbidden1, rpmap1)
        if (rpmap2 contains p) return extend_to_quadruple(rpmap2(p), rpmap2)

        val rforbidden = rforbidden1 ++ rforbidden2

        val inference = Resolution(rparent1, rparent2,
          rmap1(occ1),
          rmap2(occ2),
          sub )
        val nmap = find_matching[FormulaOccurrence, FormulaOccurrence](
          clause.occurrences.toList,
          inference.root.occurrences.toList,
          occmatcher(_,_, rmap1++rmap2))

        extend_pmap(nmap, rforbidden ++ getVars(clause), inference, rpmap2)


<<<<<<< HEAD
      case Paramodulation(clause, Instance(iclause1, iparent1, isub1), Instance(iclause2, iparent2, isub2), occ1, occ2, sub ) =>
        val (rpmap1, rmap1, rforbidden1, rparent1) = remove(iparent1,  forbidden ++ getVars(clause), pmap)
=======
      case Paramodulation(clause, Instance(iclause1, iparent1, isub1), Instance(iclause2, iparent2, isub2), occ1, occ2, _, sub ) =>
        val (rpmap1, rmap1, rforbidden1, rparent1) = remove(iparent1,  getVars(clause,forbidden), pmap)
>>>>>>> 398e5359
        if (rpmap1 contains p) return extend_to_quadruple(rpmap1(p), rpmap1)
        val (rpmap2, rmap2, rforbidden2, rparent2) = remove(iparent2, rforbidden1, rpmap1)
        if (rpmap2 contains p) return extend_to_quadruple(rpmap2(p), rpmap2)

        val rforbidden = rforbidden1 ++ rforbidden2

        val (renaming1, nsub1, nvars1) = extract_renaming(isub1, rforbidden)
        val (renaming2, nsub2, nvars2) = extract_renaming(isub2, rforbidden ++ nvars1)

        val vinf1 = Variant(rparent1, renaming1)
        val vinf2 = Variant(rparent2, renaming2)

        val rsmap1 = successormap(rmap1, iclause1 , vinf1.root )
        val rsmap2 = successormap(rmap2, iclause2 , vinf2.root )

        val primary = successor(List(occ1,occ2), clause)
        val inference = Paramodulation(vinf1, vinf2,
          rsmap1(occ1),
          rsmap2(occ2),
          primary.formula.asInstanceOf[FOLFormula],
          sub compose (nsub1 compose nsub2) )

        val nmap = find_matching[FormulaOccurrence, FormulaOccurrence](
          clause.occurrences.toList,
          inference.root.occurrences.toList,
          occmatcher(_,_, rsmap1++rsmap2))

        extend_pmap(nmap, rforbidden ++ nvars1 ++ nvars2 ++ getVars(clause), inference, rpmap2)

<<<<<<< HEAD
      case Paramodulation(clause, Instance(iclause1, iparent1, isub1), parent2, occ1, occ2, sub ) =>
        val (rpmap1, rmap1, rforbidden1, rparent1) = remove(iparent1,  forbidden ++ getVars(clause), pmap)
=======
      case Paramodulation(clause, Instance(iclause1, iparent1, isub1), parent2, occ1, occ2, _, sub ) =>
        val (rpmap1, rmap1, rforbidden1, rparent1) = remove(iparent1,  getVars(clause,forbidden), pmap)
>>>>>>> 398e5359
        if (rpmap1 contains p) return extend_to_quadruple(rpmap1(p), rpmap1)
        val (rpmap2, rmap2, rforbidden2, rparent2) = remove(parent2, rforbidden1, rpmap1)
        if (rpmap2 contains p) return extend_to_quadruple(rpmap2(p), rpmap2)

        val rforbidden = rforbidden1 ++ rforbidden2

        /*
        println("*--*")
        println("iparent1 "+iparent1.root.occurrences)
        println("parent2  "+parent2.root.occurrences)
        println("rparent1 "+rparent1.root.occurrences)
        println("iparent2 "+rparent2.root.occurrences)
          */

        val (renaming1, nsub1, nvars1) = extract_renaming(isub1, rforbidden)
        val vinf1 = Variant(rparent1, renaming1)
        //println("vinf1    "+vinf1.root.occurrences)

        val rsmap1 = successormap(rmap1, iclause1 , vinf1.root )
        //println("rsmap1   "+rsmap1)

        val primary = successor(List(occ1,occ2), clause)
        val inference = Paramodulation(vinf1, rparent2,
          rsmap1(occ1),
          rmap2(occ2),
          primary.formula.asInstanceOf[FOLFormula],
          sub compose nsub1 )
        val nmap = find_matching[FormulaOccurrence, FormulaOccurrence](
          clause.occurrences.toList,
          inference.root.occurrences.toList,
          occmatcher(_,_, rsmap1++rmap2))

        extend_pmap(nmap, rforbidden ++ nvars1 ++ getVars(clause), inference, rpmap2)

<<<<<<< HEAD
      case Paramodulation(clause, parent1, Instance(iclause2, iparent2, isub2), occ1, occ2, sub ) =>
        val (rpmap1, rmap1, rforbidden1, rparent1) = remove(parent1,  forbidden ++ getVars(clause), pmap)
=======
      case Paramodulation(clause, parent1, Instance(iclause2, iparent2, isub2), occ1, occ2, _, sub ) =>
        val (rpmap1, rmap1, rforbidden1, rparent1) = remove(parent1,  getVars(clause,forbidden), pmap)
>>>>>>> 398e5359
        if (rpmap1 contains p) return extend_to_quadruple(rpmap1(p), rpmap1)
        val (rpmap2, rmap2, rforbidden2, rparent2) = remove(iparent2, rforbidden1, rpmap1)
        if (rpmap2 contains p) return extend_to_quadruple(rpmap2(p), rpmap2)

        val rforbidden = rforbidden1 ++ rforbidden2

        val (renaming2, nsub2, nvars2) = extract_renaming(isub2, rforbidden)
        val vinf2 = Variant(rparent2, renaming2)
        val rsmap2 = successormap(rmap2, iclause2 , vinf2.root )

        val primary = successor(List(occ1,occ2), clause)
        val inference = Paramodulation(rparent1, vinf2,
          rmap1(occ1),
          rsmap2(occ2),
          primary.formula.asInstanceOf[FOLFormula],
          sub compose nsub2 )
        val nmap = find_matching[FormulaOccurrence, FormulaOccurrence](
          clause.occurrences.toList,
          inference.root.occurrences.toList,
          occmatcher(_,_, rmap1++rsmap2))

        extend_pmap(nmap, rforbidden ++ nvars2 ++ getVars(clause), inference, rpmap2)

<<<<<<< HEAD
      case Paramodulation(clause, parent1, parent2, occ1, occ2, sub ) =>
        val (rpmap1, rmap1, rforbidden1, rparent1) = remove(parent1,  forbidden ++ getVars(clause), pmap)
=======
      case Paramodulation(clause, parent1, parent2, occ1, occ2, _, sub ) =>
        val (rpmap1, rmap1, rforbidden1, rparent1) = remove(parent1,  getVars(clause,forbidden), pmap)
>>>>>>> 398e5359
        if (rpmap1 contains p) return extend_to_quadruple(rpmap1(p), rpmap1)
        val (rpmap2, rmap2, rforbidden2, rparent2) = remove(parent2, rforbidden1, rpmap1)
        if (rpmap2 contains p) return extend_to_quadruple(rpmap2(p), rpmap2)

        val rforbidden = rforbidden1 ++ rforbidden2

        val primary = successor(List(occ1,occ2), clause)
        val inference = Paramodulation(rparent1, rparent2,
          rmap1(occ1),
          rmap2(occ2),
          primary.formula.asInstanceOf[FOLFormula],
          sub)
        val nmap = find_matching[FormulaOccurrence, FormulaOccurrence](
          clause.occurrences.toList,
          inference.root.occurrences.toList,
          occmatcher(_,_, rmap1++rmap2))

        extend_pmap(nmap, rforbidden ++ getVars(clause), inference, rpmap2)


      case _ => throw new Exception("Unhandled inference: "+p)



    }
  }




  //true iff the set of ancestors x is translated to the set of ancestors of y
  def occmatcher(x: FormulaOccurrence, y:FormulaOccurrence, occmap : OccMap) : Boolean = {
    val xyanc = x.ancestors.map(occmap)
    val yanc = y.ancestors
    (xyanc diff yanc).isEmpty && (yanc diff xyanc).isEmpty
  }

  //true iff the set of ancestors of the ancestors of x is translated to the set of ancestors of y
  def ancoccmatcher(x: FormulaOccurrence, y:FormulaOccurrence, occmap : OccMap) : Boolean = {
    val xyanc = x.ancestors.map(_.ancestors).flatten
    val yanc = y.ancestors
    (xyanc diff yanc).isEmpty && (yanc diff xyanc).isEmpty
  }
  //true iff the set of ancestors x is translated to the set of ancestors of y
  def occancmatcher(x: FormulaOccurrence, y:FormulaOccurrence, occmap : OccMap) : Boolean = {
    val xyanc = y.ancestors.map(_.ancestors).flatten
    val yanc = x.ancestors
    (xyanc diff yanc).isEmpty && (yanc diff xyanc).isEmpty
  }

  //def extend_to_triple( x : (OccMap, RobinsonResolutionProof), pmap : ProofMap  ) = (pmap, x._1, x._2)
  def extend_to_quadruple( x : (OccMap, VarSet, RobinsonResolutionProof), pmap : ProofMap  ) = (pmap, x._1, x._2, x._3)
  // Note: this method returns whatever it takes as a parameter... it can either
  // be simplified or removed...
  def extend_pmap( o : OccMap, f:VarSet, p: RobinsonResolutionProof, pmap : ProofMap  )  :
   (ProofMap, OccMap, VarSet, RobinsonResolutionProof) = {
    val r = (pmap + ((p,(o,f,p))), o, f, p )
    r
  }

  //def extend_pmap2( o : OccMap,  p: RobinsonResolutionProof, pmap : ProofMap  ) = {
  //  (pmap + ((p,(o,p))), o, p )
  //}


  def imerge(p : RobinsonResolutionProof, pmap : ProofMap) : (ProofMap, OccMap, VarSet, RobinsonResolutionProof) = {
    counter = counter +1
    if (pmap contains p) extend_to_quadruple(pmap(p), pmap)

     p match {
      case InitialClause(clause) =>
        if (pmap contains p) return extend_to_quadruple(pmap(p), pmap)
        //no change for initial clause
        extend_pmap(emptyOccMap  ++ (clause.occurrences zip clause.occurrences), emptyVarSet, p, pmap )

      case Instance(clause, parent, sub) =>
        val (rpmap, rmap, f, rparent) = imerge(parent, pmap)
        if (rpmap contains p) return extend_to_quadruple(rpmap(p), rpmap)

        if (sub.isIdentity) {
          val nmap = find_matching[FormulaOccurrence, FormulaOccurrence](
            clause.occurrences.toList,
            rparent.root.occurrences.toList,
            _.formula syntaxEquals _.formula)

          return (rpmap + ((p, (nmap, f, rparent))), nmap, f, rparent)
        }

        rparent match {
          //merging
          case Instance(rpclause, rpparent, rpsub) =>

            val inference = Instance(rpparent, sub compose rpsub)
            val nmap = find_matching[FormulaOccurrence, FormulaOccurrence](
              clause.occurrences.toList,
              inference.root.occurrences.toList,
              _.formula syntaxEquals _.formula)

            extend_pmap(nmap, emptyVarSet, inference, rpmap)

          case _ =>
            //don't do anything
            val inference = Instance(rparent, sub)
            val nmap = find_matching[FormulaOccurrence, FormulaOccurrence](
              clause.occurrences.toList,
              inference.root.occurrences.toList,
              _.formula syntaxEquals _.formula)

            extend_pmap(nmap, emptyVarSet, inference, rpmap)

        }

      case Factor(clause, parent, occs, sub) =>
        val (rpmap, rmap, _, rparent) = imerge(parent, pmap)
        if (rpmap contains p) return extend_to_quadruple(rpmap(p), rpmap)
        occs.length match {
          case 1 =>
            val inference = Factor(rparent, rmap(occs(0)(0)), occs(0).tail map rmap, sub)
            val nmap = find_matching[FormulaOccurrence, FormulaOccurrence](
              clause.occurrences.toList,
              inference.root.occurrences.toList,
              occmatcher(_,_,rmap))
            extend_pmap(nmap, emptyVarSet, inference, rpmap)

          case 2 =>
            val inference = Factor(rparent, occs(0)(0), occs(0).tail, occs(1)(0), occs(1).tail, sub)
            val nmap = find_matching[FormulaOccurrence, FormulaOccurrence](
              clause.occurrences.toList,
              inference.root.occurrences.toList,
              occmatcher(_,_,rmap))
            extend_pmap(nmap, emptyVarSet, inference, rpmap)

          case _ => throw new Exception("Unexpected auxiliary occurrences in handling of Factor rule during instantiation merge!")
        }

      case Variant(clause, parent, sub) =>
        val (rpmap, rmap, _, rparent) = imerge(parent, pmap)
        if (rpmap contains p) return extend_to_quadruple(rpmap(p), rpmap)
        val inference = Variant(rparent, sub)
        val nmap = find_matching[FormulaOccurrence, FormulaOccurrence](
          clause.occurrences.toList,
          inference.root.occurrences.toList,
          occmatcher(_,_,rmap))
        extend_pmap(nmap, emptyVarSet, inference, rpmap)

      case Resolution(clause, parent1, parent2, occ1, occ2, sub) =>
        val (rpmap1, rmap1, _, rparent1) = imerge(parent1, pmap)
        if (rpmap1 contains p) return extend_to_quadruple(rpmap1(p), rpmap1)
        val (rpmap2, rmap2, _, rparent2) = imerge(parent2, rpmap1)
        if (rpmap2 contains p) return extend_to_quadruple(rpmap2(p), rpmap2)
        require(rpmap1.size <= rpmap2.size, "proof map may not decrease in size!")

        val inference = Resolution(rparent1, rparent2, rmap1(occ1), rmap2(occ2), sub)
        val nmap = find_matching[FormulaOccurrence, FormulaOccurrence](
          clause.occurrences.toList,
          inference.root.occurrences.toList,
          occmatcher(_,_,rmap1 ++ rmap2))
        extend_pmap(nmap, emptyVarSet, inference, rpmap2)

      case Paramodulation(clause, parent1, parent2, occ1, occ2, _, sub) =>
        val (rpmap1, rmap1, _, rparent1) = imerge(parent1, pmap)
        if (rpmap1 contains p) return extend_to_quadruple(rpmap1(p), rpmap1)
        val (rpmap2, rmap2, _, rparent2) = imerge(parent2, rpmap1)
        if (rpmap2 contains p) return extend_to_quadruple(rpmap2(p), rpmap2)
        require(rpmap1.size <= rpmap2.size, "proof map may not decrease in size!")

        val primary_candidates = clause.occurrences.filter((fo:FormulaOccurrence) => {fo.ancestors.size == 2 && fo.ancestors.contains(occ1) && fo.ancestors.contains(occ2) })
        if (primary_candidates.isEmpty) throw new Exception("Could not find primary formula during handling of Paramodulation in instantiation merge!")
        val primary = primary_candidates.head.formula.asInstanceOf[FOLFormula]

        val inference = Paramodulation(rparent1, rparent2, rmap1(occ1), rmap2(occ2), primary, sub)
        val nmap = find_matching[FormulaOccurrence, FormulaOccurrence](
          clause.occurrences.toList,
          inference.root.occurrences.toList,
          occmatcher(_,_,rmap1 ++ rmap2))
        extend_pmap(nmap, emptyVarSet, inference, rpmap2)

     }
  }

  def commonvars(s1:Substitution, s2: Substitution) : Set[FOLVar] = {
    val k1 = s1.folmap.keySet
    val k2 = s2.folmap.keySet
    k1.filter(k2.contains) //++ k2.filter(k1.contains)
  }

  // TODO: should this method go somewhere else??
  def getVars(s:Sequent) : VarSet =
    s.occurrences.foldLeft(Set[FOLVar]())((acc, occ) => acc ++ freeVariables(occ.formula.asInstanceOf[FOLFormula]).toSet)

  def getVars(ss: Seq[Sequent]) : VarSet = ss.foldLeft(Set[FOLVar]())((acc, s) => acc ++ getVars(s))

}

<|MERGE_RESOLUTION|>--- conflicted
+++ resolved
@@ -366,13 +366,8 @@
         extend_pmap(nmap, rforbidden ++ getVars(clause), inference, rpmap2)
 
 
-<<<<<<< HEAD
-      case Paramodulation(clause, Instance(iclause1, iparent1, isub1), Instance(iclause2, iparent2, isub2), occ1, occ2, sub ) =>
+      case Paramodulation(clause, Instance(iclause1, iparent1, isub1), Instance(iclause2, iparent2, isub2), occ1, occ2, _, sub ) =>
         val (rpmap1, rmap1, rforbidden1, rparent1) = remove(iparent1,  forbidden ++ getVars(clause), pmap)
-=======
-      case Paramodulation(clause, Instance(iclause1, iparent1, isub1), Instance(iclause2, iparent2, isub2), occ1, occ2, _, sub ) =>
-        val (rpmap1, rmap1, rforbidden1, rparent1) = remove(iparent1,  getVars(clause,forbidden), pmap)
->>>>>>> 398e5359
         if (rpmap1 contains p) return extend_to_quadruple(rpmap1(p), rpmap1)
         val (rpmap2, rmap2, rforbidden2, rparent2) = remove(iparent2, rforbidden1, rpmap1)
         if (rpmap2 contains p) return extend_to_quadruple(rpmap2(p), rpmap2)
@@ -402,13 +397,8 @@
 
         extend_pmap(nmap, rforbidden ++ nvars1 ++ nvars2 ++ getVars(clause), inference, rpmap2)
 
-<<<<<<< HEAD
-      case Paramodulation(clause, Instance(iclause1, iparent1, isub1), parent2, occ1, occ2, sub ) =>
+      case Paramodulation(clause, Instance(iclause1, iparent1, isub1), parent2, occ1, occ2, _, sub ) =>
         val (rpmap1, rmap1, rforbidden1, rparent1) = remove(iparent1,  forbidden ++ getVars(clause), pmap)
-=======
-      case Paramodulation(clause, Instance(iclause1, iparent1, isub1), parent2, occ1, occ2, _, sub ) =>
-        val (rpmap1, rmap1, rforbidden1, rparent1) = remove(iparent1,  getVars(clause,forbidden), pmap)
->>>>>>> 398e5359
         if (rpmap1 contains p) return extend_to_quadruple(rpmap1(p), rpmap1)
         val (rpmap2, rmap2, rforbidden2, rparent2) = remove(parent2, rforbidden1, rpmap1)
         if (rpmap2 contains p) return extend_to_quadruple(rpmap2(p), rpmap2)
@@ -443,13 +433,8 @@
 
         extend_pmap(nmap, rforbidden ++ nvars1 ++ getVars(clause), inference, rpmap2)
 
-<<<<<<< HEAD
-      case Paramodulation(clause, parent1, Instance(iclause2, iparent2, isub2), occ1, occ2, sub ) =>
+      case Paramodulation(clause, parent1, Instance(iclause2, iparent2, isub2), occ1, occ2, _, sub ) =>
         val (rpmap1, rmap1, rforbidden1, rparent1) = remove(parent1,  forbidden ++ getVars(clause), pmap)
-=======
-      case Paramodulation(clause, parent1, Instance(iclause2, iparent2, isub2), occ1, occ2, _, sub ) =>
-        val (rpmap1, rmap1, rforbidden1, rparent1) = remove(parent1,  getVars(clause,forbidden), pmap)
->>>>>>> 398e5359
         if (rpmap1 contains p) return extend_to_quadruple(rpmap1(p), rpmap1)
         val (rpmap2, rmap2, rforbidden2, rparent2) = remove(iparent2, rforbidden1, rpmap1)
         if (rpmap2 contains p) return extend_to_quadruple(rpmap2(p), rpmap2)
@@ -473,13 +458,8 @@
 
         extend_pmap(nmap, rforbidden ++ nvars2 ++ getVars(clause), inference, rpmap2)
 
-<<<<<<< HEAD
-      case Paramodulation(clause, parent1, parent2, occ1, occ2, sub ) =>
+      case Paramodulation(clause, parent1, parent2, occ1, occ2, _, sub ) =>
         val (rpmap1, rmap1, rforbidden1, rparent1) = remove(parent1,  forbidden ++ getVars(clause), pmap)
-=======
-      case Paramodulation(clause, parent1, parent2, occ1, occ2, _, sub ) =>
-        val (rpmap1, rmap1, rforbidden1, rparent1) = remove(parent1,  getVars(clause,forbidden), pmap)
->>>>>>> 398e5359
         if (rpmap1 contains p) return extend_to_quadruple(rpmap1(p), rpmap1)
         val (rpmap2, rmap2, rforbidden2, rparent2) = remove(parent2, rforbidden1, rpmap1)
         if (rpmap2 contains p) return extend_to_quadruple(rpmap2(p), rpmap2)
