--- conflicted
+++ resolved
@@ -45,29 +45,11 @@
   }
   def apply( name: String, indexTerm: IntegerTerm ): SchemaFormula = apply( name, indexTerm :: Nil )
 
-<<<<<<< HEAD
-  def unapply( expression: SchemaExpression ) = expression match {
-    case App( _, _ ) if expression.exptype == To =>
-      val p = unapply_( expression )
-      if ( p._2.forall( t => t.exptype == Tindex ) ) {
-        Some( p )
-      } else None
-    case _ => None
-  }
-  // Recursive unapply to get the head and args
-  private def unapply_( e: SchemaExpression ): ( Const, List[SchemaExpression] ) = e match {
-    case c: Const => ( c, Nil )
-    case App( e1, e2 ) =>
-      val t = unapply_( e1 )
-      ( t._1, t._2 :+ e2 )
-  }
-=======
   def unapply( expression: SchemaExpression ): Option[( Const, List[SchemaExpression] )] = expression match {
     case HOLAtom( head: Const, args ) if args.forall( t => t.exptype == Tindex ) =>
       Some( ( head, args ) )
     case _ => None
   }
->>>>>>> 95a4a1f7
 
 }
 
