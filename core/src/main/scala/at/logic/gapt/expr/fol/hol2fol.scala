--- conflicted
+++ resolved
@@ -181,25 +181,6 @@
       case HOLFunction( Const( name, _ ), ls ) =>
         FOLFunction( name, ls.map( x => folexp2term( apply_termlevel( x ) ) ) )
 
-<<<<<<< HEAD
-      //this case is added for schema
-      /*
-      case App(func,arg) => {
-        private val nLine = sys.props("line.separator")
-      
-        func match {
-          case Var(sym,_) => {
-            val new_arg = apply_(arg).asInstanceOf[FOLTerm]
-            return at.logic.gapt.language.fol.Function(new ConstantString(sym.toString), new_arg::Nil)
-          }
-          case _ => println( nLine + "WARNING: FO schema term!" + nLine)
-        }
-        throw new Exception( nLine + "Probably unrecognized object from schema!" + nLine)
-      }
-      */
-
-=======
->>>>>>> f40a17ac
       // This case replaces an abstraction by a function term.
       //
       // the scope we choose for the variant is the Abs itself as we want all abs identical up to variant use the same symbol
