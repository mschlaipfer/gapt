--- conflicted
+++ resolved
@@ -4,6 +4,7 @@
 package at.logic.provers.atp
 
 import at.logic.language.fol.algorithms.FOLUnificationAlgorithm
+import at.logic.language.schema.Atom
 import org.specs2.mutable._
 import org.junit.runner.RunWith
 import org.specs2.runner.JUnitRunner
@@ -151,22 +152,15 @@
     "obtain the conclusion from premises" in {
       "-P(x) | P(f(x)) from -P(x) | -P(y) | P(f(x)). P(x). " in {
         val var1 = FOLVar("x")
-<<<<<<< HEAD
         val fun1 = FOLFunction("f", var1::Nil)
         val lit1 = FOLAtom("P",var1::Nil)
         val lit2 = FOLAtom("P",fun1::Nil)
-        getRefutationd("-P(x) | -P(y) | P(f(x)). P(x).",FSequent(List(lit1),List(lit2))) must beTrue
-=======
-        val fun1 = Function("f", var1::Nil)
-        val lit1 = Atom("P",var1::Nil)
-        val lit2 = Atom("P",fun1::Nil)
         val init = new MyParser("-P(x) | -P(y) | P(f(x)). P(x).").getClauseList
         val target = FSequent(List(lit1),List(lit2))
         SearchDerivation(init, target) must beLike {
           case Some(_) => ok
           case _ => ko
         }
->>>>>>> 7454dc2c
       }
       "P(f(a)) from -P(x) | -P(y) | P(f(x)) | P(f(y)). P(a)." in {
         val pfa = parse("P(f(a))")
