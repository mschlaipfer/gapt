--- conflicted
+++ resolved
@@ -18,18 +18,6 @@
     val g = Const( "g", ( Ti -> To ) -> Ti )
     val T = Abs( X0, Abs( x, X0( x ) --> X0( f( x ) ) ) )
 
-<<<<<<< HEAD
-    val p1 = RalInitial( Sequent() :+ ( Seq( Y0, T ) -> All( x, Y0( x ) --> Y0( f( x ) ) ) ) )
-    val p2 = RalAllT( p1, Suc( 0 ), x0 )
-    val p3 = RalImpT( p2, Suc( 0 ) )
-    val p4 = RalSub( p3, Substitution( x0 -> g( Y0 ) ) )
-    val p5 = RalInitial( Sequent() :+ ( Seq( Y0 ) -> Y0( g( Y0 ) ) ) )
-    val p6 = RalCut( p5, Seq( Suc( 0 ) ), p4, Seq( Ant( 0 ) ) )
-    val p7 = RalSub( p3, Substitution( x0 -> f( g( Y0 ) ) ) )
-    val p8 = RalCut( p6, Seq( Suc( 0 ) ), p7, Seq( Ant( 0 ) ) )
-    val formula: HOLFormula = Y0( f( f( g( Y0 ) ) ) )
-    val p9 = RalInitial( ( Seq( Y0 ) -> formula ) +: Sequent() )
-=======
     val p1 = RalInitial( Sequent() :+ ( Label( Y0, T ) -> All( x, Y0( x ) --> Y0( f( x ) ) ) ) )
     val p2 = RalAllT( p1, Suc( 0 ), x0 )
     val p3 = RalImpT( p2, Suc( 0 ) )
@@ -38,8 +26,8 @@
     val p6 = RalCut( p5, Seq( Suc( 0 ) ), p4, Seq( Ant( 0 ) ) )
     val p7 = RalSub( p3, Substitution( x0 -> f( g( Y0 ) ) ) )
     val p8 = RalCut( p6, Seq( Suc( 0 ) ), p7, Seq( Ant( 0 ) ) )
-    val p9 = RalInitial( ( Label( Y0 ) -> Y0( f( f( g( Y0 ) ) ) ) ) +: Sequent() )
->>>>>>> 5e17e667
+    val formula: HOLFormula = Y0( f( f( g( Y0 ) ) ) )
+    val p9 = RalInitial( ( Label( Y0 ) -> formula ) +: Sequent() )
     val p10 = RalCut( p8, Seq( Suc( 0 ) ), p9, Seq( Ant( 0 ) ) )
     p10.conclusion must_== Clause()
   }
@@ -50,11 +38,7 @@
 
     // FIXME: the old RalResolutionTest used (exists x, x) as an axiom and then applied forall-right...
     // I've got no idea what that was supposed to do. --Gabriel
-<<<<<<< HEAD
-    val i1 = RalInitial( Sequent() :+ ( Seq() -> All( x, x ) ) )
-=======
     val i1 = RalInitial( Sequent() :+ ( Label() -> All( x, x ) ) )
->>>>>>> 5e17e667
     val i2 = RalAllT( i1, Suc( 0 ), x )
     val i3 = RalSub( i2, Substitution( x -> ( p & -p ) ) )
     val i4 = RalAndT1( i3, Suc( 0 ) )
@@ -70,11 +54,7 @@
     val f = Const( "f", Ti -> Ti )
     val p = HOLAtomConst( "P", Ti )
 
-<<<<<<< HEAD
-    val i1 = RalInitial( Sequent() :+ ( Seq() -> p( x ) ) )
-=======
     val i1 = RalInitial( Sequent() :+ ( Label() -> p( x ) ) )
->>>>>>> 5e17e667
     val i2 = RalSub( i1, Substitution( x -> f( x ) ) )
 
     i2.formulas must_== ( Clause() :+ p( f( x ) ) )
