/**
 * Cut introduction algorithm
 *
 *
 */
package at.logic.gapt.proofs.lk.algorithms.cutIntroduction

import at.logic.gapt.language.fol.{ instantiateAll, FOLSubstitution }
import at.logic.gapt.language.hol.algorithms.simplify.simplify
import at.logic.gapt.language.hol.lcomp
import at.logic.gapt.proofs.expansionTrees.{ quantRulesNumber => quantRulesNumberET, toShallow, ExpansionSequent }
import at.logic.gapt.proofs.lk._
import at.logic.gapt.proofs.lk.algorithms.cutIntroduction.Deltas.{ OneVariableDelta, UnboundedVariableDelta }
import at.logic.gapt.proofs.lk.algorithms.{ quantRulesNumber, _ }
import at.logic.gapt.proofs.lk.base._
import at.logic.gapt.expr._
import at.logic.gapt.provers.basicProver._
import at.logic.gapt.provers.eqProver._
import at.logic.gapt.provers.Prover
import at.logic.gapt.provers.maxsat.{ QMaxSAT, MaxSATSolver }
import at.logic.gapt.proofs.algorithms.herbrandExtraction.extractExpansionSequent
import at.logic.gapt.utils.executionModels.timeout._
import at.logic.gapt.utils.logging.Logger
import scala.collection.immutable.HashSet

class CutIntroException( msg: String ) extends Exception( msg )
class CutIntroIncompleteException( msg: String ) extends Exception( msg )
class CutIntroUncompressibleException( msg: String ) extends CutIntroException( msg )

/**
 * Thrown if Extended Herbrand Sequent is unprovable. In theory this does not happen.
 * In practice it does happen if the method used for searching a proof covers a too
 * weak theory (e.g. no equality) or is not complete.
 */
class CutIntroEHSUnprovableException( msg: String ) extends CutIntroException( msg )

object CutIntroduction extends Logger {

  // Public methods: timeout of one hour

  /**
   * Tries to introduce one cut with one quantifier to the LKProof.
   *
   * @param proof The proof for introducing a cut.
   * @param verbose Whether information about the cut-introduction process
   *        should be printed on screen.
   * @return A proof with one quantified cut.
   * @throws CutIntroException when the proof is not found.
   */
  def one_cut_one_quantifier( proof: LKProof, verbose: Boolean ) =
    execute( proof, false, 3600, verbose ) match {
      case ( Some( p ), _, _, None ) => p
      case ( None, _, _, Some( e ) ) => throw e
      case _                         => throw new CutIntroException( "Wrong return value in cut introduction." )
    }
  /**
   * Tries to introduce one cut with one quantifier to the proof represented by
   * the ExpansionSequent.
   *
   * @param es The expansion sequent representing a proof for introducing a cut.
   * @param hasEquality True if the proof represented by es is in a theory
   *        modulo equality, false otherwise.
   * @param verbose Whether information about the cut-introduction process
   *        should be printed on screen.
   * @return A proof with one quantified cut.
   * @throws CutIntroException when the proof is not found.
   */
  def one_cut_one_quantifier( es: ExpansionSequent, hasEquality: Boolean, verbose: Boolean ) =
    execute( es, hasEquality, false, -1, 3600, verbose ) match {
      case ( Some( p ), _, _, None ) => p
      case ( None, _, _, Some( e ) ) => throw e
      case _                         => throw new CutIntroException( "Wrong return value in cut introduction." )
    }
  /**
   * Tries to introduce one cut with as many quantifiers as possible to the LKProof.
   *
   * @param proof The proof for introducing a cut.
   * @param verbose Whether information about the cut-introduction process
   *        should be printed on screen.
   * @return A proof with one quantified cut.
   * @throws CutIntroException when the proof is not found.
   */
  def one_cut_many_quantifiers( proof: LKProof, verbose: Boolean ) =
    execute( proof, true, 3600, verbose ) match {
      case ( Some( p ), _, _, None ) => p
      case ( None, _, _, Some( e ) ) => throw e
      case _                         => throw new CutIntroException( "Wrong return value in cut introduction." )
    }
  /**
   * Tries to introduce one cut with as many quantifiers as possible to the
   * proof represented by the ExpansionSequent.
   *
   * @param es The expansion sequent representing a proof for introducing a cut.
   * @param hasEquality True if the proof represented by es is in a theory
   *        modulo equality, false otherwise.
   * @param verbose Whether information about the cut-introduction process
   *        should be printed on screen.
   * @return A proof with one quantified cut.
   * @throws CutIntroException when the proof is not found.
   */
  def one_cut_many_quantifiers( es: ExpansionSequent, hasEquality: Boolean, verbose: Boolean ) =
    execute( es, hasEquality, true, -1, 3600, verbose ) match {
      case ( Some( p ), _, _, None ) => p
      case ( None, _, _, Some( e ) ) => throw e
      case _                         => throw new CutIntroException( "Wrong return value in cut introduction." )
    }
  /**
   * Tries to introduce many cuts with one quantifier each to the LKProof.
   *
   * @param proof The proof for introducing a cut.
   * @param numcuts The (maximum) number of cuts to be introduced
   * @param verbose Whether information about the cut-introduction process
   *        should be printed on screen.
   * @return A list of cut-formulas.
   * @throws CutIntroException when the cut-formulas are not found.
   */
  def many_cuts_one_quantifier( proof: LKProof, numcuts: Int, verbose: Boolean ) =
    execute( proof, numcuts, 3600, verbose ) match {
      case ( Some( p ), _, _, None ) => p
      case ( None, _, _, Some( e ) ) => throw e
      case ( None, _, _, None )      => throw new CutIntroIncompleteException( "Incomplete method. Proof not computed." )
      case _                         => throw new CutIntroException( "Wrong return value in cut introduction." )
    }
  /**
   * Tries to introduce many cuts with one quantifier each to the proof
   * represented by the ExpansionSequent.
   *
   * @param es The expansion sequent representing a proof for introducing a cut.
   * @param numcuts The (maximum) number of cuts to be introduced
   * @param hasEquality True if the proof represented by es is in a theory
   *        modulo equality, false otherwise.
   * @param verbose Whether information about the cut-introduction process
   *        should be printed on screen.
   * @return A list of cut-formulas.
   * @throws CutIntroException when the proof is not found.
   */
  def many_cuts_one_quantifier( es: ExpansionSequent, numcuts: Int, hasEquality: Boolean, verbose: Boolean ) =
    execute( es, hasEquality, -1, numcuts, 3600, verbose ) match {
      case ( Some( p ), _, _, None ) => p
      case ( None, _, _, Some( e ) ) => throw e
      case ( None, _, _, None )      => throw new CutIntroIncompleteException( "Incomplete method. Proof not computed." )
      case _                         => throw new CutIntroException( "Wrong return value in cut introduction." )
    }

  // Methods to be called for the experiments, only return status and log information
  def one_cut_one_quantifier_stat( proof: LKProof, timeout: Int ) =
    execute( proof, false, timeout, false ) match {
      case ( _, status, log, _ ) => ( status, log )
    }
  def one_cut_one_quantifier_stat( es: ExpansionSequent, hasEquality: Boolean, timeout: Int ) =
    execute( es, hasEquality, false, -1, timeout, false ) match {
      case ( _, status, log, _ ) => ( status, log )
    }
  def one_cut_many_quantifiers_stat( proof: LKProof, timeout: Int ) =
    execute( proof, true, timeout, false ) match {
      case ( _, status, log, _ ) => ( status, log )
    }
  def one_cut_many_quantifiers_stat( es: ExpansionSequent, hasEquality: Boolean, timeout: Int ) =
    execute( es, hasEquality, true, -1, timeout, false ) match {
      case ( _, status, log, _ ) => ( status, log )
    }
  def many_cuts_one_quantifier_stat( proof: LKProof, numcuts: Int, timeout: Int ) =
    execute( proof, numcuts, timeout, false ) match {
      case ( _, status, log, _ ) => ( status, log )
    }
  def many_cuts_one_quantifier_stat( es: ExpansionSequent, numcuts: Int, hasEquality: Boolean, timeout: Int ) =
    execute( es, hasEquality, -1, numcuts, timeout, false ) match {
      case ( _, status, log, _ ) => ( status, log )
    }

  /* 
   * ATTENTION
   * Actual implementation of cut introduction.
   * Here all the work is done and logging/time information is collected.
   * All other methods should call these execute methods and process the return values
   * according to the usage.
   * The two first 'execute' methods use the delta-table (by Stefan Hetzl) for computing grammars.
   * The two last methods use a maxsat formulation (by Sebastian Eberhard) for computing grammars.
   * Consequently, the two first methods will introduce one cut (with one or many quantifiers)
   * while the two last methods will introduce many cuts with one quantifier each.
   *
   */

  type LogTuple = ( Int, Int, Int, Int, Int, Int, Int, Int, Int, Int, Long, Long, Long, Long, Long, Long )
  def print_log_tuple( log: LogTuple ) = {
    println( "Total inferences in the input proof: " + log._1 );
    println( "Quantifier inferences in the input proof: " + log._2 );
    println( "Number of cuts introduced: " + log._3 );
    println( "Total inferences in the proof with cut(s): " + ( if ( log._4 == -1 ) "n/a" else log._4 ) );
    println( "Quantifier inferences in the proof with cut(s): " + ( if ( log._5 == -1 ) "n/a" else log._5 ) );
    println( "Size of the term set: " + log._6 );
    println( "Size of the minimal grammar: " + log._7 );
    println( "Number of minimal grammars: " + ( if ( log._8 == -1 ) "n/a" else log._8 ) );
    println( "Size of the canonical solution: " + ( if ( log._9 == -1 ) "n/a" else log._9 ) );
    println( "Size of the minimized solution: " + ( if ( log._10 == -1 ) "n/a" else log._10 ) );
    println( "Time for extracting the term set: " + log._11 );
    println( "Time for generating the delta-table: " + ( if ( log._12 == -1 ) "n/a" else log._12 ) );
    println( "Time for finding the grammar: " + log._13 );
    println( "Time for improving the solution: " + ( if ( log._14 == -1 ) "n/a" else log._14 ) );
    println( "Time for building the final proof: " + ( if ( log._15 == -1 ) "n/a" else log._15 ) );
    println( "Time for cleaning the structural rules of the final proof: " + ( if ( log._16 == -1 ) "n/a" else log._16 ) );
  }

  // Delta-table methods
  private def execute( proof: LKProof, manyQuantifiers: Boolean, timeout: Int, verbose: Boolean ): ( Option[LKProof], String, LogTuple, Option[Throwable] ) = {

    val clean_proof = CleanStructuralRules( proof )
    val num_rules = rulesNumber( clean_proof )
    val ep = extractExpansionSequent( clean_proof, false )
    val hasEquality = containsEqualityReasoning( clean_proof )
    execute( ep, hasEquality, manyQuantifiers, num_rules, timeout, verbose )
  }

  private def execute( ep: ExpansionSequent, hasEquality: Boolean, manyQuantifiers: Boolean, num_lk_rules: Int, timeout: Int, verbose: Boolean ): ( Option[LKProof], String, LogTuple, Option[Throwable] ) = {

    val prover = hasEquality match {
      case true  => new EquationalProver()
      case false => new BasicProver()
    }

    var phase = ""
    var time = System.currentTimeMillis

    // The following information is returned (String, Tuple) by this method
    var status = "ok"

    val rulesLKProof = num_lk_rules
    val quantRules = quantRulesNumberET( ep )
    var numCuts = -1
    var rulesLKProofWithCut = -1
    var quantRulesWithCut = -1
    var termsetSize = -1
    var minimalGrammarSize = -1
    var numMinimalGrammars = -1
    var canonicalSolutionSize = -1
    var minimizedSolutionSize = -1
    var termsetExtractionTime: Long = -1
    var deltaTableGenerationTime: Long = -1
    var grammarFindingTime: Long = -1
    var improvingSolutionTime: Long = -1
    var buildProofTime: Long = -1
    var cleanStructuralRulesTime: Long = -1

    // From this point on, anything that involves modifying already
    // declared variables are concerned with time measurement and
    // logging. All the rest is the algorithm itself.

    val ( proof, error ) = try {
      withTimeout( timeout * 1000 ) {

        val endSequent = toShallow( ep )
        if ( verbose ) println( "\nEnd sequent: " + endSequent )

        /********** Term set Extraction **********/
        phase = "termex"

        val termset = TermsExtraction( ep )

        termsetExtractionTime = System.currentTimeMillis - time
        time = System.currentTimeMillis
        termsetSize = termset.set.size
        if ( verbose ) println( "Size of term set: " + termset.set.size )

        /********** Delta Table Computation **********/
        phase = "delta_table_computation"

        val delta = manyQuantifiers match {
          case true  => new UnboundedVariableDelta()
          case false => new OneVariableDelta()
        }
        val eigenvariable = "α"
        val deltatable = new DeltaTable( termset.set, eigenvariable, delta )

        deltaTableGenerationTime = System.currentTimeMillis - time
        time = System.currentTimeMillis

        /********** Grammar finding **********/
        phase = "grammar_finding"

        val gs = ComputeGrammars.findValidGrammars( termset, deltatable, eigenvariable )
        val grammars = gs.sortWith( ( g1, g2 ) => g1.size < g2.size )

        // Adding up the generation of the delta-table so it is comparable to the other method.
        grammarFindingTime = deltaTableGenerationTime + System.currentTimeMillis - time
        time = System.currentTimeMillis
        if ( verbose ) println( "\nNumber of grammars: " + grammars.length )

        if ( grammars.length == 0 ) {
          throw new CutIntroUncompressibleException( "No grammars found." +
            " The proof cannot be compressed using one cut." )
        }

        /********** Proof Construction **********/
        val smallest = grammars.head.size
        val smallestGrammars = grammars.filter( g => g.size == smallest )

        minimalGrammarSize = smallest
        numMinimalGrammars = smallestGrammars.length
        if ( verbose ) println( "Smallest grammar-size: " + smallest )
        if ( verbose ) println( "Number of smallest grammars: " + smallestGrammars.length )

        improvingSolutionTime = 0
        buildProofTime = 0
        cleanStructuralRulesTime = 0

        val proofs = smallestGrammars.map {
          case grammar =>
            phase = "sol" // solving phase
            time = System.currentTimeMillis

            val cutFormulas = computeCanonicalSolutions( grammar )
            assert( cutFormulas.length == 1, "This method should introduce one cut." )

            val ehs = new ExtendedHerbrandSequent( endSequent, grammar, cutFormulas )
            val ehs1 = hasEquality match {
              case true  => MinimizeSolution.applyEq( ehs, prover )
              case false => MinimizeSolution.apply( ehs, prover )
            }

            val improvingSolutionTime_local = System.currentTimeMillis - time
            time = System.currentTimeMillis

            phase = "prcons" // proof construction

            val proof = buildProofWithCut( ehs1, prover )

            val buildProofTime_local = System.currentTimeMillis - time
            time = System.currentTimeMillis

            val pruned_proof = CleanStructuralRules( proof.get )

            cleanStructuralRulesTime += System.currentTimeMillis - time

            ( pruned_proof, ehs1, lcomp( cutFormulas.head ), lcomp( ehs1.cutFormulas.head ), improvingSolutionTime_local, buildProofTime_local )
        }

        // Sort the list by size of proofs
        val sorted = proofs.sortWith( ( p1, p2 ) => rulesNumber( p1._1 ) < rulesNumber( p2._1 ) )
        val smallestProof = sorted.head._1
        val ehs = sorted.head._2

        numCuts = getStatistics( smallestProof ).cuts
        canonicalSolutionSize = sorted.head._3
        minimizedSolutionSize = sorted.head._4
        improvingSolutionTime = sorted.head._5
        buildProofTime = sorted.head._6
        rulesLKProofWithCut = rulesNumber( smallestProof )
        quantRulesWithCut = quantRulesNumber( smallestProof )
        if ( verbose ) println( "\nMinimized cut formula: " + ehs.cutFormulas.head + "\n" )

        ( Some( smallestProof ), None )
      }
    } catch {
      case e: TimeOutException =>
        status = phase + "_timeout"
        ( None, Some( e ) )
      case e: OutOfMemoryError =>
        status = "cutintro_out_of_memory"
        ( None, Some( e ) )
      case e: StackOverflowError =>
        status = "cutintro_stack_overflow"
        ( None, Some( e ) )
      case e: CutIntroUncompressibleException =>
        status = "cutintro_uncompressible"
        ( None, Some( e ) )
      case e: CutIntroEHSUnprovableException =>
        status = "cutintro_ehs_unprovable"
        ( None, Some( e ) )
      case e: LKRuleCreationException =>
        status = "lk_rule_creation_exception"
        ( None, Some( e ) )
      case e: Exception =>
        status = "cutintro_other_exception"
        ( None, Some( e ) )
    }

    val tuple = ( rulesLKProof,
      quantRules,
      numCuts,
      rulesLKProofWithCut,
      quantRulesWithCut,
      termsetSize,
      minimalGrammarSize,
      numMinimalGrammars,
      canonicalSolutionSize,
      minimizedSolutionSize,
      termsetExtractionTime,
      deltaTableGenerationTime,
      grammarFindingTime,
      improvingSolutionTime,
      buildProofTime,
      cleanStructuralRulesTime )

    if ( verbose && error == None ) {
      println( "Status: " + status );
      print_log_tuple( tuple );
    }

    ( proof, status, tuple, error )
  }

  // MaxSat methods
  private def execute( proof: LKProof, n: Int, timeout: Int, verbose: Boolean ): ( Option[LKProof], String, LogTuple, Option[Throwable] ) = {

    val clean_proof = CleanStructuralRules( proof )
    val num_rules = rulesNumber( clean_proof )
    val ep = extractExpansionSequent( clean_proof, false )
    val hasEquality = containsEqualityReasoning( clean_proof )
    execute( ep, hasEquality, num_rules, n, timeout, verbose )
  }

  private def execute( ep: ExpansionSequent, hasEquality: Boolean, num_lk_rules: Int, n: Int, timeout: Int, verbose: Boolean ): ( Option[LKProof], String, LogTuple, Option[Throwable] ) = {

    val prover = hasEquality match {
      case true  => new EquationalProver()
      case false => new BasicProver()
    }
    val maxsatsolver = new QMaxSAT()

    var phase = ""
    var time = System.currentTimeMillis

    // The following information is returned (String, Tuple) by this method
    var status = "ok"

    val rulesLKProof = num_lk_rules
    val quantRules = quantRulesNumberET( ep )
    var numCuts = -1
    var rulesLKProofWithCut = -1
    var quantRulesWithCut = -1
    var termsetSize = -1
    var minimalGrammarSize = -1
    var numMinimalGrammars = -1
    var canonicalSolutionSize = -1
    var minimizedSolutionSize = -1
    var termsetExtractionTime: Long = -1
    var deltaTableGenerationTime: Long = -1
    var grammarFindingTime: Long = -1
    var improvingSolutionTime: Long = -1
    var buildProofTime: Long = -1
    var cleanStructuralRulesTime: Long = -1

    val ( proof, error ) = try {
      withTimeout( timeout * 1000 ) {

        val endSequent = toShallow( ep )
        if ( verbose ) println( "\nEnd sequent: " + endSequent )

        /********** Terms Extraction **********/
        phase = "termex"

        val termset = TermsExtraction( ep )

        termsetExtractionTime = System.currentTimeMillis - time
        time = System.currentTimeMillis
        termsetSize = termset.set.size
        if ( verbose ) println( "Size of term set: " + termset.set.size )

        /********** Grammar finding **********/
        phase = "grammar_finding"

        val small_grammar = TreeGrammarDecomposition( termset, n, MCSMethod.MaxSAT, maxsatsolver )
        val grammar = small_grammar match {
          case Some( g ) => g
          case None =>
            throw new CutIntroUncompressibleException( "No grammars found. The proof cannot be compressed." )
        }
        grammarFindingTime = System.currentTimeMillis - time
        time = System.currentTimeMillis

        // Although this shouldn't be the case, because of the grammar returned by
        // TreeGrammarDecomposition should either be None or some grammar with size > 0
        // we leave it here just to be sure
        if ( grammar.size == 0 ) {
          throw new CutIntroUncompressibleException( "No grammars found. The proof cannot be compressed." )
        }

        /********** Proof Construction **********/

        // For the maxsat method, the number of eigenvariables in the grammar is
        // equivalent to the number of cuts in the final proof, since each cut has
        // only one quantifier.
        numCuts = grammar.numVars
        minimalGrammarSize = grammar.size
        if ( verbose ) println( "Smallest grammar-size: " + grammar.size )

        val cutFormulas = computeCanonicalSolutions( grammar )
        // Average size of the cut-formula
        canonicalSolutionSize = ( cutFormulas.foldLeft( 0 )( ( acc, f ) => lcomp( f ) + acc ) ) / cutFormulas.length
        if ( verbose ) {
          println( "Cut formulas found: " )
          cutFormulas.foreach( f => println( f + "\n" ) )
        }

        // Build the proof only if introducing one cut
        // TODO: implement proof construction for multiple cuts
        //        if ( cutFormulas.length == 1 ) {

        val ehs = new ExtendedHerbrandSequent( endSequent, grammar, cutFormulas )
        time = System.currentTimeMillis

        phase = "prcons" // proof construction

        val proof = buildProofWithCut( ehs, prover )

        buildProofTime += System.currentTimeMillis - time
        time = System.currentTimeMillis

        val pruned_proof = CleanStructuralRules( proof.get )

        cleanStructuralRulesTime += System.currentTimeMillis - time
        rulesLKProofWithCut = rulesNumber( pruned_proof )
        quantRulesWithCut = quantRulesNumber( pruned_proof )

        ( Some( pruned_proof ), None )
        /*        } else {
          status = "incomplete"
          ( None, None )
        }*/
      }
    } catch {
      case e: TimeOutException =>
        status = phase + "_timeout"
        ( None, Some( e ) )
      case e: OutOfMemoryError =>
        status = "cutintro_out_of_memory"
        ( None, Some( e ) )
      case e: StackOverflowError =>
        status = "cutintro_stack_overflow"
        ( None, Some( e ) )
      case e: TreeGrammarDecompositionException =>
        status = "tgd_failed"
        ( None, Some( e ) )
      case e: CutIntroUncompressibleException =>
        status = "cutintro_uncompressible"
        ( None, Some( e ) )
      case e: CutIntroEHSUnprovableException =>
        status = "cutintro_ehs_unprovable"
        ( None, Some( e ) )
      case e: Exception =>
        status = "cutintro_other_exception"
        ( None, Some( e ) )
    }

    val tuple = ( rulesLKProof,
      quantRules,
      numCuts,
      rulesLKProofWithCut,
      quantRulesWithCut,
      termsetSize,
      minimalGrammarSize,
      numMinimalGrammars,
      canonicalSolutionSize,
      minimizedSolutionSize,
      termsetExtractionTime,
      deltaTableGenerationTime,
      grammarFindingTime,
      improvingSolutionTime,
      buildProofTime,
      cleanStructuralRulesTime )

    if ( verbose && error == None ) {
      println( "Status: " + status );
      print_log_tuple( tuple );
    }

    ( proof, status, tuple, error )
  }

  /**
   * Computes the canonical solution with multiple quantifiers from a MultiGrammar,
   * i.e. the list \forall x_1...x_n C_1, ...., \forall x_1 C_n.
   */
  def computeCanonicalSolutions( g: MultiGrammar ): List[FOLFormula] = {

    //val termset = g.terms
    val variables = g.ss.head._1

    val instantiated_f = g.us.keys.foldRight( List[FOLFormula]() ) {
      case ( formula, acc ) => {
        val termlistlist = g.us( formula )
        acc ++ termlistlist.foldLeft( List[FOLFormula]() ) {
          case ( acc, termlist ) => {
            val freeVars = freeVariables( termlist )

            // TODO: try to reverse the variable bindings
            // in the construction of
            if ( freeVars.intersect( variables ).nonEmpty ) {
              val i_f = instantiateAll( formula, termlist )
              val f = formula match {
                case Ex( _ )  => Neg( i_f )
                case All( _ ) => i_f
              }
              f :: acc
            } else acc
          }
        }
      }
    }
    val c1 = And( instantiated_f )

    g.ss.foldLeft( List( c1 ) ) {
      case ( cut_formulas, ( variables, termset ) ) =>
        val ci = cut_formulas.head
        val forms = termset.foldLeft( List[FOLFormula]() ) {
          case ( acc, terms ) =>
            assert( variables.length == terms.length, "Number of eigenvariables different from number of terms in computation of canonical solution" )
            val subst = FOLSubstitution( variables.zip( terms ) )
            subst( ci ) :: acc
        }
<<<<<<< HEAD
        val ci_quant = variables.foldLeft( ci ) { ( f, v ) => All( v, f ) }
        And( forms ) :: ci_quant :: cut_formulas.tail
=======
        val ci_quant = FOLAllVar(variables, ci)
        FOLAnd( forms ) :: ci_quant :: cut_formulas.tail
>>>>>>> 2638f00f
      // The last term set contains only constants, so we drop the formula generated with it.
    }.tail.reverse
  }

  private def getCutImpl( cf: FOLFormula, alpha: List[FOLVar], ts: List[List[FOLTerm]] ) = {
    val ant = instantiateAll( cf, alpha )
    val succ = And( ts.map( termlist => instantiateAll( cf, termlist ) ).toList )
    Imp( ant, succ )
  }

  /**
   * Builds the final proof out of an extended Herbrand sequent.
   *
   * For details, see p.5 of "Algorithmic Introduction of Quantified Cuts (Hetzl et al 2013)".
   */
  def buildProofWithCut( ehs: ExtendedHerbrandSequent, prover: Prover ): Option[LKProof] = {

    val endSequent = ehs.endSequent
    val cutFormulas = ehs.cutFormulas
    val grammar = ehs.grammar

    trace( "grammar: " + grammar )
    trace( "cutFormulas: " + cutFormulas )

    val alphas = grammar.eigenvariables

    // As an efficiency improvement, we treat the non-quantified part of the end-sequent
    // separately (since it never needs to be instantiated).
    val quantPart = FSequent( endSequent.antecedent.filter {
      case All( _ ) => true
      case _        => false
    },
      endSequent.succedent.filter {
        case Ex( _ ) => true
        case _       => false
      } )

    // In our setting, we work with a sequent instead of a formula F as in the paper.
    // The following sequent corresponds to that formula.
    val F = FSequent( ehs.quant_l, ehs.quant_r )

    // Define the U_i from the paper. Since our F is more general, also U is more general:
    // instead of a list of lists of terms (corresponding to the term instances of the quantifiers
    // in the formula F), we have two lists Uleft and Uright. The intended semantics is that
    // Uleft(i) corresponds to U_i from the paper for the left part of the sequent, and analogously
    // for URight(i).
    //
    // More precisely: Uleft(i)(j)(k)(l) is the k'th U_i-instance of the l'th quantifier of the j'th formula
    // in the antecedent. Similarily for Uright.

    // TODO: rewrite this to have getUs return a Seq[Map[FOLFormula, Seq[Seq[FOLTerm]]]]

    def getUs( fs: Seq[FOLFormula] ): Seq[Seq[Seq[Seq[FOLTerm]]]] =
      ( 0 to alphas.size ).map( i => fs.map( f => {
        val termlistlist = grammar.us( f )
        termlistlist.filter( termlist => freeVariables( termlist ).intersect( alphas.take( i ).flatMap( x => x ) ).isEmpty )
      } ) )

    val Uleft = getUs( F.antecedent.asInstanceOf[Seq[FOLFormula]] )
    val Uright = getUs( F.succedent.asInstanceOf[Seq[FOLFormula]] )

    trace( "Uleft : " + Uleft )
    trace( "Uright : " + Uright )

    // define the A_i
    val A = ( cutFormulas zip alphas ).map {
      case ( cf, ev ) => {
        trace( "computing A" )
        trace( "instantiating " + cf + " with " + ev )
        instantiateAll( cf, ev )
      }
    }

    trace( "A: " + A )

    // define the sequent corresponding to F[x \ U_i]
    val FU = ( 0 to alphas.size ).map( i => FSequent(
      ( F.antecedent zip Uleft( i ) ).flatMap { case ( f, terms ) => instantiateAll( f.asInstanceOf[FOLFormula], terms ) },
      ( F.succedent zip Uright( i ) ).flatMap { case ( f, terms ) => instantiateAll( f.asInstanceOf[FOLFormula], terms ) } ) )

    trace( "FU: " + FU )

    // define A_i[x \ S_i]
    val AS = ( 0 to alphas.size - 1 ).map( i => grammar.ss( i )._2.map( s => instantiateAll( cutFormulas( i ), s ) ) )

    trace( "AS: " + AS )

    // define the CI_i
    val cutImplications = ( 0 to alphas.size - 1 ).map( i => getCutImpl( cutFormulas( i ), alphas( i ), grammar.ss( i )._2 ) )

    // compute the A_i' via interpolation
    // TODO: increase performance by feeding existing proofs to the
    // interpolation algorithm?
    val Aprime = ( 1 to alphas.size ).reverse.foldLeft( Nil: List[FOLFormula] ) {
      case ( acc, i ) => {
        trace( "A_" + i + ": " + A( i - 1 ) )
        trace( "freeVariables( A( " + i + "  ) ): " + freeVariables( A( i - 1 ) ) )
        trace( "alphas.drop( " + i + " ): " + alphas.drop( i - 1 ) )
        // if A_i fulfills the variable condition, set A_i':= A_i
        if ( freeVariables( A( i - 1 ) ).toSet subsetOf alphas.drop( i - 1 ).flatMap(x => x).toSet ) {
          trace( "fulfills the variable condition" )
          acc :+ A( i - 1 )
        } else // otherwise, compute interpolant I and set A_':= And( A_i, I )
        {
          trace( "does not fulfill the variable condition" )
          val allf = FU( 0 ) compose ( new FSequent( ehs.prop_l, ehs.prop_r ) )
          val posf = FU( i - 1 ) compose ( new FSequent( ehs.prop_l, ehs.prop_r ) )
          val negf = allf diff posf
          val neg = negf compose ( new FSequent( cutImplications.take( i - 1 ), Nil ) )
          val pos = posf compose ( new FSequent( AS( i - 1 ), acc ) )
          val interpolant = ExtractInterpolant( neg, pos, prover )
          val res = And( A( i - 1 ), interpolant )
          val res2 = simplify( res )
          acc :+ res2
        }
      }
    }.reverse

    val cutFormulasPrime = ( Aprime zip Aprime.indices ).map { case ( a, i ) => All( alphas( i ), a ) }

    // define A'_i[x \ S_i]
    val AprimeS = ( 0 to alphas.size - 1 ).map( i => grammar.ss( i )._2.map( s => instantiateAll( cutFormulasPrime( i ), s ) ) )

    // define L_1
    val L1 = FSequent( ehs.antecedent ++ ehs.antecedent_alpha, Aprime ++ ehs.succedent ++ ehs.succedent_alpha )

    trace( "L1: " + L1 )

    // define the R_i
    val R = ( 0 to alphas.size - 1 ).map( i =>
      FSequent( AprimeS( i ).toSeq ++ ehs.prop_l, Aprime.drop( i + 1 ) ++ ehs.prop_r ).compose(
        FU( i + 1 ) ) )

    trace( "R: " + R )

    // we need a proof of L_1
    val Lproof = prover.getLKProof( L1 )

    // we need proofs of R_1, ..., R_n
    val Rproofs = R.map( s => prover.getLKProof( s ) )

    ( ( Rproofs :+ Lproof ) zip ( R :+ L1 ) ).foreach {
      case ( None, seq ) => throw new CutIntroEHSUnprovableException( "ERROR: propositional part is not provable: " + seq )
      case _             => {}
    }

    // To keep a nice induction invariant, we introduce the quantified part of the end-sequent
    // via weakening (so that we can always contract later on).
    val Lproof_ = WeakeningRightMacroRule( WeakeningLeftMacroRule( Lproof.get, quantPart.antecedent ), quantPart.succedent )

    // As above, we introduce the quantified cut-formula via weakening for keeping the invariant
    val Rproofs_ = ( Rproofs zip cutFormulasPrime ).map { case ( p, cf ) => WeakeningLeftRule( p.get, cf ) }

    // This is the recursive construction obtaining the final proof by combining the proofs
    // of L_1, R_1, ..., R_n with appropriate inference rules as in the paper.
    val proof = ( 0 to alphas.size - 1 ).foldLeft( Lproof_ )( ( lproof, i ) => {
      val left = buildLeftPart( i, quantPart, Aprime, Uleft, Uright, alphas, cutFormulasPrime( i ), lproof )
      trace( " Rproofs_( " + i + " ).root: " + Rproofs_( i ).root )
      val right = buildRightPart( Rproofs_( i ), cutFormulasPrime( i ), grammar.ss( i )._2 )
      trace( "right part ES: " + right.root )
      val cut = CutRule( left, right, cutFormulasPrime( i ) )
      val cont1 = ContractionMacroRule( cut, FU( i + 1 ), false )
      val cont2 = ContractionMacroRule( cont1, FSequent( ehs.prop_l, ehs.prop_r ), false )
      ContractionMacroRule( cont2, FSequent( Nil, Aprime.drop( i + 1 ) ), false )
    } )

    def finish( p: LKProof, fs: Seq[FOLFormula], instances: Seq[Seq[Seq[FOLTerm]]] ) =
      ( fs zip instances ).foldLeft( p ) { case ( proof, ( f, is ) ) => genWeakQuantRules( f, is, proof ) }

    val proof_ = finish( proof, quantPart.antecedent.asInstanceOf[Seq[FOLFormula]], Uleft( alphas.size ) )
    val proof__ = finish( proof_, quantPart.succedent.asInstanceOf[Seq[FOLFormula]], Uright( alphas.size ) )

    trace( "proof__.root: " + proof__.root )

    Some( proof__ )
  }

  /**
   * Construct the proof
   *
   * \forall G, G[U_i] :- D[U_i], \exists D, A_{i}[alpha_{i}], ..., A_n
   * ----------------------------------------------------------------------- \forall_l, \exists_r, c_l, c_r
   * \forall G, G[U_{i+1}] :- D[U_{i+1}], \exists D, A_{i}, ..., A_n
   * ----------------------------------------------------------------------------- \forall_r
   * \forall G, G[U_{i+1}] :- D[U_{i+1}], \exists D, (\forall x) A_{i}[x], ..., A_n
   */
  private def buildLeftPart( i: Int, es: FSequent, A: Seq[FOLFormula], Uleft: Seq[Seq[Seq[Seq[FOLTerm]]]], Uright: Seq[Seq[Seq[Seq[FOLTerm]]]], alphas: Seq[Seq[FOLVar]], cf: FOLFormula, proof: LKProof ) =
    {
      trace( "in buildLeftPart" )
      trace( "Uleft( " + i + " ): " + Uleft( i ) )
      trace( "Uleft( " + ( i + 1 ) + " ): " + Uleft( i + 1 ) )
      trace( "es: " + proof.root )
      def myWeakQuantRules( proof: LKProof, fs: Seq[FOLFormula], instances: Seq[Tuple2[Seq[Seq[FOLTerm]], Seq[Seq[FOLTerm]]]] ) =
        ( fs zip instances ).foldLeft( proof ) {
          case ( proof, ( f, ( ui, uip ) ) ) => {
            trace( "in myWeakQuantRules" )
            trace( "f: " + f)
            trace( "ui: " + ui )
            trace( "uip: " + uip )
            trace( "ui diff uip: " + ( ui diff uip ) )
            genWeakQuantRules( f, ui diff uip, proof )
          }
        }

      val p1 = myWeakQuantRules( proof, es.antecedent.asInstanceOf[Seq[FOLFormula]], Uleft( i ) zip Uleft( i + 1 ) )
      val p2 = myWeakQuantRules( p1, es.succedent.asInstanceOf[Seq[FOLFormula]], Uright( i ) zip Uright( i + 1 ) )

      ForallRightBlock( p2, cf, alphas( i ) )
    }

  /**
   * Construct the proof
   *
   * A_i[S_i], G[U_i] :- D[U_i], A_{i+1}, ..., A_n
   * --------------------------------------------- \forall_l
   * (\forall x) A_i[x], G[U_i] :- D[U_i], A_{i+1}, ..., A_n
   *
   * (to be used to cut against the result of buildLeftPart)
   */
  private def buildRightPart( proof: LKProof, a: FOLFormula, s: Seq[Seq[FOLTerm]] ) =
    {
      trace( "calling buildRightPart" )
      trace( "a: " + a )
      trace( "s: " + s )
      genWeakQuantRules( a, s, proof )
    }

  // Both methods below are responsible for generating the instances of 
  // end-sequent ancestors with the terms from the set U
  def genWeakQuantRules( f: FOLFormula, lst: Seq[Seq[FOLTerm]], ax: LKProof ): LKProof = {
    trace( "calling genWeakQuantRules" )
    trace( "f: " + f )
    trace( "lst: " + lst )
    ( f, lst ) match {
      case ( _, Nil ) => ax
      case ( All( _, _ ), h :: t ) =>
        val newForm = instantiateAll( f, h )
        ContractionLeftRule( ForallLeftBlock( genWeakQuantRules( f, t, ax ), f, h ), f )
      case ( Ex( _, _ ), h :: t ) =>
        val newForm = instantiateAll( f, h )
        ContractionRightRule( ExistsRightBlock( genWeakQuantRules( f, t, ax ), f, h ), f )
    }
  }
}
<|MERGE_RESOLUTION|>--- conflicted
+++ resolved
@@ -608,13 +608,8 @@
             val subst = FOLSubstitution( variables.zip( terms ) )
             subst( ci ) :: acc
         }
-<<<<<<< HEAD
         val ci_quant = variables.foldLeft( ci ) { ( f, v ) => All( v, f ) }
         And( forms ) :: ci_quant :: cut_formulas.tail
-=======
-        val ci_quant = FOLAllVar(variables, ci)
-        FOLAnd( forms ) :: ci_quant :: cut_formulas.tail
->>>>>>> 2638f00f
       // The last term set contains only constants, so we drop the formula generated with it.
     }.tail.reverse
   }
@@ -733,7 +728,7 @@
       }
     }.reverse
 
-    val cutFormulasPrime = ( Aprime zip Aprime.indices ).map { case ( a, i ) => All( alphas( i ), a ) }
+    val cutFormulasPrime = ( Aprime zip Aprime.indices ).map { case ( a, i ) => alphas( i ).foldLeft( a ) { ( f, v ) => All( v, f ) } }
 
     // define A'_i[x \ S_i]
     val AprimeS = ( 0 to alphas.size - 1 ).map( i => grammar.ss( i )._2.map( s => instantiateAll( cutFormulasPrime( i ), s ) ) )
