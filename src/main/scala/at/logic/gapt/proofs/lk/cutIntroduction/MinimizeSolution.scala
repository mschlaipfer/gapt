/*
 * MinimizeSolution.scala
 *
 * Code related to the improvement of the solution for the cut-introduction problem.
 * Takes an extended Herbrand sequent with an associated solution and returns another one with an improved solution.
 */

package at.logic.gapt.proofs.lk.cutIntroduction

import at.logic.gapt.proofs.lk.base._
import at.logic.gapt.proofs.resolution._
import at.logic.gapt.proofs.resolution.MyFClause._
import at.logic.gapt.expr._
import at.logic.gapt.expr.fol._
import at.logic.gapt.expr.hol._
import at.logic.gapt.provers.Prover
import at.logic.gapt.provers.minisat.MiniSAT
import at.logic.gapt.utils.dssupport.ListSupport
import at.logic.gapt.utils.executionModels.searchAlgorithms.SearchAlgorithms.DFS
import at.logic.gapt.utils.executionModels.searchAlgorithms.SearchAlgorithms.setSearch
import at.logic.gapt.utils.executionModels.searchAlgorithms.SetNode

object MinimizeSolution extends at.logic.gapt.utils.logging.Logger {

  // Solution simplification for n == 1 cuts, with equality.
  def applyEq( ehs: ExtendedHerbrandSequent, prover: Prover ) = {
    val improvedSol = improveSolutionGen( ehs, prover, improveSolutionEq1 )
    new ExtendedHerbrandSequent( ehs.endSequent, ehs.grammar, improvedSol )
  }

  // Solution simplification for n >= 1 cuts, without equality.
  def apply( ehs: ExtendedHerbrandSequent, prover: Prover ) = {
    val improvedSol = improveSolutionGen( ehs, prover, improveSolution1 )
    new ExtendedHerbrandSequent( ehs.endSequent, ehs.grammar, improvedSol )
  }

  private def chooseSolution( list: List[FOLFormula] ) = list.sortWith( ( r1, r2 ) => numOfAtoms( r1 ) < numOfAtoms( r2 ) ).head

  // Solution simplification for n >= 1 cuts, without equality.
  // returns the list of cut-formulas of the improved solution.
  private def improveSolutionGen( ehs: ExtendedHerbrandSequent, prover: Prover, improve1: ( ExtendedHerbrandSequent, Prover ) => List[FOLFormula] ): List[FOLFormula] = {
    val grammar = ehs.grammar
    val n = grammar.ss.size

    trace( "improving solution for n = " + n )

    val list = ( 1 to n ).foldLeft( Nil: List[FOLFormula] ) {
      case ( cfs, k ) => {
        trace( "k: " + k )
        trace( "current cut-formulas: " + cfs )
        trace( "getting intermediary solution" )
        val is = getIntermediarySolution( ehs, cfs )

        trace( "I_" + k + ": " + is )
        assert( prover.isValid( is.getDeep ) )
        trace( "I_" + k + " is valid." )

        trace( "improving intermediary solution" )
        val cf = chooseSolution( improve1( is, prover ) )
        trace( "got improved cut-formula: " + cf )

        val test_ehs = new ExtendedHerbrandSequent( is.endSequent, is.grammar, cf :: Nil )
        assert( prover.isValid( test_ehs.getDeep ) )
        trace( "I_" + k + " with cf: " + test_ehs.getDeep )

        cfs :+ cf
      }
    }
    list.reverse
  }

  // constructs the grammar U \circ_{alpha_1} S_1 ... \circ_{alpha_{l-1}} S_{l-1}
  private def getIntermediaryGrammar( l: Int, grammar: MultiGrammar ) = {
    val us = grammar.us
    val ss = grammar.ss.take( l - 1 )
    new MultiGrammar( us, ss )
  }

  // Computes T_l as in the definition of intermediary solution
  private def getT( l: Int, grammar: MultiGrammar ): Map[FOLFormula, List[List[FOLTerm]]] =
    if ( l == 0 )
      grammar.us
    else
      getIntermediaryGrammar( l, grammar ).language

  // computes D as in the proof of Lemma 11
  // cfs is the list F_n, ..., F_l
  private def getD( grammar: MultiGrammar, cfs: List[FOLFormula] ): MultiGrammar = {
    val n = grammar.ss.size
    val k = cfs.size + 1
    val l = n - k + 1

    trace( "computing D for l = " + l )

    val myss = grammar.ss.reverse.take( n - l )
    val us = getT( l, grammar )
    val p = grammar.ss( l - 1 )
    val ss = p :: Nil
    val res = new MultiGrammar( us, ss )

    assert( res.language == us ++ getT( l + 1, grammar ) )

    res
  }

  private def getCutImpl( cf: FOLFormula, alpha: List[FOLVar], ts: List[List[FOLTerm]] ) = {
    val ant = instantiate( cf, alpha )
    val succ = And( ts.map( termlist => instantiate( cf, termlist ) ).toList )
    Imp( ant, succ )
  }

  // cfs is the list F_n, ..., F_l
  private def getIntermediaryContext( grammar: MultiGrammar, cfs: List[FOLFormula] ): List[FOLFormula] = {
    val n = grammar.ss.size
    val k = cfs.size + 1
    val l = n - k + 1

    val myss = grammar.ss.reverse.take( n - l )

    ( cfs zip myss ).map {
      case ( cf, ( alpha, termlistlist ) ) => getCutImpl( cf, alpha, termlistlist )
    }
  }

  private def instantiateSequent( seq: FSequent, map: Map[FOLFormula, List[List[FOLTerm]]] ) = {
    def fun( l: Seq[FOLFormula] ) = l.flatMap( f =>
      map.get( f ) match {
        case None                 => f :: Nil
        case Some( termlistlist ) => instantiate( f, termlistlist )
      } )

    new FSequent( fun( seq.antecedent.asInstanceOf[List[FOLFormula]] ), fun( seq.succedent.asInstanceOf[List[FOLFormula]] ) )
  }

  // Computes the intermediary solution, which is an extended herbrand sequent with a MultiGrammar
  // for one cut, incorporating previous cut-formulas (in cfs) into the base sequent.
  private def getIntermediarySolution( base: ExtendedHerbrandSequent, cfs: List[FOLFormula] ) = {
    val k = cfs.size + 1
    val grammar = base.grammar
    val n = grammar.ss.size
    val alphas = grammar.eigenvariables
    val l = n - k + 1
    val orig_es = base.endSequent

    trace( "computing context of intermediary solution" )
    val es1 = new FSequent( getIntermediaryContext( grammar, cfs ), Nil )
    trace( "computed context (es1): " + es1 )
    //    trace( "computing ES-part of intermediary solution" )
    //    val es2 = instantiateSequent( orig_es, getT( l, grammar ) )
    //    trace( "ES-part (es2): " + es2 )

    //    trace("es1 compose es2: " + (es1 compose es2))

    val d = getD( grammar, cfs )
    trace( "d.us:" + d.us )
    trace( "d.ss:" + d.ss )
    trace( "canon. sol. based on d: " + CutIntroduction.computeCanonicalSolutions( d ) )

    new ExtendedHerbrandSequent( es1 compose orig_es, d, CutIntroduction.computeCanonicalSolutions( d ) )
  }

  // This algorithm improves the solution using forgetful resolution and forgetful paramodulation
  // for one cut.
  // The algorithm does naive search and is very redundant. An improved algorithm is not yet implemented,
  // but should be (e.g. analogously to improveSolution2)
  //
  // returns the list of improved solutions found by the forgetful resolution
  // and forgetful paramodulation (i.e. from the forgetful equality consequence generator).

  private def improveSolutionEq1( ehs: ExtendedHerbrandSequent, prover: Prover ): List[FOLFormula] = {
    assert( ehs.cutFormulas.length == 1, "Solution minimization only implemented for one cut formula." )

    trace( "entering improveSolutionEq1" )
    val cutFormula = ehs.cutFormulas.head

    // Remove quantifier 
    val ( xs, f ) = cutFormula match {
      case AllBlock( vars, form ) => ( vars, form )
    }

    // Transform to conjunctive normal form
    trace( "starting CNF-Transformation" )
    val cnf = CNFp.toFormula( f )
    trace( "finished CNF-Transformation" )

    // Exhaustive search over the resolvents (depth-first search),
    // returns the list of all solutions found.
    var count = 0

    def searchSolution( f: FOLFormula ): List[FOLFormula] =
      f :: oneStepEqualityImprovement( f ).foldRight( List[FOLFormula]() )( ( r, acc ) =>
        if ( isValidWith( ehs, prover, AllBlock( xs, r ) ) ) {
          count = count + 1
          searchSolution( r ) ::: acc
        } else {
          count = count + 1
          acc
        } )

    searchSolution( cnf ).map( s => AllBlock( xs, s ) )
  }

  //---------------------------------------------------------------------------
  // New variant of improveSolution
  //---------------------------------------------------------------------------

  //Helper functions.

  /**
   * Give each atom in a formula an index. Multiple occurrences of the same atom get different indices.
   * @param formula A list of clauses.
   * @return Formula, but with each atom turned into a tuple. The 2nd component is the atom's index.
   */
  def numberAtoms( formula: List[MyFClause[FOLFormula]] ) =
    ListSupport.mapAccumL( ( c: Int, cl: MyFClause[FOLFormula] ) => ( c + cl.neg.length + cl.pos.length,
      new MyFClause( cl.neg zip ( Stream from c ), cl.pos zip ( Stream from ( c + cl.neg.length ) ) ) ),
      0, formula )._2

  /**
   * Tries to minimize the canonical solution for one cut by removing as many atoms as
   * as possible through forgetful resolution.
   *
   * The original variant did a DFS, with the successor-nodes of a formula being
   * all possible resolutions of a single pair of atoms. If we identify every
   * pair of atoms (say, the pairs a,b,c in a formula F with n atoms), then this creates
   * on the order of O((n²)!) redudant paths in the search tree, since
   * the application of the resolution to pairs [a,b] is identical to applying
   * it to pairs [b,a].
   *
   * This variant of improveSolution uses the following strategy:
   * <pre>
   * 1) assign a number to every atom in F.
   * 2) gather the positive and negative occurrences of every variable v into sets v+ and v-.
   * 3) for every variable v, generate every (v1 in v+, v2 in v-) and number all of the resultant pairs.
   *    Let this set of pairs be called PAIRS.
   * 4) let each node of the DFS be (R,V,F'), where R is the set of resolved pairs, V is the set of resolved atoms, and F' the resulting formula.
   * 4.1) let the root be ({},{},F).
   * 4.2) let the successor function be succ((R,V,F)) = {(R U r,V,F'') | r in (PAIRS - R),
   *                                                                     r intersect V =  {},
   *                                                                     r > max{R}, F'' = r applied to F',
   *                                                                     F'' is still valid}
   *      (if a node has no valid successors, it is considered an end node and added to the list of solutions.)
   * </pre>
   *
   * Due to the ordering of the pairs, no node will have descendants in which lower elements entered its R and each set of resolvents will
   * only be generated once.
   *
   * @param form The canonical solution to be improved (doesn't have to be in CNF).
   * @return The list of minimal-size solutions (=the set of end nodes as described in 4.2).
   */
  private def improveSolution1( ehs: ExtendedHerbrandSequent, prover: Prover ): List[FOLFormula] = {
    assert( ehs.cutFormulas.length == 1, "Solution minimization only implemented for one cut formula." )

    val ( xs, form2 ) = ehs.cutFormulas.head match {
      case AllBlock( vars, form ) => ( vars, form )
    }

    if ( xs.length == 0 ) { throw new CutIntroException( "ERROR: Canonical solution is not quantified." ) }

    //0. Convert to a clause set where each clause is a list of positive and negative atoms.
    //1. assign a number to every atom in F.
    val fNumbered = numberAtoms( CNFp.toFClauseList( form2 ).map( c => toMyFClause( c ) ).toList )

    //2. gather the positive and negative occurrences o every variable v into sets v+ and v-.
    val posNegSets = fNumbered.foldLeft( Map[FOLFormula, ( Set[Int], Set[Int] )]() ) { ( m, clause ) =>
      val neg = clause.neg
      val pos = clause.pos

      //Add the negative atoms of the clause to the negative set.
      val m2 = neg.foldLeft( m ) { ( m, pair ) =>
        {
          val ( k, v ) = pair
          val ( neg, pos ) = m.get( k ) match {
            case None      => ( Set[Int](), Set[Int]() )
            case Some( p ) => p
          }
          m + Tuple2( k, Tuple2( neg + v, pos ) )
        }
      }

      //Add the positive atoms to the positive set.
      pos.foldLeft( m2 ) { ( m, pair ) =>
        {
          val ( k, v ) = pair
          val ( neg, pos ) = m.get( k ) match {
            case None      => ( Set[Int](), Set[Int]() )
            case Some( p ) => p
          }
          m + Tuple2( k, Tuple2( neg, pos + v ) )
        }
      }
    }

    //3. for every variable v, generate every (v1 in v+, v2 in v-) and number all of the resultant pairs.
    val pairs = posNegSets.map( ( v ) => { val ( _, ( n, p ) ) = v; ListSupport.product( n.toList, p.toList ) } ).flatten.zipWithIndex.toList

    //-----------------------------------------------------------------------
    //DFS starts here
    //-----------------------------------------------------------------------

    // 4) let each node of the DFS be (R,V, F'), where R is the set of resolved pairs, V is the set of resolved atoms, and F' the resulting formula.
    class ResNode( val appliedPairs: List[( ( Int, Int ), Int )],
                   val remainingPairs: List[( ( Int, Int ), Int )],
                   val resolvedVars: Set[Int],
                   val currentFormula: List[MyFClause[( FOLFormula, Int )]] ) extends SetNode[( Int, Int )] {

      def includedElements: List[( ( Int, Int ), Int )] = appliedPairs
      def remainingElements: List[( ( Int, Int ), Int )] = remainingPairs
      def largerElements: List[( ( Int, Int ), Int )] = {
        if ( appliedPairs.size == 0 ) { remainingPairs }
        else {
          val maxIncluded = appliedPairs.map( p => p._2 ).max
          remainingPairs.filter( p => p._2 > maxIncluded )
        }
      }

      override def addElem( p: ( ( Int, Int ), Int ) ): ResNode = {
        val ( pair, index ) = p
        new ResNode( p :: appliedPairs, remainingPairs.filter( x => x._2 != index ),
          resolvedVars + ( pair._1, pair._2 ), forgetfulResolve( currentFormula, pair ) )
      }
    }

    // 4.1) let the root be ({},{},F).
    val rootNode = new ResNode( List[( ( Int, Int ), Int )](), pairs, Set[Int](), fNumbered )

    var satCount = 0

    // 4.2) let the successor function be succ((R,V,F)) = {(R U r,V,F'') | r in (PAIRS - R),
    //                                                                     r intersect V =  {},
    //                                                                     r > max{R}, F'' = r applied to F',
    //                                                                     F'' is still valid}
    //      (if a node has no valid successors, it is considered an end node and added to the list of solutions.)
    def elemFilter( node: ResNode, elem: ( ( Int, Int ), Int ) ): Boolean = {
      //trace("elemfilter: node.appliedPairs:   " + node.appliedPairs)
      //trace("            node.remainingPairs: " + node.remainingPairs)
      //trace("            node.resolvedVars:   " + node.resolvedVars)
      //trace("            node.largerElements: " + node.largerElements)

      val ret = ( !node.resolvedVars.contains( elem._1._1 ) && !node.resolvedVars.contains( elem._1._2 ) )
      //trace("            RETURN: " + ret)
      ret
    }

    //node-filter which checks for validity using miniSAT
    def nodeFilter( node: ResNode ): Boolean = {
      satCount = satCount + 1
      isValidWith( ehs, prover, AllBlock( xs, NumberedCNFtoFormula( node.currentFormula ) ) )
    }

    //Perform the DFS
    val solutions = DFS[ResNode]( rootNode, ( setSearch[( Int, Int ), ResNode]( elemFilter, nodeFilter, _: ResNode ) ) )

    //All-quantify the found solutions.
    //debug("IMPROVESOLUTION 2 - # of sets examined: " + satCount + ".finished")
    solutions.map( n => NumberedCNFtoFormula( n.currentFormula ) ).map( s => AllBlock( xs, s ) )
  }

  /**
   * Checks if the sequent is a tautology using f as the cut formula.
   *
   * @param prover A prover that performs the validity check.
   * @param f The formula to be checked. It will be instantiated with the
   *          eigenvariable of the solution's grammar.
   *          For details, see introqcuts.pdf, Chapter 5, Prop. 4, Example 6.
   * @return True iff f still represents a valid solution.
   */
  def isValidWith( ehs: ExtendedHerbrandSequent, prover: Prover, f: FOLFormula ): Boolean = {
    assert( ehs.grammar.ss.size == 1, "isValidWith: only simple grammars supported." )
    val test_ehs = new ExtendedHerbrandSequent( ehs.endSequent, ehs.grammar, f :: Nil )
    prover.isValid( test_ehs.getDeep )
  }

  // Implements the consequence generator for equality improvement:
  // either forgetful resolution or forgetful paramodulation.
  def oneStepEqualityImprovement( f: FOLFormula ): List[FOLFormula] = {
    trace( "entering oneStepEqualityImprovement" )
    val res = ForgetfulResolve( f ) ++ ForgetfulParamodulate( f )
    res
  }

<<<<<<< HEAD
  // We assume f is in CNF. Maybe it works also for f not
  // in CNF (since CNFp transforms f to CNF?).
  //
  // Implements forgetful resolution in a naive way: if this
  // function is iterated without pruning, then duplicate
  // formulas are generated in general. This is avoided by
  // improveSolution2 (which does not use this function,
  // but implements its own version).
  //
  def ForgetfulResolve( f: FOLFormula ): List[FOLFormula] =
    {
      val clauses = CNFp.toFClauseList( f ).map( c => toMyFClause( c ) )
      clauses.foldLeft( List[FOLFormula]() )( ( list, c1 ) =>
        list ::: clauses.dropWhile( _ != c1 ).foldLeft( List[FOLFormula]() )( ( list2, c2 ) =>
          if ( resolvable( c1, c2 ) )
            CNFtoFormula( ( clauses.filterNot( c => c == c1 || c == c2 ) :+ resolve( c1, c2 ) ) ) :: list2
          else
            list2 ) )
    }

  // We assume f is in CNF. Maybe it works also for f not
  // in CNF (since CNFp transforms f to CNF?).
  //
  // Implements forgetful paramodulation.
  def ForgetfulParamodulate( f: FOLFormula ): List[FOLFormula] =
    {
      val res = ForgetfulParamodulateCNF( f ).map( cnf => CNFtoFormula( cnf.toList ) )
      trace( "forgetful paramodulation generated " + res.size + " formulas." )
      res
    }

  // Implements forgetful paramodulation.
  def ForgetfulParamodulateCNF( f: FOLFormula ): List[List[MyFClause[FOLFormula]]] =
    ForgetfulParamodulateCNF( CNFp.toFClauseList( f ).map( c => toMyFClause( c ) ) )

  // Implements forgetful paramodulation.
  def ForgetfulParamodulateCNF( clauses: List[MyFClause[FOLFormula]] ): List[List[MyFClause[FOLFormula]]] =
    {
      clauses.foldLeft( List[List[MyFClause[FOLFormula]]]() )( ( list, c1 ) =>
        list ::: clauses.dropWhile( _ != c1 ).foldLeft( List[List[MyFClause[FOLFormula]]]() )( ( list2, c2 ) =>
          if ( c1 != c2 ) { // do not paramodulate a clause into itself
            val paras = Paramodulants( c1, c2 )
            paras.map( p => ( clauses.filterNot( c => c == c1 || c == c2 ) :+ p ) ).toList ++ list2
          } else
            list2 ) )
    }

  private def getArgs( margs: List[Set[FOLTerm]] ) = {
    val res = margs.foldLeft( Set( List[FOLTerm]() ) )( ( args, res ) => args.flatMap( a => res.map( r => a :+ r ) ) )
    res
  }

  // Computes ground paramodulants including the trivial one
  def Paramodulants( s: FOLTerm, t: FOLTerm, r: FOLTerm ): Set[FOLTerm] = r match {
    case _ if r == s => Set( t ) ++ Set( r )
    case FOLFunction( f, args ) => {
      val margs = args.map( a => Paramodulants( s, t, a ) )
      getArgs( margs ).map( args => FOLFunction( f, args ) )
    }
    case _ => Set( r )
  }

  // Computes ground paramodulants without the trivial one
  def Paramodulants( s: FOLTerm, t: FOLTerm, f: FOLFormula ): Set[FOLFormula] = {
    val res = f match {
      case FOLAtom( x, args ) => {
        val margs = args.map( a => Paramodulants( s, t, a ) )
        getArgs( margs ).map( args => FOLAtom( x, args ) ) - f
      }
    }
    trace( "paramodulants for " + s + " = " + t + " into " + f + " : " + res )
    res
  }

  private def getParaLeft( eq: FOLFormula, aux: FOLFormula, main: FOLFormula, left: MyFClause[FOLFormula], right: MyFClause[FOLFormula] ) =
    new MyFClause( left.neg ++ right.neg.filterNot( f => f == aux ) :+ main, left.pos.filterNot( f => f == eq ) ++ right.pos )

  private def getParaRight( eq: FOLFormula, aux: FOLFormula, main: FOLFormula, left: MyFClause[FOLFormula], right: MyFClause[FOLFormula] ) =
    new MyFClause( left.neg ++ right.neg, left.pos.filterNot( f => f == eq ) ++ right.pos.filterNot( f => f == aux ) :+ main )

  def Paramodulants( c1: MyFClause[FOLFormula], c2: MyFClause[FOLFormula] ): Set[MyFClause[FOLFormula]] =
    myParamodulants( c1, c2 ) ++ myParamodulants( c2, c1 )

  // Computes ground paramodulants
  def myParamodulants( left: MyFClause[FOLFormula], right: MyFClause[FOLFormula] ): Set[MyFClause[FOLFormula]] =
    left.pos.foldLeft( Set[MyFClause[FOLFormula]]() )( ( res, eq ) =>
      res ++ ( eq match {
        case Eq( s, t ) => right.neg.flatMap( aux => ( Paramodulants( s, t, aux ) ++ Paramodulants( t, s, aux ) ).map( para =>
          getParaLeft( eq, aux, para, left, right ) ) ) ++
          right.pos.flatMap( aux => ( Paramodulants( s, t, aux ) ++ Paramodulants( t, s, aux ) ).map( para =>
            getParaRight( eq, aux, para, left, right ) ) ).toSet
        case _ => Set()
      } ) )

  /**
   * Converts a CNF back into a FOL formula.
   */
  def CNFtoFormula( cls: List[MyFClause[FOLFormula]] ): FOLFormula =
    {
      val nonEmptyClauses = cls.filter( c => c.neg.length > 0 || c.pos.length > 0 ).toList

      if ( nonEmptyClauses.length == 0 ) { Top() }
      else { And( nonEmptyClauses.map( c => Or( c.pos ++ c.neg.map( l => Neg( l ) ) ) ) ) }
    }

  /**
   * Converts a numbered CNF back into a FOL formula.
   */
  def NumberedCNFtoFormula( cls: List[MyFClause[( FOLFormula, Int )]] ): FOLFormula = {
    val nonEmptyClauses = cls.filter( c => c.neg.length > 0 || c.pos.length > 0 ).toList

    if ( nonEmptyClauses.length == 0 ) { Top() }
    else { And( nonEmptyClauses.map( c => Or( c.pos.map( l => l._1 ) ++ c.neg.map( l => Neg( l._1 ) ) ) ) ) }
  }

  // Checks if complementary literals exist, and if
  // the clauses are not identical.
  def resolvable( l: MyFClause[FOLFormula], r: MyFClause[FOLFormula] ) =
    l != r && ( l.pos.exists( f => r.neg.contains( f ) ) || l.neg.exists( f => r.pos.contains( f ) ) )

  // Assumes that resolvable(l, r). Does propositional resolution.
  // TODO: incorporate contraction.
  def resolve( l: MyFClause[FOLFormula], r: MyFClause[FOLFormula] ): MyFClause[FOLFormula] =
    {
      val cl = l.pos.find( f => r.neg.contains( f ) )
      if ( cl != None )
        //new MyFClause[FOLFormula]( l.neg ++ (r.neg - cl.get) , (l.pos - cl.get) ++ r.pos )
        // Using diff to remove only one copy of cl.get (the - operator is deprecated)
        new MyFClause[FOLFormula]( l.neg ++ ( r.neg.diff( List( cl.get ) ) ), ( l.pos.diff( List( cl.get ) ) ) ++ r.pos )
      else {
        val cr = l.neg.find( f => r.pos.contains( f ) ).get
        //new MyFClause[FOLFormula]( (l.neg - cr) ++ r.neg, l.pos ++ (r.pos - cr) )
        // Using diff to remove only one copy of cr (the - operator is deprecated)
        new MyFClause[FOLFormula]( ( l.neg.diff( List( cr ) ) ) ++ r.neg, l.pos ++ ( r.pos.diff( List( cr ) ) ) )
      }
    }

  /**
   * Given a formula and a pair of indices (i,j), resolves the two clauses which contain i & j.
   * The original two clauses are deleted and the new, merged clauses is added to the formula.
   *
   * The order of the clauses is NOT preserved!
   *
   * @param cls The formula in numbered clause form: each atom is tuple of the atom itself and its index.
   * @param pair The two atom indices indicating the atoms to be resolved.
   * @return The original formula, with the two resolved clauses deleted and the new, resolved clause added.
   */
  def forgetfulResolve( cls: List[MyFClause[( FOLFormula, Int )]], pair: ( Int, Int ) ): List[MyFClause[( FOLFormula, Int )]] = {

    /**
     * If either component of pair is present in clause, (clause',True)
     * is returned, where clause' is clause, with the occurring atoms deleted.
     * Otherwise, (clause,False) is returned.
     */
    def resolveClause( clause: MyFClause[( FOLFormula, Int )], pair: ( Int, Int ) ) = {
      val neg = clause.neg.filter( a => a._2 != pair._1 && a._2 != pair._2 )
      val pos = clause.pos.filter( a => a._2 != pair._1 && a._2 != pair._2 )

      ( new MyFClause( neg, pos ), neg.length != clause.neg.length || pos.length != clause.pos.length )
    }

    val emptyClause = new MyFClause[( FOLFormula, Int )]( Nil, Nil )

    def mergeClauses( clauses: List[MyFClause[( FOLFormula, Int )]] ): MyFClause[( FOLFormula, Int )] = {
      clauses.foldLeft( emptyClause )( ( c1, c2 ) => new MyFClause( c1.neg ++ c2.neg, c1.pos ++ c2.pos ) )
    }

    val startVal = ( List[MyFClause[( FOLFormula, Int )]](), List[MyFClause[( FOLFormula, Int )]]() )

    //Goes through all clauses with fold, trying to delete the atoms given by pair.
    val ( f, rest ) = cls.foldLeft( startVal )( ( x: ( List[MyFClause[( FOLFormula, Int )]], List[MyFClause[( FOLFormula, Int )]] ), clause: MyFClause[( FOLFormula, Int )] ) => {
      val ( formula, mergingClause ) = x
      val ( clause2, resolved ) = resolveClause( clause, pair )

      //The first clause was resolved => add it to the temporary mergingClause instead of formula.
      if ( resolved && mergingClause.length == 0 ) { ( formula, clause2 :: Nil ) }
      //The 2nd clause was resolved => merge the two clauses and add the result to formula.
      else if ( resolved ) { ( mergeClauses( clause2 :: mergingClause ) :: formula, Nil ) }
      //No clause was resolved => add the clause as is to the formula and continue.
      else { ( clause :: formula, mergingClause ) }
    } )

    //If both atoms were part of the same clause, rest is non-empty. In this case, add rest's 1 clause again.
    if ( rest.length > 0 ) { ( rest.head ) :: f } else { f }
  }

=======
>>>>>>> 31e62072
  //-----------------------------------------------------------------------//

}<|MERGE_RESOLUTION|>--- conflicted
+++ resolved
@@ -379,195 +379,4 @@
     res
   }
 
-<<<<<<< HEAD
-  // We assume f is in CNF. Maybe it works also for f not
-  // in CNF (since CNFp transforms f to CNF?).
-  //
-  // Implements forgetful resolution in a naive way: if this
-  // function is iterated without pruning, then duplicate
-  // formulas are generated in general. This is avoided by
-  // improveSolution2 (which does not use this function,
-  // but implements its own version).
-  //
-  def ForgetfulResolve( f: FOLFormula ): List[FOLFormula] =
-    {
-      val clauses = CNFp.toFClauseList( f ).map( c => toMyFClause( c ) )
-      clauses.foldLeft( List[FOLFormula]() )( ( list, c1 ) =>
-        list ::: clauses.dropWhile( _ != c1 ).foldLeft( List[FOLFormula]() )( ( list2, c2 ) =>
-          if ( resolvable( c1, c2 ) )
-            CNFtoFormula( ( clauses.filterNot( c => c == c1 || c == c2 ) :+ resolve( c1, c2 ) ) ) :: list2
-          else
-            list2 ) )
-    }
-
-  // We assume f is in CNF. Maybe it works also for f not
-  // in CNF (since CNFp transforms f to CNF?).
-  //
-  // Implements forgetful paramodulation.
-  def ForgetfulParamodulate( f: FOLFormula ): List[FOLFormula] =
-    {
-      val res = ForgetfulParamodulateCNF( f ).map( cnf => CNFtoFormula( cnf.toList ) )
-      trace( "forgetful paramodulation generated " + res.size + " formulas." )
-      res
-    }
-
-  // Implements forgetful paramodulation.
-  def ForgetfulParamodulateCNF( f: FOLFormula ): List[List[MyFClause[FOLFormula]]] =
-    ForgetfulParamodulateCNF( CNFp.toFClauseList( f ).map( c => toMyFClause( c ) ) )
-
-  // Implements forgetful paramodulation.
-  def ForgetfulParamodulateCNF( clauses: List[MyFClause[FOLFormula]] ): List[List[MyFClause[FOLFormula]]] =
-    {
-      clauses.foldLeft( List[List[MyFClause[FOLFormula]]]() )( ( list, c1 ) =>
-        list ::: clauses.dropWhile( _ != c1 ).foldLeft( List[List[MyFClause[FOLFormula]]]() )( ( list2, c2 ) =>
-          if ( c1 != c2 ) { // do not paramodulate a clause into itself
-            val paras = Paramodulants( c1, c2 )
-            paras.map( p => ( clauses.filterNot( c => c == c1 || c == c2 ) :+ p ) ).toList ++ list2
-          } else
-            list2 ) )
-    }
-
-  private def getArgs( margs: List[Set[FOLTerm]] ) = {
-    val res = margs.foldLeft( Set( List[FOLTerm]() ) )( ( args, res ) => args.flatMap( a => res.map( r => a :+ r ) ) )
-    res
-  }
-
-  // Computes ground paramodulants including the trivial one
-  def Paramodulants( s: FOLTerm, t: FOLTerm, r: FOLTerm ): Set[FOLTerm] = r match {
-    case _ if r == s => Set( t ) ++ Set( r )
-    case FOLFunction( f, args ) => {
-      val margs = args.map( a => Paramodulants( s, t, a ) )
-      getArgs( margs ).map( args => FOLFunction( f, args ) )
-    }
-    case _ => Set( r )
-  }
-
-  // Computes ground paramodulants without the trivial one
-  def Paramodulants( s: FOLTerm, t: FOLTerm, f: FOLFormula ): Set[FOLFormula] = {
-    val res = f match {
-      case FOLAtom( x, args ) => {
-        val margs = args.map( a => Paramodulants( s, t, a ) )
-        getArgs( margs ).map( args => FOLAtom( x, args ) ) - f
-      }
-    }
-    trace( "paramodulants for " + s + " = " + t + " into " + f + " : " + res )
-    res
-  }
-
-  private def getParaLeft( eq: FOLFormula, aux: FOLFormula, main: FOLFormula, left: MyFClause[FOLFormula], right: MyFClause[FOLFormula] ) =
-    new MyFClause( left.neg ++ right.neg.filterNot( f => f == aux ) :+ main, left.pos.filterNot( f => f == eq ) ++ right.pos )
-
-  private def getParaRight( eq: FOLFormula, aux: FOLFormula, main: FOLFormula, left: MyFClause[FOLFormula], right: MyFClause[FOLFormula] ) =
-    new MyFClause( left.neg ++ right.neg, left.pos.filterNot( f => f == eq ) ++ right.pos.filterNot( f => f == aux ) :+ main )
-
-  def Paramodulants( c1: MyFClause[FOLFormula], c2: MyFClause[FOLFormula] ): Set[MyFClause[FOLFormula]] =
-    myParamodulants( c1, c2 ) ++ myParamodulants( c2, c1 )
-
-  // Computes ground paramodulants
-  def myParamodulants( left: MyFClause[FOLFormula], right: MyFClause[FOLFormula] ): Set[MyFClause[FOLFormula]] =
-    left.pos.foldLeft( Set[MyFClause[FOLFormula]]() )( ( res, eq ) =>
-      res ++ ( eq match {
-        case Eq( s, t ) => right.neg.flatMap( aux => ( Paramodulants( s, t, aux ) ++ Paramodulants( t, s, aux ) ).map( para =>
-          getParaLeft( eq, aux, para, left, right ) ) ) ++
-          right.pos.flatMap( aux => ( Paramodulants( s, t, aux ) ++ Paramodulants( t, s, aux ) ).map( para =>
-            getParaRight( eq, aux, para, left, right ) ) ).toSet
-        case _ => Set()
-      } ) )
-
-  /**
-   * Converts a CNF back into a FOL formula.
-   */
-  def CNFtoFormula( cls: List[MyFClause[FOLFormula]] ): FOLFormula =
-    {
-      val nonEmptyClauses = cls.filter( c => c.neg.length > 0 || c.pos.length > 0 ).toList
-
-      if ( nonEmptyClauses.length == 0 ) { Top() }
-      else { And( nonEmptyClauses.map( c => Or( c.pos ++ c.neg.map( l => Neg( l ) ) ) ) ) }
-    }
-
-  /**
-   * Converts a numbered CNF back into a FOL formula.
-   */
-  def NumberedCNFtoFormula( cls: List[MyFClause[( FOLFormula, Int )]] ): FOLFormula = {
-    val nonEmptyClauses = cls.filter( c => c.neg.length > 0 || c.pos.length > 0 ).toList
-
-    if ( nonEmptyClauses.length == 0 ) { Top() }
-    else { And( nonEmptyClauses.map( c => Or( c.pos.map( l => l._1 ) ++ c.neg.map( l => Neg( l._1 ) ) ) ) ) }
-  }
-
-  // Checks if complementary literals exist, and if
-  // the clauses are not identical.
-  def resolvable( l: MyFClause[FOLFormula], r: MyFClause[FOLFormula] ) =
-    l != r && ( l.pos.exists( f => r.neg.contains( f ) ) || l.neg.exists( f => r.pos.contains( f ) ) )
-
-  // Assumes that resolvable(l, r). Does propositional resolution.
-  // TODO: incorporate contraction.
-  def resolve( l: MyFClause[FOLFormula], r: MyFClause[FOLFormula] ): MyFClause[FOLFormula] =
-    {
-      val cl = l.pos.find( f => r.neg.contains( f ) )
-      if ( cl != None )
-        //new MyFClause[FOLFormula]( l.neg ++ (r.neg - cl.get) , (l.pos - cl.get) ++ r.pos )
-        // Using diff to remove only one copy of cl.get (the - operator is deprecated)
-        new MyFClause[FOLFormula]( l.neg ++ ( r.neg.diff( List( cl.get ) ) ), ( l.pos.diff( List( cl.get ) ) ) ++ r.pos )
-      else {
-        val cr = l.neg.find( f => r.pos.contains( f ) ).get
-        //new MyFClause[FOLFormula]( (l.neg - cr) ++ r.neg, l.pos ++ (r.pos - cr) )
-        // Using diff to remove only one copy of cr (the - operator is deprecated)
-        new MyFClause[FOLFormula]( ( l.neg.diff( List( cr ) ) ) ++ r.neg, l.pos ++ ( r.pos.diff( List( cr ) ) ) )
-      }
-    }
-
-  /**
-   * Given a formula and a pair of indices (i,j), resolves the two clauses which contain i & j.
-   * The original two clauses are deleted and the new, merged clauses is added to the formula.
-   *
-   * The order of the clauses is NOT preserved!
-   *
-   * @param cls The formula in numbered clause form: each atom is tuple of the atom itself and its index.
-   * @param pair The two atom indices indicating the atoms to be resolved.
-   * @return The original formula, with the two resolved clauses deleted and the new, resolved clause added.
-   */
-  def forgetfulResolve( cls: List[MyFClause[( FOLFormula, Int )]], pair: ( Int, Int ) ): List[MyFClause[( FOLFormula, Int )]] = {
-
-    /**
-     * If either component of pair is present in clause, (clause',True)
-     * is returned, where clause' is clause, with the occurring atoms deleted.
-     * Otherwise, (clause,False) is returned.
-     */
-    def resolveClause( clause: MyFClause[( FOLFormula, Int )], pair: ( Int, Int ) ) = {
-      val neg = clause.neg.filter( a => a._2 != pair._1 && a._2 != pair._2 )
-      val pos = clause.pos.filter( a => a._2 != pair._1 && a._2 != pair._2 )
-
-      ( new MyFClause( neg, pos ), neg.length != clause.neg.length || pos.length != clause.pos.length )
-    }
-
-    val emptyClause = new MyFClause[( FOLFormula, Int )]( Nil, Nil )
-
-    def mergeClauses( clauses: List[MyFClause[( FOLFormula, Int )]] ): MyFClause[( FOLFormula, Int )] = {
-      clauses.foldLeft( emptyClause )( ( c1, c2 ) => new MyFClause( c1.neg ++ c2.neg, c1.pos ++ c2.pos ) )
-    }
-
-    val startVal = ( List[MyFClause[( FOLFormula, Int )]](), List[MyFClause[( FOLFormula, Int )]]() )
-
-    //Goes through all clauses with fold, trying to delete the atoms given by pair.
-    val ( f, rest ) = cls.foldLeft( startVal )( ( x: ( List[MyFClause[( FOLFormula, Int )]], List[MyFClause[( FOLFormula, Int )]] ), clause: MyFClause[( FOLFormula, Int )] ) => {
-      val ( formula, mergingClause ) = x
-      val ( clause2, resolved ) = resolveClause( clause, pair )
-
-      //The first clause was resolved => add it to the temporary mergingClause instead of formula.
-      if ( resolved && mergingClause.length == 0 ) { ( formula, clause2 :: Nil ) }
-      //The 2nd clause was resolved => merge the two clauses and add the result to formula.
-      else if ( resolved ) { ( mergeClauses( clause2 :: mergingClause ) :: formula, Nil ) }
-      //No clause was resolved => add the clause as is to the formula and continue.
-      else { ( clause :: formula, mergingClause ) }
-    } )
-
-    //If both atoms were part of the same clause, rest is non-empty. In this case, add rest's 1 clause again.
-    if ( rest.length > 0 ) { ( rest.head ) :: f } else { f }
-  }
-
-=======
->>>>>>> 31e62072
-  //-----------------------------------------------------------------------//
-
 }