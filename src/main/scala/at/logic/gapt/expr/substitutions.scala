
package at.logic.gapt.expr

import at.logic.gapt.proofs.lk.base.FSequent
import at.logic.gapt.proofs.resolution.FClause

import scala.collection.GenTraversable

/*
 * A substitution is a mapping from variables to lambda-expressions which differs from the identity
 * on finitely many variables. Therefore:
 *  1) each variable is mapped to only one lambda expression
 *  2) the order of the variable-mappings is irrelevant
 *  3) all variable-mappings are applied simultaneously to a term i.e. {x |-> y, y |-> a}x = y and not a.
 *
 * As the lambda calculus contains variable binders, substitution can only be defined up to alpha-equivalence.
 * When applying a substitution, bound variables are renamed if needed.
 */
class Substitution( val map: Map[Var, LambdaExpression] ) {

  // Require that each variable is substituted by a term of the same type
  for ( s <- map ) require( s._1.exptype == s._2.exptype,
    "Error creating substitution: variable " + s._1 + " has type " + s._1.exptype +
      " but subterm " + s._2 + " has type " + s._2.exptype )

  // Substitution (capture-avoiding)
  // as in http://en.wikipedia.org/wiki/Lambda_calculus#Capture-avoiding_substitutions   
  def apply( t: LambdaExpression ): LambdaExpression = t match {
    case v: Var if map.contains( v )  => map( v )
    case v: Var if !map.contains( v ) => v
    case Const( _, _ )                => t
    case App( t1, t2 ) =>
      App( apply( t1 ), apply( t2 ) )
    case Abs( v, t1 ) =>
      val fv = range
      val dom = domain

      val newSub = if ( domain.contains( v ) ) {
        // Abs(x, t) [x -> u] = Abs(x, t)
        // The replacement of v is not done, removing it from the substitution and applying to t1
        val newMap = map - v
        Substitution( newMap )
      } else this

      val ( freshVar, newTerm ) = if ( fv.contains( v ) ) {
        // Variable captured, renaming the abstracted variable
        val freshVar = rename( v, fv )
        val sub = Substitution( v, freshVar )
        val newTerm = sub( t1 )
        ( freshVar, newTerm )
      } else ( v, t1 )

      Abs( freshVar, newSub( newTerm ) )
  }

  def apply( t: HOLFormula ): HOLFormula = apply( t.asInstanceOf[LambdaExpression] ).asInstanceOf[HOLFormula]
  def apply( sequent: FSequent ): FSequent = FSequent( sequent.antecedent.map( apply ), sequent.succedent.map( apply ) )
  def apply( clause: FClause ): FClause = FClause( clause.neg.map( apply ), clause.pos.map( apply ) )

  // TODO: why lists? why not sets?
  def domain: List[Var] = map.keys.toList
  def range: List[Var] = map.foldLeft( List[Var]() )( ( acc, data ) => freeVariables( data._2 ).toList ++ acc )

  def ::( sub: ( Var, LambdaExpression ) ) = new Substitution( map + sub )
  def ::( otherSubstitution: Substitution ) = new Substitution( map ++ otherSubstitution.map )

  override def equals( a: Any ) = a match {
    case s: Substitution => map.equals( s.map )
    case _               => false
  }

  // an identity function maps all variables to themselves
  def isIdentity = map.filterNot( ( p: ( Var, LambdaExpression ) ) => p._1 == p._2 ).isEmpty

  // make sure the overriden keys are of the applying sub
  // note: compose is in function application notation i.e. (sigma compose tau) apply x = sigma(tau(x)) = x.tau.sigma
  def compose( sub: Substitution ): Substitution = Substitution( map ++ sub.map.map( x => ( x._1, apply( x._2 ) ) ) )

  //REMARK: this does not imply the substitution is injective
  def isRenaming = map.forall( p => p._2.isInstanceOf[Var] )

  //TODO: implement
  def isInjectiveRenaming = throw new Exception( "Not yet implemented!" )

  override def toString() = map.map( x => x._1 + " -> " + x._2 ).mkString( "Substitution(", ",", ")" )

}

object Substitution {
<<<<<<< HEAD
  def apply( subs: List[( Var, LambdaExpression )] ): Substitution = new Substitution( Map() ++ subs )
  def apply( subs: ( Var, LambdaExpression )* ): Substitution = new Substitution( Map() ++ subs )
=======
  def apply( subs: GenTraversable[( Var, LambdaExpression )] ): Substitution = new Substitution( Map() ++ subs )
>>>>>>> ba5c35de
  def apply( variable: Var, expression: LambdaExpression ): Substitution = new Substitution( Map( variable -> expression ) )
  def apply( map: Map[Var, LambdaExpression] ): Substitution = new Substitution( map )
  def apply() = new Substitution( Map() )
}

<|MERGE_RESOLUTION|>--- conflicted
+++ resolved
@@ -1,100 +1,96 @@
-
-package at.logic.gapt.expr
-
-import at.logic.gapt.proofs.lk.base.FSequent
-import at.logic.gapt.proofs.resolution.FClause
-
-import scala.collection.GenTraversable
-
-/*
- * A substitution is a mapping from variables to lambda-expressions which differs from the identity
- * on finitely many variables. Therefore:
- *  1) each variable is mapped to only one lambda expression
- *  2) the order of the variable-mappings is irrelevant
- *  3) all variable-mappings are applied simultaneously to a term i.e. {x |-> y, y |-> a}x = y and not a.
- *
- * As the lambda calculus contains variable binders, substitution can only be defined up to alpha-equivalence.
- * When applying a substitution, bound variables are renamed if needed.
- */
-class Substitution( val map: Map[Var, LambdaExpression] ) {
-
-  // Require that each variable is substituted by a term of the same type
-  for ( s <- map ) require( s._1.exptype == s._2.exptype,
-    "Error creating substitution: variable " + s._1 + " has type " + s._1.exptype +
-      " but subterm " + s._2 + " has type " + s._2.exptype )
-
-  // Substitution (capture-avoiding)
-  // as in http://en.wikipedia.org/wiki/Lambda_calculus#Capture-avoiding_substitutions   
-  def apply( t: LambdaExpression ): LambdaExpression = t match {
-    case v: Var if map.contains( v )  => map( v )
-    case v: Var if !map.contains( v ) => v
-    case Const( _, _ )                => t
-    case App( t1, t2 ) =>
-      App( apply( t1 ), apply( t2 ) )
-    case Abs( v, t1 ) =>
-      val fv = range
-      val dom = domain
-
-      val newSub = if ( domain.contains( v ) ) {
-        // Abs(x, t) [x -> u] = Abs(x, t)
-        // The replacement of v is not done, removing it from the substitution and applying to t1
-        val newMap = map - v
-        Substitution( newMap )
-      } else this
-
-      val ( freshVar, newTerm ) = if ( fv.contains( v ) ) {
-        // Variable captured, renaming the abstracted variable
-        val freshVar = rename( v, fv )
-        val sub = Substitution( v, freshVar )
-        val newTerm = sub( t1 )
-        ( freshVar, newTerm )
-      } else ( v, t1 )
-
-      Abs( freshVar, newSub( newTerm ) )
-  }
-
-  def apply( t: HOLFormula ): HOLFormula = apply( t.asInstanceOf[LambdaExpression] ).asInstanceOf[HOLFormula]
-  def apply( sequent: FSequent ): FSequent = FSequent( sequent.antecedent.map( apply ), sequent.succedent.map( apply ) )
-  def apply( clause: FClause ): FClause = FClause( clause.neg.map( apply ), clause.pos.map( apply ) )
-
-  // TODO: why lists? why not sets?
-  def domain: List[Var] = map.keys.toList
-  def range: List[Var] = map.foldLeft( List[Var]() )( ( acc, data ) => freeVariables( data._2 ).toList ++ acc )
-
-  def ::( sub: ( Var, LambdaExpression ) ) = new Substitution( map + sub )
-  def ::( otherSubstitution: Substitution ) = new Substitution( map ++ otherSubstitution.map )
-
-  override def equals( a: Any ) = a match {
-    case s: Substitution => map.equals( s.map )
-    case _               => false
-  }
-
-  // an identity function maps all variables to themselves
-  def isIdentity = map.filterNot( ( p: ( Var, LambdaExpression ) ) => p._1 == p._2 ).isEmpty
-
-  // make sure the overriden keys are of the applying sub
-  // note: compose is in function application notation i.e. (sigma compose tau) apply x = sigma(tau(x)) = x.tau.sigma
-  def compose( sub: Substitution ): Substitution = Substitution( map ++ sub.map.map( x => ( x._1, apply( x._2 ) ) ) )
-
-  //REMARK: this does not imply the substitution is injective
-  def isRenaming = map.forall( p => p._2.isInstanceOf[Var] )
-
-  //TODO: implement
-  def isInjectiveRenaming = throw new Exception( "Not yet implemented!" )
-
-  override def toString() = map.map( x => x._1 + " -> " + x._2 ).mkString( "Substitution(", ",", ")" )
-
-}
-
-object Substitution {
-<<<<<<< HEAD
-  def apply( subs: List[( Var, LambdaExpression )] ): Substitution = new Substitution( Map() ++ subs )
-  def apply( subs: ( Var, LambdaExpression )* ): Substitution = new Substitution( Map() ++ subs )
-=======
-  def apply( subs: GenTraversable[( Var, LambdaExpression )] ): Substitution = new Substitution( Map() ++ subs )
->>>>>>> ba5c35de
-  def apply( variable: Var, expression: LambdaExpression ): Substitution = new Substitution( Map( variable -> expression ) )
-  def apply( map: Map[Var, LambdaExpression] ): Substitution = new Substitution( map )
-  def apply() = new Substitution( Map() )
-}
-
+
+package at.logic.gapt.expr
+
+import at.logic.gapt.proofs.lk.base.FSequent
+import at.logic.gapt.proofs.resolution.FClause
+
+import scala.collection.GenTraversable
+
+/*
+ * A substitution is a mapping from variables to lambda-expressions which differs from the identity
+ * on finitely many variables. Therefore:
+ *  1) each variable is mapped to only one lambda expression
+ *  2) the order of the variable-mappings is irrelevant
+ *  3) all variable-mappings are applied simultaneously to a term i.e. {x |-> y, y |-> a}x = y and not a.
+ *
+ * As the lambda calculus contains variable binders, substitution can only be defined up to alpha-equivalence.
+ * When applying a substitution, bound variables are renamed if needed.
+ */
+class Substitution( val map: Map[Var, LambdaExpression] ) {
+
+  // Require that each variable is substituted by a term of the same type
+  for ( s <- map ) require( s._1.exptype == s._2.exptype,
+    "Error creating substitution: variable " + s._1 + " has type " + s._1.exptype +
+      " but subterm " + s._2 + " has type " + s._2.exptype )
+
+  // Substitution (capture-avoiding)
+  // as in http://en.wikipedia.org/wiki/Lambda_calculus#Capture-avoiding_substitutions   
+  def apply( t: LambdaExpression ): LambdaExpression = t match {
+    case v: Var if map.contains( v )  => map( v )
+    case v: Var if !map.contains( v ) => v
+    case Const( _, _ )                => t
+    case App( t1, t2 ) =>
+      App( apply( t1 ), apply( t2 ) )
+    case Abs( v, t1 ) =>
+      val fv = range
+      val dom = domain
+
+      val newSub = if ( domain.contains( v ) ) {
+        // Abs(x, t) [x -> u] = Abs(x, t)
+        // The replacement of v is not done, removing it from the substitution and applying to t1
+        val newMap = map - v
+        Substitution( newMap )
+      } else this
+
+      val ( freshVar, newTerm ) = if ( fv.contains( v ) ) {
+        // Variable captured, renaming the abstracted variable
+        val freshVar = rename( v, fv )
+        val sub = Substitution( v, freshVar )
+        val newTerm = sub( t1 )
+        ( freshVar, newTerm )
+      } else ( v, t1 )
+
+      Abs( freshVar, newSub( newTerm ) )
+  }
+
+  def apply( t: HOLFormula ): HOLFormula = apply( t.asInstanceOf[LambdaExpression] ).asInstanceOf[HOLFormula]
+  def apply( sequent: FSequent ): FSequent = FSequent( sequent.antecedent.map( apply ), sequent.succedent.map( apply ) )
+  def apply( clause: FClause ): FClause = FClause( clause.neg.map( apply ), clause.pos.map( apply ) )
+
+  // TODO: why lists? why not sets?
+  def domain: List[Var] = map.keys.toList
+  def range: List[Var] = map.foldLeft( List[Var]() )( ( acc, data ) => freeVariables( data._2 ).toList ++ acc )
+
+  def ::( sub: ( Var, LambdaExpression ) ) = new Substitution( map + sub )
+  def ::( otherSubstitution: Substitution ) = new Substitution( map ++ otherSubstitution.map )
+
+  override def equals( a: Any ) = a match {
+    case s: Substitution => map.equals( s.map )
+    case _               => false
+  }
+
+  // an identity function maps all variables to themselves
+  def isIdentity = map.filterNot( ( p: ( Var, LambdaExpression ) ) => p._1 == p._2 ).isEmpty
+
+  // make sure the overriden keys are of the applying sub
+  // note: compose is in function application notation i.e. (sigma compose tau) apply x = sigma(tau(x)) = x.tau.sigma
+  def compose( sub: Substitution ): Substitution = Substitution( map ++ sub.map.map( x => ( x._1, apply( x._2 ) ) ) )
+
+  //REMARK: this does not imply the substitution is injective
+  def isRenaming = map.forall( p => p._2.isInstanceOf[Var] )
+
+  //TODO: implement
+  def isInjectiveRenaming = throw new Exception( "Not yet implemented!" )
+
+  override def toString() = map.map( x => x._1 + " -> " + x._2 ).mkString( "Substitution(", ",", ")" )
+
+}
+
+object Substitution {
+  def apply( subs: GenTraversable[( Var, LambdaExpression )] ): Substitution = new Substitution( Map() ++ subs )
+  def apply( subs: ( Var, LambdaExpression )* ): Substitution = new Substitution( Map() ++ subs )
+  def apply( variable: Var, expression: LambdaExpression ): Substitution = new Substitution( Map( variable -> expression ) )
+  def apply( map: Map[Var, LambdaExpression] ): Substitution = new Substitution( map )
+  def apply() = new Substitution( Map() )
+}
+