/**
 * Utility functions for first-order logic.
 */

package at.logic.gapt.expr.fol

import at.logic.gapt.expr._
import at.logic.gapt.expr.hol.HOLPosition
import scala.collection.mutable

object isFOLFunction {
  /** Returns whether t is a function. */
  def apply( t: FOLTerm ): Boolean = apply( t, _ => true )

  /** Returns whether t is a function whose name fulfills to a given condition. */
  def apply( t: FOLTerm, cond: String => Boolean ): Boolean = t match {
    case FOLFunction( f, _ ) => cond( f.toString )
    case _                   => false
  }
}

/** Unsafely extracts the function name from a term. Fails if the term is not a function. */
object FOLFunctionName {
  def apply( t: FOLTerm ) = t match { case FOLFunction( f, _ ) => f }
}

/** Unsafely extracts the function arguments from a term. Fails if the term is not a function. */
object FOLFunctionArgs {
  def apply( t: FOLTerm ) = t match { case FOLFunction( _, a ) => a }
}

/**
 * Generation of first-order subterms (note that this notion differs from
 * lambda subterms).
 */
object FOLSubTerms {
  /**
   * Generate all subterms of a FOLTerm.
   */
  def apply( t: FOLTerm ): Set[FOLTerm] = {
    val subterms = mutable.Set[FOLTerm]()
    apply_( t, subterms )
    subterms.toSet
  }

  /**
   * Generate all subterms of a list of FOLTerms.
   */
  def apply( language: List[FOLTerm] ): Set[FOLTerm] = {
    val subterms = mutable.Set[FOLTerm]()
    language.foreach( apply_( _, subterms ) )
    subterms.toSet
  }

  /**
   * Generate all subterms of a FOLTerm using a mutable set for efficiency.
   * @param term term, which is processed
   * @param subterms for speeding up the process, if there are already some computed subterms
   * @return the set of all first-order subterms of term
   */
  private def apply_( term: FOLTerm, subterms: mutable.Set[FOLTerm] ): Unit = {
    // if the term is not in the set of subterms yet, add it and add all its subterms
    // this check avoids duplicate addition of all subterms of a subterm
    if ( !subterms.contains( term ) ) {
      subterms += term
      term match {
        case FOLFunction( _, args ) => args.foreach( apply_( _, subterms ) )
      }
    }
  }

}

object Utils {
  // Constructs the FOLTerm f^k(a)
  def iterateTerm( a: FOLTerm, f: String, k: Int ): FOLTerm =
    if ( k < 0 ) throw new Exception( "iterateTerm called with negative iteration count" )
    else if ( k == 0 ) a
    else FOLFunction( f, iterateTerm( a, f, k - 1 ) :: Nil )

  // Constructs the FOLTerm s^k(0)
  def numeral( k: Int ) = iterateTerm( FOLConst( "0" ).asInstanceOf[FOLTerm], "s", k )

<<<<<<< HEAD
  // TODO: these functions should go to listSupport in dssupport in the
  // utils project.

  def removeDoubles[T]( l: List[T] ): List[T] = {
    removeDoubles_( l.reverse ).reverse
  }

  private def removeDoubles_[T]( l: List[T] ): List[T] = {
    l match {
      case head :: tail =>
        if ( tail.contains( head ) )
          removeDoubles( tail )
        else
          head :: removeDoubles( tail )
      case Nil => Nil
    }
  }

  //auxiliary function which removes duplications from list of type:
  //List[List[(String, Tree[AnyRef], Set[FormulaOccurrence])]]
  //and type
  ////List[List[(String, Tree[AnyRef], (Set[FormulaOccurrence], Set[FormulaOccurrence]))]]

  def removeDoubles3[T, R]( l: List[Tuple3[String, T, R]] ): List[Tuple3[String, T, R]] = {
    l match {
      case head :: tail =>
        if ( tail.map( tri => tri._3 ).contains( head._3 ) )
          removeDoubles3( tail )
        else
          head :: removeDoubles3( tail )
      case Nil => Nil
    }
  }

  /**
   * A method for generating all subterms of a particular term
   * @param term term, which is processed
   * @param subterms [optional] for speeding up the process, if there are already some computed subterms (default: {})
   * @return a HasMap of all subterms represented as string => subterm
   */
  def st( term: FOLTerm, subterms: mutable.Set[FOLTerm] = mutable.Set[FOLTerm]() ): mutable.Set[FOLTerm] = {
    // if the term is not in the set of subterms yet
    // add it and add all its subterms
    if ( !subterms.contains( term ) ) {
      // add a term
      subterms += term
      // generate all subterms
      val ts = term match {
        case FOLVar( v )            => Set[FOLTerm]()
        case FOLConst( c )          => Set[FOLTerm]()
        case FOLFunction( f, args ) => args.flatMap( ( ( t: FOLTerm ) => st( t, subterms ) ) )
      }
      subterms ++= ts
    }
    subterms
  }

  def subterms( term: FOLTerm ) = {
    val subterms = mutable.Set[FOLTerm]()
    st( term, subterms )
    subterms toSet
  }

  /**
   * Generating all subterms of a language of FOLTerms
   *
   * @param language termset for which st is called for each element
   * @return list of all subterms
   */
  def subterms( language: List[FOLTerm] ): Set[FOLTerm] = {
    val terms = mutable.Set[FOLTerm]()
    // for each term of the language
    for ( t <- language ) {
      // if terms does not contain t yet
      if ( !terms.contains( t ) ) {
        // add it and all of its subterms to the list
        terms ++= st( t, terms )
      }
    }
    terms.toSet
  }

=======
>>>>>>> 99a0a40c
  /**
   * Calculates the characteristic partition of a term t
   * as described in Eberhard [2014], w.r.t. a non-terminal
   *
   * @param t term for which the characteristic Partition is calculated
   * @return characteristic partition of t
   */
  def calcCharPartition( t: FOLTerm ): List[List[HOLPosition]] = {
    val positions = HOLPosition.getPositions( t, _.isInstanceOf[FOLTerm] ).map( p => p -> t( p ).asInstanceOf[FOLTerm] )
    /**
     * It recursively separates the positions in the list into different
     * partitions accorindg to their referencing terms.
     *
     * @param pos position list
     * @return
     */
    def recCCP( pos: List[( HOLPosition, FOLTerm )] ): List[List[HOLPosition]] = {
      pos match {
        case x :: xs => {
          val result = ( ( None, Some( x._1 ) ) :: xs.foldLeft( List[( Option[( HOLPosition, FOLTerm )], Option[HOLPosition] )]() )( ( acc, y ) => {
            // add them to the characteristic Partition if the terms match
            if ( x._2 == y._2 ) {
              ( None, Some( y._1 ) ) :: acc
            } else {
              ( Some( y ), None ) :: acc
            }
          } ) )
          val furtherPositions = result.unzip._1.flatten
          result.unzip._2.flatten :: recCCP( furtherPositions ) // get rid of the option and concatenate with the lists of positions except the ones we just added to the current partition
        }
        case _ => Nil // if no positions are left
      }
    }
    return recCCP( positions )
  }

  /**
   * Provided a FOLTerm, the function replaces each occurrence of a FOLVar starting with
   * prefix1, by a FOLVar starting with prefix2 instead.
   *
   * @param t the FOLTerm which should be processed
   * @param prefix1 prefix we are looking for in t
   * @param prefix2 prefix which should replace prefix1
   * @return a FOLTerm, where all FOLVars starting with prefix1 have been replaced by FOLVars starting with prefix2 instead
   */
  def replaceAlls( t: FOLTerm, prefix1: String, prefix2: String ): FOLTerm = {
    t match {
      case FOLVar( x )         => FOLVar( x.replace( prefix1, prefix2 ) )
      case FOLConst( c )       => FOLConst( c )
      case FOLFunction( f, l ) => FOLFunction( f, l.map( p => replaceAlls( p, prefix1, prefix2 ) ) )
      case _                   => throw new Exception( "Unexpected case. Malformed FOLTerm." )
    }
  }

  /**
   * increments the index of a FOLVar by 1, if it has an index
   * otherwise do nothing
   *
   * @param v FOLVar to be processed
   * @return v with incremented index
   */
  def incrementIndex( v: FOLVar ): FOLVar = {
    val parts = v.toString.split( "_" )
    try {
      val index = parts.last.toInt
      FOLVar( ( parts.take( parts.size - 1 ).foldLeft( "" )( ( acc, x ) => acc + "_" + x ) + "_" + ( index + 1 ) ).substring( 1 ) )
    } catch {
      case e: NumberFormatException => return v //variable has no index
    }
  }

  /**
   * for a particular term increment all variables indexes
   * which start with provided prefix
   *
   * @param t term
   * @return term with incremented variable indexes
   */
  def incrementAlls( t: FOLTerm, prefix: String ): FOLTerm = {
    t match {
      case FOLVar( x ) if x.startsWith( prefix ) => incrementIndex( FOLVar( x ) )
      case FOLVar( x )                           => FOLVar( x )
      case FOLConst( c )                         => FOLConst( c )
      case FOLFunction( f, l )                   => FOLFunction( f, l.map( p => incrementAlls( p, prefix ) ) )
      case _                                     => throw new Exception( "Unexpected case. Malformed FOLTerm." )
    }
  }

  /**
   * Checks if a FOLVar exists in t with a certain variable_prefix.
   * e.g. nonterminalOccurs(f(x1,y2,z1), "y") = true
   *
   * @param t term
   * @param variable_prefix variable prefix
   * @return true if a variable with the particular prefix exists in t, otherwise false
   */
  def nonterminalOccurs( t: FOLTerm, variable_prefix: String ): Boolean = t match {
    case FOLVar( x )            => return x.startsWith( variable_prefix )
    case FOLConst( x )          => false
    case FOLFunction( x, args ) => return args.foldLeft( false )( ( s, a ) => s || nonterminalOccurs( a, variable_prefix ) )
    case _                      => return false
  }

  /**
   * If for a given term t, the termposition position exists
   * replace the subtree with the root at position with a FOLVar(variable_index).
   * Otherwise return the term as it is.
   *
   * @param t term
   * @param variable string representation of the nonterminal prefix
   * @param position list of positions of variable
   * @param index nonterminal index i
   * @return the original term if the replacement could not be processed, or t|p = α_index
   */
  def replaceAtPosition( t: FOLTerm, variable: String, position: HOLPosition, index: Int ): FOLTerm =
    HOLPosition.toLambdaPositionOption( t )( position ) match {
      case Some( p ) => LambdaPosition.replace( t, p, FOLVar( variable + "_" + index ) ).asInstanceOf[FOLTerm]
      case _         => t
    }

  /**
   * Given a FOLTerm and a prefix for a variable,
   * this function returns a list of all FOLVars in t starting
   * with the particular prefix
   *
   * @param t FOLTerm
   * @param nonterminal_prefix prefix of non-terminals
   * @return a list of strings representing all non-terminals in t
   */
  def getNonterminals( t: FOLTerm, nonterminal_prefix: String ): List[String] = {
    val s = t match {
      case FOLFunction( f, args ) => args.foldLeft( Set[String]() )( ( prevargs, arg ) => prevargs ++ getNonterminals( arg, nonterminal_prefix ) )
      case FOLVar( v )            => if ( v.toString.startsWith( nonterminal_prefix ) ) Set[String]( v.toString() ) else Set[String]()
      case _                      => Set[String]()
    }
    s.toList
  }

}

object getArityOfConstants {
  /**
   * Get the constants and their arity from a given formula
   * @param t the FOL expression from which we want to extract
   * @return a set of pairs (arity, name)
   */
  def apply( t: FOLExpression ): Set[( Int, String )] = t match {
    case FOLConst( s )          => Set( ( 0, s ) )
    case FOLVar( _ )            => Set[( Int, String )]()
    case FOLAtom( h, args )     => Set( ( args.length, h.toString ) ) ++ args.map( arg => getArityOfConstants( arg ) ).flatten
    case FOLFunction( h, args ) => Set( ( args.length, h.toString ) ) ++ args.map( arg => getArityOfConstants( arg ) ).flatten

    case And( x, y )            => getArityOfConstants( x ) ++ getArityOfConstants( y )
    case Eq( x, y )             => getArityOfConstants( x ) ++ getArityOfConstants( y )
    case Or( x, y )             => getArityOfConstants( x ) ++ getArityOfConstants( y )
    case Imp( x, y )            => getArityOfConstants( x ) ++ getArityOfConstants( y )
    case Neg( x )               => getArityOfConstants( x )
    case Ex( x, f )             => getArityOfConstants( f )
    case All( x, f )            => getArityOfConstants( f )
  }
}

object toAbbreviatedString {
  /**
   * This function takes a FOL construction and converts it to a abbreviated string version. The abbreviated string version is made
   * by replacing the code construction for logic symbols by string versions in the file expr/hol/logicSymbols.scala.
   * Several recursive function calls will be transformed into an abbreviated form (e.g. f(f(f(x))) => f^3^(x)).
   * Terms are also handled by the this function.
   *
   * @param  e  The method has no parameters other then the object which is to be written as a string
   *
   * @throws Exception This occurs when an unknown subformula is found when parsing the FOL construction
   *
   * @return A String which contains the defined symbols in expr/hol/logicSymbols.scala.
   *
   */
  def apply( e: FOLExpression ): String = {

    val p = pretty( e )

    val r: String = e match {
      case FOLFunction( x, args ) => {
        if ( p._1 != p._2 && p._2 != "tuple1" )
          if ( p._3 > 0 )
            return p._2 + "^" + ( p._3 + 1 ) + "(" + p._1 + ") "
          else
            return p._1
        else
          return p._1
      }
      case _ => return p._1
    }

    return r
  }

  private def pretty( exp: FOLExpression ): ( String, String, Int ) = {

    val s: ( String, String, Int ) = exp match {
      case null        => ( "null", "null", -2 )
      case FOLVar( x ) => ( x.toString(), x.toString(), 0 )
      case FOLAtom( x, args ) => {
        ( x.toString() + "(" + ( args.foldRight( "" ) {
          case ( x, "" )  => "" + toAbbreviatedString( x )
          case ( x, str ) => toAbbreviatedString( x ) + ", " + str
        } ) + ")", x.toString(), 0 )
      }
      case FOLFunction( x, args ) => {
        // if only 1 argument is provided
        // check if abbreviating of recursive function calls is possible
        if ( args.length == 1 ) {
          val p = pretty( args.head )

          // current function is equal to first and ONLY argument
          if ( p._2 == x.toString() ) {
            // increment counter and return (<current-string>, <functionsymbol>, <counter>)
            return ( p._1, x.toString(), p._3 + 1 )
          } // function symbol has changed from next to this level
          else {

            // in case of multiple recursive function calls
            if ( p._3 > 0 ) {
              return ( p._2 + "^" + p._3 + "(" + p._1 + ")", x.toString(), 0 )
            } // otherwise
            else {
              return ( p._1, x.toString(), 1 )
            }
          }
        } else {
          return ( x.toString() + "(" + ( args.foldRight( "" ) {
            case ( x, "" ) => toAbbreviatedString( x )
            case ( x, s )  => toAbbreviatedString( x ) + ", " + s
          } ) + ")", x.toString(), 0 )
        }

      }
      case And( x, y )   => ( "(" + toAbbreviatedString( x ) + " " + AndC.name + " " + toAbbreviatedString( y ) + ")", AndC.name.toString(), 0 )
      case Eq( x, y )    => ( "(" + toAbbreviatedString( x ) + " " + EqC.name + " " + toAbbreviatedString( y ) + ")", EqC.name.toString(), 0 )
      case Or( x, y )    => ( "(" + toAbbreviatedString( x ) + " " + OrC.name + " " + toAbbreviatedString( y ) + ")", OrC.name.toString(), 0 )
      case Imp( x, y )   => ( "(" + toAbbreviatedString( x ) + " " + ImpC.name + " " + toAbbreviatedString( y ) + ")", ImpC.name.toString(), 0 )
      case Neg( x )      => ( NegC.name + toAbbreviatedString( x ), NegC.name.toString(), 0 )
      case Ex( x, f )    => ( ExistsC.name + toAbbreviatedString( x ) + "." + toAbbreviatedString( f ), ExistsC.name.toString(), 0 )
      case All( x, f )   => ( ForallC.name + toAbbreviatedString( x ) + "." + toAbbreviatedString( f ), ForallC.name.toString(), 0 )
      //      case Abs( v, exp )    => ( "(λ" + toAbbreviatedString( v ) + "." + toAbbreviatedString( exp ) + ")", "λ", 0 )
      //      case App( l, r )      => ( "(" + toAbbreviatedString( l ) + ")(" + toAbbreviatedString( r ) + ")", "()()", 0 )
      case FOLConst( x ) => ( x.toString(), x.toString(), 0 )
      case _             => throw new Exception( "ERROR: Unknown FOL expression." );
    }
    return s

  }

}<|MERGE_RESOLUTION|>--- conflicted
+++ resolved
@@ -81,91 +81,6 @@
   // Constructs the FOLTerm s^k(0)
   def numeral( k: Int ) = iterateTerm( FOLConst( "0" ).asInstanceOf[FOLTerm], "s", k )
 
-<<<<<<< HEAD
-  // TODO: these functions should go to listSupport in dssupport in the
-  // utils project.
-
-  def removeDoubles[T]( l: List[T] ): List[T] = {
-    removeDoubles_( l.reverse ).reverse
-  }
-
-  private def removeDoubles_[T]( l: List[T] ): List[T] = {
-    l match {
-      case head :: tail =>
-        if ( tail.contains( head ) )
-          removeDoubles( tail )
-        else
-          head :: removeDoubles( tail )
-      case Nil => Nil
-    }
-  }
-
-  //auxiliary function which removes duplications from list of type:
-  //List[List[(String, Tree[AnyRef], Set[FormulaOccurrence])]]
-  //and type
-  ////List[List[(String, Tree[AnyRef], (Set[FormulaOccurrence], Set[FormulaOccurrence]))]]
-
-  def removeDoubles3[T, R]( l: List[Tuple3[String, T, R]] ): List[Tuple3[String, T, R]] = {
-    l match {
-      case head :: tail =>
-        if ( tail.map( tri => tri._3 ).contains( head._3 ) )
-          removeDoubles3( tail )
-        else
-          head :: removeDoubles3( tail )
-      case Nil => Nil
-    }
-  }
-
-  /**
-   * A method for generating all subterms of a particular term
-   * @param term term, which is processed
-   * @param subterms [optional] for speeding up the process, if there are already some computed subterms (default: {})
-   * @return a HasMap of all subterms represented as string => subterm
-   */
-  def st( term: FOLTerm, subterms: mutable.Set[FOLTerm] = mutable.Set[FOLTerm]() ): mutable.Set[FOLTerm] = {
-    // if the term is not in the set of subterms yet
-    // add it and add all its subterms
-    if ( !subterms.contains( term ) ) {
-      // add a term
-      subterms += term
-      // generate all subterms
-      val ts = term match {
-        case FOLVar( v )            => Set[FOLTerm]()
-        case FOLConst( c )          => Set[FOLTerm]()
-        case FOLFunction( f, args ) => args.flatMap( ( ( t: FOLTerm ) => st( t, subterms ) ) )
-      }
-      subterms ++= ts
-    }
-    subterms
-  }
-
-  def subterms( term: FOLTerm ) = {
-    val subterms = mutable.Set[FOLTerm]()
-    st( term, subterms )
-    subterms toSet
-  }
-
-  /**
-   * Generating all subterms of a language of FOLTerms
-   *
-   * @param language termset for which st is called for each element
-   * @return list of all subterms
-   */
-  def subterms( language: List[FOLTerm] ): Set[FOLTerm] = {
-    val terms = mutable.Set[FOLTerm]()
-    // for each term of the language
-    for ( t <- language ) {
-      // if terms does not contain t yet
-      if ( !terms.contains( t ) ) {
-        // add it and all of its subterms to the list
-        terms ++= st( t, terms )
-      }
-    }
-    terms.toSet
-  }
-
-=======
->>>>>>> 99a0a40c
   /**
    * Calculates the characteristic partition of a term t
    * as described in Eberhard [2014], w.r.t. a non-terminal
