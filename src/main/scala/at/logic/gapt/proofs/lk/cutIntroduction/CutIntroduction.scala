/**
 * Cut introduction algorithm
 *
 *
 */
package at.logic.gapt.proofs.lk.cutIntroduction

import at.logic.gapt.expr._
import at.logic.gapt.expr.fol.FOLSubstitution
import at.logic.gapt.expr.hol._
import at.logic.gapt.grammars.{ findMinimalVectGrammar, VectTratGrammar }
import at.logic.gapt.proofs.expansionTrees.{ quantRulesNumber => quantRulesNumberET, toShallow, ExpansionSequent }
import at.logic.gapt.proofs.lk._
import at.logic.gapt.proofs.lk.base._
import at.logic.gapt.proofs.lk.cutIntroduction.Deltas.{ OneVariableDelta, UnboundedVariableDelta }
import at.logic.gapt.provers.Prover
import at.logic.gapt.provers.basicProver._
import at.logic.gapt.provers.eqProver._
import at.logic.gapt.provers.maxsat.{ QMaxSAT, MaxSATSolver }
import at.logic.gapt.utils.executionModels.timeout._
import at.logic.gapt.utils.logging.{ CollectMetrics, metrics, Logger }
import scala.collection.immutable.HashSet

class CutIntroException( msg: String ) extends Exception( msg )

trait GrammarFindingMethod {
  def findGrammars( lang: Set[FOLTerm] ): Seq[VectTratGrammar]
  def name: String
}

case class DeltaTableMethod( manyQuantifiers: Boolean ) extends GrammarFindingMethod {
  override def findGrammars( lang: Set[FOLTerm] ): Seq[VectTratGrammar] = {
    val delta = manyQuantifiers match {
      case true  => new UnboundedVariableDelta()
      case false => new OneVariableDelta()
    }
    val eigenvariable = "α"
    val deltatable = metrics.time( "dtable" ) { new DeltaTable( lang.toList, eigenvariable, delta ) }

    val grammars = metrics.time( "grammar" ) {
      ComputeGrammars.findValidGrammars( lang.toList, deltatable, eigenvariable ).sortBy( _.size )
    }

    val smallest = grammars.head.size
    grammars.filter( g => g.size == smallest )
  }

  override def name: String =
    if ( manyQuantifiers ) "one_cut_many_quant"
    else "one_cut_one_quant"
}

case class MaxSATMethod( nonTerminalLengths: Int* ) extends GrammarFindingMethod {
  override def findGrammars( lang: Set[FOLTerm] ): Seq[VectTratGrammar] = metrics.time( "grammar" ) {
    Seq( findMinimalVectGrammar( lang.toSeq, nonTerminalLengths, new QMaxSAT ) )
  }

  override def name: String =
    if ( nonTerminalLengths.forall( _ == 1 ) )
      s"many_cuts_one_quant_${nonTerminalLengths.size}"
    else
      s"many_cuts_many_quant_${nonTerminalLengths.mkString( "_" )}"
}

/**
 * Thrown if Extended Herbrand Sequent is unprovable. In theory this does not happen.
 * In practice it does happen if the method used for searching a proof covers a too
 * weak theory (e.g. no equality) or is not complete.
 */
class CutIntroEHSUnprovableException( msg: String ) extends CutIntroException( msg )

object CutIntroduction extends Logger {

  // Public methods: timeout of one hour

  /**
   * Tries to introduce one cut with one quantifier to the LKProof.
   *
   * @param proof The proof for introducing a cut.
   * @param verbose Whether information about the cut-introduction process
   *        should be printed on screen.
   * @return A proof with one quantified cut.
   */
  def one_cut_one_quantifier( proof: LKProof, verbose: Boolean ) =
    execute( proof, DeltaTableMethod( false ), verbose )
  /**
   * Tries to introduce one cut with one quantifier to the proof represented by
   * the ExpansionSequent.
   *
   * @param es The expansion sequent representing a proof for introducing a cut.
   * @param hasEquality True if the proof represented by es is in a theory
   *        modulo equality, false otherwise.
   * @param verbose Whether information about the cut-introduction process
   *        should be printed on screen.
   * @return A proof with one quantified cut.
   */
  def one_cut_one_quantifier( es: ExpansionSequent, hasEquality: Boolean, verbose: Boolean ) =
    execute( es, hasEquality, DeltaTableMethod( false ), verbose )

  /**
   * Tries to introduce one cut with as many quantifiers as possible to the LKProof.
   *
   * @param proof The proof for introducing a cut.
   * @param verbose Whether information about the cut-introduction process
   *        should be printed on screen.
   * @return A proof with one quantified cut.
   */
  def one_cut_many_quantifiers( proof: LKProof, verbose: Boolean ) =
    execute( proof, DeltaTableMethod( true ), verbose )
  /**
   * Tries to introduce one cut with as many quantifiers as possible to the
   * proof represented by the ExpansionSequent.
   *
   * @param es The expansion sequent representing a proof for introducing a cut.
   * @param hasEquality True if the proof represented by es is in a theory
   *        modulo equality, false otherwise.
   * @param verbose Whether information about the cut-introduction process
   *        should be printed on screen.
   * @return A proof with one quantified cut.
   */
  def one_cut_many_quantifiers( es: ExpansionSequent, hasEquality: Boolean, verbose: Boolean ) =
    execute( es, hasEquality, DeltaTableMethod( true ), verbose )
  /**
   * Tries to introduce many cuts with one quantifier each to the LKProof.
   *
   * @param proof The proof for introducing a cut.
   * @param numcuts The (maximum) number of cuts to be introduced
   * @param verbose Whether information about the cut-introduction process
   *        should be printed on screen.
   * @return A list of cut-formulas.
   */
  def many_cuts_one_quantifier( proof: LKProof, numcuts: Int, verbose: Boolean ) =
    execute( proof, MaxSATMethod( Seq.fill( numcuts )( 1 ): _* ), verbose )
  /**
   * Tries to introduce many cuts with one quantifier each to the proof
   * represented by the ExpansionSequent.
   *
   * @param es The expansion sequent representing a proof for introducing a cut.
   * @param numcuts The (maximum) number of cuts to be introduced
   * @param hasEquality True if the proof represented by es is in a theory
   *        modulo equality, false otherwise.
   * @param verbose Whether information about the cut-introduction process
   *        should be printed on screen.
   * @return A list of cut-formulas.
   */
  def many_cuts_one_quantifier( es: ExpansionSequent, numcuts: Int, hasEquality: Boolean, verbose: Boolean ) =
    execute( es, hasEquality, MaxSATMethod( Seq.fill( numcuts )( 1 ): _* ), verbose )

  def execute( proof: LKProof, method: GrammarFindingMethod ): Option[LKProof] = execute( proof, method, false )
  def execute( proof: ExpansionSequent, hasEquality: Boolean, method: GrammarFindingMethod ): Option[LKProof] =
    execute( proof, hasEquality, method, false )

  /*
   * ATTENTION
   * Actual implementation of cut introduction.
   * Here all the work is done and logging/time information is collected.
   * All other methods should call these execute methods and process the return values
   * according to the usage.
   * The two first 'execute' methods use the delta-table (by Stefan Hetzl) for computing grammars.
   * The two last methods use a maxsat formulation (by Sebastian Eberhard) for computing grammars.
   * Consequently, the two first methods will introduce one cut (with one or many quantifiers)
   * while the two last methods will introduce many cuts with one quantifier each.
   *
   */

  type LogTuple = ( Int, Int, Int, Int, Int, Int, Int, Int, Int, Int, Long, Long, Long, Long, Long, Long )
  def print_log_tuple( log: LogTuple ) = {
    println( "Total inferences in the input proof: " + log._1 );
    println( "Quantifier inferences in the input proof: " + log._2 );
    println( "Number of cuts introduced: " + log._3 );
    println( "Total inferences in the proof with cut(s): " + ( if ( log._4 == -1 ) "n/a" else log._4 ) );
    println( "Quantifier inferences in the proof with cut(s): " + ( if ( log._5 == -1 ) "n/a" else log._5 ) );
    println( "Size of the term set: " + log._6 );
    println( "Size of the minimal grammar: " + log._7 );
    println( "Number of minimal grammars: " + ( if ( log._8 == -1 ) "n/a" else log._8 ) );
    println( "Size of the canonical solution: " + ( if ( log._9 == -1 ) "n/a" else log._9 ) );
    println( "Size of the minimized solution: " + ( if ( log._10 == -1 ) "n/a" else log._10 ) );
    println( "Time for extracting the term set: " + log._11 );
    println( "Time for generating the delta-table: " + ( if ( log._12 == -1 ) "n/a" else log._12 ) );
    println( "Time for finding the grammar: " + log._13 );
    println( "Time for improving the solution: " + ( if ( log._14 == -1 ) "n/a" else log._14 ) );
    println( "Time for building the final proof: " + ( if ( log._15 == -1 ) "n/a" else log._15 ) );
    println( "Time for cleaning the structural rules of the final proof: " + ( if ( log._16 == -1 ) "n/a" else log._16 ) );
  }

  def execute( proof: LKProof, method: GrammarFindingMethod, verbose: Boolean ): Option[LKProof] = {
    val clean_proof = CleanStructuralRules( proof )
    metrics.value( "inf_input", rulesNumber( clean_proof ) )

    val ep = LKToExpansionProof( clean_proof )
    val hasEquality = containsEqualityReasoning( clean_proof )

    execute( ep, hasEquality, method, verbose )
  }

  def execute( ep: ExpansionSequent, hasEquality: Boolean, method: GrammarFindingMethod, verbose: Boolean ): Option[LKProof] = {

    val prover = hasEquality match {
      case true  => new EquationalProver()
      case false => new BasicProver()
    }

    metrics.value( "quant_input", quantRulesNumberET( ep ) )

    val endSequent = toShallow( ep )
    if ( verbose ) println( "\nEnd sequent: " + endSequent )

    /********** Term set Extraction **********/
    val termset = metrics.time( "termset" ) { TermsExtraction( ep ) }

    metrics.value( "termset", termset.set.size )
    if ( verbose ) println( "Size of term set: " + termset.set.size )

    /********** Grammar finding **********/
    val smallestGrammars = method.findGrammars( termset.set.toSet ) collect {
      case g if g.productions.exists( _._1 != g.axiom ) =>
        simpleToMultiGrammar( termset.encoding, g )
    }

    if ( smallestGrammars.isEmpty ) {
      None
    } else {
      /** ******** Proof Construction **********/
      metrics.value( "mingrammar", smallestGrammars.head.size )
      metrics.value( "num_mingrammars", smallestGrammars.size )
      if ( verbose ) println( "Smallest grammar-size: " + smallestGrammars.head.size )
      if ( verbose ) println( "Number of smallest grammars: " + smallestGrammars.length )

      val proofs = smallestGrammars.map { grammar =>
        val ( cutFormulas, ehs1 ) = metrics.time( "minsol" ) {
          val cutFormulas = computeCanonicalSolutions( grammar )

          val ehs = new ExtendedHerbrandSequent( endSequent, grammar, cutFormulas )
          val ehs1 =
            if ( hasEquality && cutFormulas.size == 1 )
              MinimizeSolution.applyEq( ehs, prover )
            else if ( !hasEquality && cutFormulas.size == 1 )
              MinimizeSolution.apply( ehs, prover )
            else
              ehs // TODO: minimize solution for multiple cuts

          ( cutFormulas, ehs1 )
        }

        val proof = metrics.time( "prcons" ) {
          buildProofWithCut( ehs1, prover )
        }

<<<<<<< HEAD
        val pruned_proof = metrics.time( "cleanproof" ) {
          CleanStructuralRules( proof.get )
=======
        // Sort the list by size of proofs
        val sorted = proofs.sortWith( ( p1, p2 ) => rulesNumber( p1._1 ) < rulesNumber( p2._1 ) )
        val smallestProof = sorted.head._1
        val ehs = sorted.head._2

        numCuts = getStatistics( smallestProof ).cuts
        canonicalSolutionSize = sorted.head._3
        minimizedSolutionSize = sorted.head._4
        improvingSolutionTime = sorted.head._5
        buildProofTime = sorted.head._6
        rulesLKProofWithCut = rulesNumber( smallestProof )
        quantRulesWithCut = quantRulesNumber( smallestProof )
        if ( verbose ) println( "\nMinimized cut formula: " + ehs.cutFormulas.head + "\n" )

        ( Some( smallestProof ), None )
      }
    } catch {
      case e: TimeOutException =>
        status = phase + "_timeout"
        ( None, Some( e ) )
      case e: OutOfMemoryError =>
        status = "cutintro_out_of_memory"
        ( None, Some( e ) )
      case e: StackOverflowError =>
        status = "cutintro_stack_overflow"
        ( None, Some( e ) )
      case e: CutIntroUncompressibleException =>
        status = "cutintro_uncompressible"
        ( None, Some( e ) )
      case e: CutIntroEHSUnprovableException =>
        status = "cutintro_ehs_unprovable"
        ( None, Some( e ) )
      case e: LKRuleCreationException =>
        status = "lk_rule_creation_exception"
        ( None, Some( e ) )
      case e: Throwable =>
        status = "cutintro_other_exception"
        ( None, Some( e ) )
    }

    val tuple = (
      rulesLKProof,
      quantRules,
      numCuts,
      rulesLKProofWithCut,
      quantRulesWithCut,
      termsetSize,
      minimalGrammarSize,
      numMinimalGrammars,
      canonicalSolutionSize,
      minimizedSolutionSize,
      termsetExtractionTime,
      deltaTableGenerationTime,
      grammarFindingTime,
      improvingSolutionTime,
      buildProofTime,
      cleanStructuralRulesTime
    )

    if ( verbose && error == None ) {
      println( "Status: " + status );
      print_log_tuple( tuple );
    }

    ( proof, status, tuple, error )
  }

  // MaxSat methods
  private def execute( proof: LKProof, n: Int, timeout: Int, verbose: Boolean ): ( Option[LKProof], String, LogTuple, Option[Throwable] ) = {

    val clean_proof = CleanStructuralRules( proof )
    val num_rules = rulesNumber( clean_proof )
    val ep = LKToExpansionProof( clean_proof )
    val hasEquality = containsEqualityReasoning( clean_proof )
    execute( ep, hasEquality, num_rules, n, timeout, verbose )
  }

  private def execute( ep: ExpansionSequent, hasEquality: Boolean, num_lk_rules: Int, n: Int, timeout: Int, verbose: Boolean ): ( Option[LKProof], String, LogTuple, Option[Throwable] ) = {

    val prover = hasEquality match {
      case true  => new EquationalProver()
      case false => new BasicProver()
    }
    val maxsatsolver = new QMaxSAT()

    var phase = ""
    var time = System.currentTimeMillis

    // The following information is returned (String, Tuple) by this method
    var status = "ok"

    val rulesLKProof = num_lk_rules
    val quantRules = quantRulesNumberET( ep )
    var numCuts = -1
    var rulesLKProofWithCut = -1
    var quantRulesWithCut = -1
    var termsetSize = -1
    var minimalGrammarSize = -1
    var numMinimalGrammars = -1
    var canonicalSolutionSize = -1
    var minimizedSolutionSize = -1
    var termsetExtractionTime: Long = -1
    var deltaTableGenerationTime: Long = -1
    var grammarFindingTime: Long = -1
    var improvingSolutionTime: Long = -1
    var buildProofTime: Long = -1
    var cleanStructuralRulesTime: Long = -1

    val ( proof, error ) = try {
      withTimeout( timeout * 1000 ) {

        val endSequent = toShallow( ep )
        if ( verbose ) println( "\nEnd sequent: " + endSequent )

        /********** Terms Extraction **********/
        phase = "termex"

        val termset = TermsExtraction( ep )

        termsetExtractionTime = System.currentTimeMillis - time
        time = System.currentTimeMillis
        termsetSize = termset.set.size
        if ( verbose ) println( "Size of term set: " + termset.set.size )

        /********** Grammar finding **********/
        phase = "grammar_finding"

        val grammar = findMinimalGrammar( termset.set, n, maxsatsolver ) match {
          case g if g.productions.exists( _._1 != g.axiom ) =>
            simpleToMultiGrammar( termset.encoding, g.toVectTratGrammar )
          case _ =>
            throw new CutIntroUncompressibleException( "Found minimal grammar that consists only of tau-productions." )
        }
        grammarFindingTime = System.currentTimeMillis - time
        time = System.currentTimeMillis

        /********** Proof Construction **********/

        // For the maxsat method, the number of eigenvariables in the grammar is
        // equivalent to the number of cuts in the final proof, since each cut has
        // only one quantifier.
        numCuts = grammar.numVars
        minimalGrammarSize = grammar.size
        if ( verbose ) println( "Smallest grammar-size: " + grammar.size )

        val cutFormulas = computeCanonicalSolutions( grammar )
        // Average size of the cut-formula
        canonicalSolutionSize = ( cutFormulas.foldLeft( 0 )( ( acc, f ) => lcomp( f ) + acc ) ) / cutFormulas.length
        if ( verbose ) {
          println( "Cut formulas found: " )
          cutFormulas.foreach( f => println( f + "\n" ) )
>>>>>>> 469b103a
        }

        ( pruned_proof, ehs1, lcomp( cutFormulas.head ), lcomp( ehs1.cutFormulas.head ) )
      }

      // Sort the list by size of proofs
      val sorted = proofs.sortWith( ( p1, p2 ) => rulesNumber( p1._1 ) < rulesNumber( p2._1 ) )
      val smallestProof = sorted.head._1
      val ehs = sorted.head._2

      metrics.value( "cuts_in", getStatistics( smallestProof ).cuts )
      metrics.value( "can_sol", sorted.head._3 )
      metrics.value( "min_sol", sorted.head._4 )
      metrics.value( "inf_output", rulesNumber( smallestProof ) )
      metrics.value( "quant_output", quantRulesNumber( smallestProof ) )
      if ( verbose ) println( "\nMinimized cut formula: " + ehs.cutFormulas.head + "\n" )

      if ( verbose ) {
        //      print_log_tuple( tuple );
      }

<<<<<<< HEAD
      Some( smallestProof )
=======
    val tuple = (
      rulesLKProof,
      quantRules,
      numCuts,
      rulesLKProofWithCut,
      quantRulesWithCut,
      termsetSize,
      minimalGrammarSize,
      numMinimalGrammars,
      canonicalSolutionSize,
      minimizedSolutionSize,
      termsetExtractionTime,
      deltaTableGenerationTime,
      grammarFindingTime,
      improvingSolutionTime,
      buildProofTime,
      cleanStructuralRulesTime
    )

    if ( verbose && error == None ) {
      println( "Status: " + status );
      print_log_tuple( tuple );
>>>>>>> 469b103a
    }
  }

  /**
   * Computes the canonical solution with multiple quantifiers from a MultiGrammar,
   * i.e. the list \forall x_1...x_n C_1, ...., \forall x_1 C_n.
   */
  def computeCanonicalSolutions( g: MultiGrammar ): List[FOLFormula] = {

    //val termset = g.terms
    val variables = g.ss.head._1

    val instantiated_f = g.us.keys.foldRight( List[FOLFormula]() ) {
      case ( formula, acc ) => {
        val termlistlist = g.us( formula )
        acc ++ termlistlist.foldLeft( List[FOLFormula]() ) {
          case ( acc, termlist ) => {
            val freeVars = freeVariables( termlist ).toList

            // TODO: try to reverse the variable bindings
            // in the construction of
            if ( freeVars.intersect( variables ).nonEmpty ) {
              val i_f = instantiate( formula, termlist )
              val f = formula match {
                case Ex( _ )  => Neg( i_f )
                case All( _ ) => i_f
              }
              f :: acc
            } else acc
          }
        }
      }
    }
    val c1 = And( instantiated_f )

    g.ss.foldLeft( List( c1 ) ) {
      case ( cut_formulas, ( variables, termset ) ) =>
        val ci = cut_formulas.head
        val forms = termset.foldLeft( List[FOLFormula]() ) {
          case ( acc, terms ) =>
            assert( variables.length == terms.length, "Number of eigenvariables different from number of terms in computation of canonical solution" )
            val subst = FOLSubstitution( variables.zip( terms ) )
            subst( ci ) :: acc
        }
        val ci_quant = All.Block( variables, ci )
        And( forms ) :: ci_quant :: cut_formulas.tail
      // The last term set contains only constants, so we drop the formula generated with it.
    }.tail.reverse
  }

  private def getCutImpl( cf: FOLFormula, alpha: List[FOLVar], ts: List[List[FOLTerm]] ) = {
    val ant = instantiate( cf, alpha )
    val succ = And( ts.map( termlist => instantiate( cf, termlist ) ).toList )
    Imp( ant, succ )
  }

  /**
   * Builds the final proof out of an extended Herbrand sequent.
   *
   * For details, see p.5 of "Algorithmic Introduction of Quantified Cuts (Hetzl et al 2013)".
   */
  def buildProofWithCut( ehs: ExtendedHerbrandSequent, prover: Prover ): Option[LKProof] = {

    val endSequent = ehs.endSequent
    val cutFormulas = ehs.cutFormulas
    val grammar = ehs.grammar

    trace( "grammar: " + grammar )
    trace( "cutFormulas: " + cutFormulas )

    val alphas = grammar.eigenvariables

    // As an efficiency improvement, we treat the non-quantified part of the end-sequent
    // separately (since it never needs to be instantiated).
    val quantPart = FSequent(
      endSequent.antecedent.filter {
<<<<<<< HEAD
      case All( _ ) => true
      case _        => false
    },
=======
        case All( _ ) => true
        case _        => false
      },
>>>>>>> 469b103a
      endSequent.succedent.filter {
        case Ex( _ ) => true
        case _       => false
      }
    )

    // In our setting, we work with a sequent instead of a formula F as in the paper.
    // The following sequent corresponds to that formula.
    val F = FSequent( ehs.quant_l, ehs.quant_r )

    // Define the U_i from the paper. Since our F is more general, also U is more general:
    // instead of a list of lists of terms (corresponding to the term instances of the quantifiers
    // in the formula F), we have two lists Uleft and Uright. The intended semantics is that
    // Uleft(i) corresponds to U_i from the paper for the left part of the sequent, and analogously
    // for URight(i).
    //
    // More precisely: Uleft(i)(j)(k)(l) is the k'th U_i-instance of the l'th quantifier of the j'th formula
    // in the antecedent. Similarily for Uright.

    // TODO: rewrite this to have getUs return a Seq[Map[FOLFormula, Seq[Seq[FOLTerm]]]]

    def getUs( fs: Seq[FOLFormula] ): Seq[Seq[Seq[Seq[FOLTerm]]]] =
      ( 0 to alphas.size ).map( i => fs.map( f => {
        val termlistlist = grammar.us.getOrElse( f, List() )
        termlistlist.filter( termlist => freeVariables( termlist ).toList.intersect( alphas.take( i ).flatMap( x => x ) ).isEmpty )
      } ) )

    val Uleft = getUs( F.antecedent.asInstanceOf[Seq[FOLFormula]] )
    val Uright = getUs( F.succedent.asInstanceOf[Seq[FOLFormula]] )

    trace( "Uleft : " + Uleft )
    trace( "Uright : " + Uright )

    // define the A_i
    val A: List[FOLFormula] = ( cutFormulas zip alphas ).map {
      case ( cf, ev ) => {
        trace( "computing A" )
        trace( "instantiating " + cf + " with " + ev )
        instantiate( cf, ev )
      }
    }

    trace( "A: " + A )

    // define the sequent corresponding to F[x \ U_i]
    val FU = ( 0 to alphas.size ).map( i => FSequent(
      ( F.antecedent zip Uleft( i ) ).flatMap { case ( f, terms ) => instantiate( f.asInstanceOf[FOLFormula], terms ) },
      ( F.succedent zip Uright( i ) ).flatMap { case ( f, terms ) => instantiate( f.asInstanceOf[FOLFormula], terms ) }
    ) )

    trace( "FU: " + FU )

    // define A_i[x \ S_i]
    val AS = ( 0 to alphas.size - 1 ).map( i => grammar.ss( i )._2.map( s => instantiate( cutFormulas( i ), s ) ) )

    trace( "AS: " + AS )

    // define the CI_i
    val cutImplications = ( 0 to alphas.size - 1 ).map( i => getCutImpl( cutFormulas( i ), alphas( i ), grammar.ss( i )._2 ) )

    // compute the A_i' via interpolation
    // TODO: increase performance by feeding existing proofs to the
    // interpolation algorithm?
    val Aprime = ( 1 to alphas.size ).reverse.foldLeft( Nil: List[FOLFormula] ) {
      case ( acc, i ) => {
        trace( "A_" + i + ": " + A( i - 1 ) )
        trace( "freeVariables( A( " + i + "  ) ): " + freeVariables( A( i - 1 ) ).toList )
        trace( "alphas.drop( " + i + " ): " + alphas.drop( i - 1 ) )
        // if A_i fulfills the variable condition, set A_i':= A_i
        if ( freeVariables( A( i - 1 ) ) subsetOf alphas.drop( i - 1 ).flatMap( x => x ).toSet ) {
          trace( "fulfills the variable condition" )
          acc :+ A( i - 1 )
        } else // otherwise, compute interpolant I and set A_':= And( A_i, I )
        {
          trace( "does not fulfill the variable condition" )
          val allf = FU( 0 ) compose ( new FSequent( ehs.prop_l, ehs.prop_r ) )
          val posf = FU( i - 1 ) compose ( new FSequent( ehs.prop_l, ehs.prop_r ) )
          val negf = allf diff posf
          val neg = negf compose ( new FSequent( cutImplications.take( i - 1 ), Nil ) )
          val pos = posf compose ( new FSequent( AS( i - 1 ), acc ) )
          val interpolant = ExtractInterpolant( neg, pos, prover )
          val res = And( A( i - 1 ), interpolant )
          val res2 = simplify( res )
          acc :+ res2
        }
      }
    }.reverse

    val cutFormulasPrime = ( Aprime zip Aprime.indices ).map { case ( a, i ) => All.Block( alphas( i ), a ) }

    // define A'_i[x \ S_i]
    val AprimeS = ( 0 to alphas.size - 1 ).map( i => grammar.ss( i )._2.map( s => instantiate( cutFormulasPrime( i ), s ) ) )

    // define L_1
    val L1 = FSequent( ehs.antecedent ++ ehs.antecedent_alpha, Aprime ++ ehs.succedent ++ ehs.succedent_alpha )

    trace( "L1: " + L1 )

    // define the R_i
    val R = ( 0 to alphas.size - 1 ).map( i =>
      FSequent( AprimeS( i ).toSeq ++ ehs.prop_l, Aprime.drop( i + 1 ) ++ ehs.prop_r ).compose(
        FU( i + 1 )
      ) )

    trace( "R: " + R )

    // we need a proof of L_1
    val Lproof = prover.getLKProof( L1 )

    // we need proofs of R_1, ..., R_n
    val Rproofs = R.map( s => prover.getLKProof( s ) )

    ( ( Rproofs :+ Lproof ) zip ( R :+ L1 ) ).foreach {
      case ( None, seq ) => throw new CutIntroEHSUnprovableException( "ERROR: propositional part is not provable: " + seq )
      case _             => {}
    }

    // To keep a nice induction invariant, we introduce the quantified part of the end-sequent
    // via weakening (so that we can always contract later on).
    val Lproof_ = WeakeningRightMacroRule( WeakeningLeftMacroRule( Lproof.get, quantPart.antecedent ), quantPart.succedent )

    // As above, we introduce the quantified cut-formula via weakening for keeping the invariant
    val Rproofs_ = ( Rproofs zip cutFormulasPrime ).map { case ( p, cf ) => WeakeningLeftRule( p.get, cf ) }

    // This is the recursive construction obtaining the final proof by combining the proofs
    // of L_1, R_1, ..., R_n with appropriate inference rules as in the paper.
    val proof = ( 0 to alphas.size - 1 ).foldLeft( Lproof_ )( ( lproof, i ) => {
      val left = buildLeftPart( i, quantPart, Aprime, Uleft, Uright, alphas, cutFormulasPrime( i ), lproof )
      trace( " Rproofs_( " + i + " ).root: " + Rproofs_( i ).root )
      val right = buildRightPart( Rproofs_( i ), cutFormulasPrime( i ), grammar.ss( i )._2 )
      trace( "right part ES: " + right.root )
      val cut = CutRule( left, right, cutFormulasPrime( i ) )
      val cont1 = ContractionMacroRule( cut, FU( i + 1 ), false )
      val cont2 = ContractionMacroRule( cont1, FSequent( ehs.prop_l, ehs.prop_r ), false )
      ContractionMacroRule( cont2, FSequent( Nil, Aprime.drop( i + 1 ) ), false )
    } )

    def finish( p: LKProof, fs: Seq[FOLFormula], instances: Seq[Seq[Seq[FOLTerm]]] ) =
      ( fs zip instances ).foldLeft( p ) { case ( proof, ( f, is ) ) => genWeakQuantRules( f, is, proof ) }

    val proof_ = finish( proof, quantPart.antecedent.asInstanceOf[Seq[FOLFormula]], Uleft( alphas.size ) )
    val proof__ = finish( proof_, quantPart.succedent.asInstanceOf[Seq[FOLFormula]], Uright( alphas.size ) )

    trace( "proof__.root: " + proof__.root )

    Some( proof__ )
  }

  /**
   * Construct the proof
   *
   * \forall G, G[U_i] :- D[U_i], \exists D, A_{i}[alpha_{i}], ..., A_n
   * ----------------------------------------------------------------------- \forall_l, \exists_r, c_l, c_r
   * \forall G, G[U_{i+1}] :- D[U_{i+1}], \exists D, A_{i}, ..., A_n
   * ----------------------------------------------------------------------------- \forall_r
   * \forall G, G[U_{i+1}] :- D[U_{i+1}], \exists D, (\forall x) A_{i}[x], ..., A_n
   */
  private def buildLeftPart( i: Int, es: FSequent, A: Seq[FOLFormula], Uleft: Seq[Seq[Seq[Seq[FOLTerm]]]], Uright: Seq[Seq[Seq[Seq[FOLTerm]]]], alphas: Seq[Seq[FOLVar]], cf: FOLFormula, proof: LKProof ) =
    {
      trace( "in buildLeftPart" )
      trace( "Uleft( " + i + " ): " + Uleft( i ) )
      trace( "Uleft( " + ( i + 1 ) + " ): " + Uleft( i + 1 ) )
      trace( "es: " + proof.root )
      def myWeakQuantRules( proof: LKProof, fs: Seq[FOLFormula], instances: Seq[Tuple2[Seq[Seq[FOLTerm]], Seq[Seq[FOLTerm]]]] ) =
        ( fs zip instances ).foldLeft( proof ) {
          case ( proof, ( f, ( ui, uip ) ) ) => {
            trace( "in myWeakQuantRules" )
            trace( "f: " + f )
            trace( "ui: " + ui )
            trace( "uip: " + uip )
            trace( "ui diff uip: " + ( ui diff uip ) )
            genWeakQuantRules( f, ui diff uip, proof )
          }
        }

      val p1 = myWeakQuantRules( proof, es.antecedent.asInstanceOf[Seq[FOLFormula]], Uleft( i ) zip Uleft( i + 1 ) )
      val p2 = myWeakQuantRules( p1, es.succedent.asInstanceOf[Seq[FOLFormula]], Uright( i ) zip Uright( i + 1 ) )

      ForallRightBlock( p2, cf, alphas( i ) )
    }

  /**
   * Construct the proof
   *
   * A_i[S_i], G[U_i] :- D[U_i], A_{i+1}, ..., A_n
   * --------------------------------------------- \forall_l
   * (\forall x) A_i[x], G[U_i] :- D[U_i], A_{i+1}, ..., A_n
   *
   * (to be used to cut against the result of buildLeftPart)
   */
  private def buildRightPart( proof: LKProof, a: FOLFormula, s: Seq[Seq[FOLTerm]] ) =
    {
      trace( "calling buildRightPart" )
      trace( "a: " + a )
      trace( "s: " + s )
      genWeakQuantRules( a, s, proof )
    }

  //TODO: This should be replaced by the proofFromInstances macro rule.
  // Both methods below are responsible for generating the instances of 
  // end-sequent ancestors with the terms from the set U
  def genWeakQuantRules( f: FOLFormula, lst: Seq[Seq[FOLTerm]], ax: LKProof ): LKProof = {
    trace( "calling genWeakQuantRules" )
    trace( "f: " + f )
    trace( "lst: " + lst )
    ( f, lst ) match {
      case ( _, Nil ) => ax
      case ( All( _, _ ), h :: t ) =>
        val newForm = instantiate( f, h )
        ContractionLeftRule( ForallLeftBlock( genWeakQuantRules( f, t, ax ), f, h ), f )
      case ( Ex( _, _ ), h :: t ) =>
        val newForm = instantiate( f, h )
        ContractionRightRule( ExistsRightBlock( genWeakQuantRules( f, t, ax ), f, h ), f )
    }
  }
}
<|MERGE_RESOLUTION|>--- conflicted
+++ resolved
@@ -246,162 +246,8 @@
           buildProofWithCut( ehs1, prover )
         }
 
-<<<<<<< HEAD
         val pruned_proof = metrics.time( "cleanproof" ) {
           CleanStructuralRules( proof.get )
-=======
-        // Sort the list by size of proofs
-        val sorted = proofs.sortWith( ( p1, p2 ) => rulesNumber( p1._1 ) < rulesNumber( p2._1 ) )
-        val smallestProof = sorted.head._1
-        val ehs = sorted.head._2
-
-        numCuts = getStatistics( smallestProof ).cuts
-        canonicalSolutionSize = sorted.head._3
-        minimizedSolutionSize = sorted.head._4
-        improvingSolutionTime = sorted.head._5
-        buildProofTime = sorted.head._6
-        rulesLKProofWithCut = rulesNumber( smallestProof )
-        quantRulesWithCut = quantRulesNumber( smallestProof )
-        if ( verbose ) println( "\nMinimized cut formula: " + ehs.cutFormulas.head + "\n" )
-
-        ( Some( smallestProof ), None )
-      }
-    } catch {
-      case e: TimeOutException =>
-        status = phase + "_timeout"
-        ( None, Some( e ) )
-      case e: OutOfMemoryError =>
-        status = "cutintro_out_of_memory"
-        ( None, Some( e ) )
-      case e: StackOverflowError =>
-        status = "cutintro_stack_overflow"
-        ( None, Some( e ) )
-      case e: CutIntroUncompressibleException =>
-        status = "cutintro_uncompressible"
-        ( None, Some( e ) )
-      case e: CutIntroEHSUnprovableException =>
-        status = "cutintro_ehs_unprovable"
-        ( None, Some( e ) )
-      case e: LKRuleCreationException =>
-        status = "lk_rule_creation_exception"
-        ( None, Some( e ) )
-      case e: Throwable =>
-        status = "cutintro_other_exception"
-        ( None, Some( e ) )
-    }
-
-    val tuple = (
-      rulesLKProof,
-      quantRules,
-      numCuts,
-      rulesLKProofWithCut,
-      quantRulesWithCut,
-      termsetSize,
-      minimalGrammarSize,
-      numMinimalGrammars,
-      canonicalSolutionSize,
-      minimizedSolutionSize,
-      termsetExtractionTime,
-      deltaTableGenerationTime,
-      grammarFindingTime,
-      improvingSolutionTime,
-      buildProofTime,
-      cleanStructuralRulesTime
-    )
-
-    if ( verbose && error == None ) {
-      println( "Status: " + status );
-      print_log_tuple( tuple );
-    }
-
-    ( proof, status, tuple, error )
-  }
-
-  // MaxSat methods
-  private def execute( proof: LKProof, n: Int, timeout: Int, verbose: Boolean ): ( Option[LKProof], String, LogTuple, Option[Throwable] ) = {
-
-    val clean_proof = CleanStructuralRules( proof )
-    val num_rules = rulesNumber( clean_proof )
-    val ep = LKToExpansionProof( clean_proof )
-    val hasEquality = containsEqualityReasoning( clean_proof )
-    execute( ep, hasEquality, num_rules, n, timeout, verbose )
-  }
-
-  private def execute( ep: ExpansionSequent, hasEquality: Boolean, num_lk_rules: Int, n: Int, timeout: Int, verbose: Boolean ): ( Option[LKProof], String, LogTuple, Option[Throwable] ) = {
-
-    val prover = hasEquality match {
-      case true  => new EquationalProver()
-      case false => new BasicProver()
-    }
-    val maxsatsolver = new QMaxSAT()
-
-    var phase = ""
-    var time = System.currentTimeMillis
-
-    // The following information is returned (String, Tuple) by this method
-    var status = "ok"
-
-    val rulesLKProof = num_lk_rules
-    val quantRules = quantRulesNumberET( ep )
-    var numCuts = -1
-    var rulesLKProofWithCut = -1
-    var quantRulesWithCut = -1
-    var termsetSize = -1
-    var minimalGrammarSize = -1
-    var numMinimalGrammars = -1
-    var canonicalSolutionSize = -1
-    var minimizedSolutionSize = -1
-    var termsetExtractionTime: Long = -1
-    var deltaTableGenerationTime: Long = -1
-    var grammarFindingTime: Long = -1
-    var improvingSolutionTime: Long = -1
-    var buildProofTime: Long = -1
-    var cleanStructuralRulesTime: Long = -1
-
-    val ( proof, error ) = try {
-      withTimeout( timeout * 1000 ) {
-
-        val endSequent = toShallow( ep )
-        if ( verbose ) println( "\nEnd sequent: " + endSequent )
-
-        /********** Terms Extraction **********/
-        phase = "termex"
-
-        val termset = TermsExtraction( ep )
-
-        termsetExtractionTime = System.currentTimeMillis - time
-        time = System.currentTimeMillis
-        termsetSize = termset.set.size
-        if ( verbose ) println( "Size of term set: " + termset.set.size )
-
-        /********** Grammar finding **********/
-        phase = "grammar_finding"
-
-        val grammar = findMinimalGrammar( termset.set, n, maxsatsolver ) match {
-          case g if g.productions.exists( _._1 != g.axiom ) =>
-            simpleToMultiGrammar( termset.encoding, g.toVectTratGrammar )
-          case _ =>
-            throw new CutIntroUncompressibleException( "Found minimal grammar that consists only of tau-productions." )
-        }
-        grammarFindingTime = System.currentTimeMillis - time
-        time = System.currentTimeMillis
-
-        /********** Proof Construction **********/
-
-        // For the maxsat method, the number of eigenvariables in the grammar is
-        // equivalent to the number of cuts in the final proof, since each cut has
-        // only one quantifier.
-        numCuts = grammar.numVars
-        minimalGrammarSize = grammar.size
-        if ( verbose ) println( "Smallest grammar-size: " + grammar.size )
-
-        val cutFormulas = computeCanonicalSolutions( grammar )
-        // Average size of the cut-formula
-        canonicalSolutionSize = ( cutFormulas.foldLeft( 0 )( ( acc, f ) => lcomp( f ) + acc ) ) / cutFormulas.length
-        if ( verbose ) {
-          println( "Cut formulas found: " )
-          cutFormulas.foreach( f => println( f + "\n" ) )
->>>>>>> 469b103a
         }
 
         ( pruned_proof, ehs1, lcomp( cutFormulas.head ), lcomp( ehs1.cutFormulas.head ) )
@@ -423,32 +269,7 @@
         //      print_log_tuple( tuple );
       }
 
-<<<<<<< HEAD
       Some( smallestProof )
-=======
-    val tuple = (
-      rulesLKProof,
-      quantRules,
-      numCuts,
-      rulesLKProofWithCut,
-      quantRulesWithCut,
-      termsetSize,
-      minimalGrammarSize,
-      numMinimalGrammars,
-      canonicalSolutionSize,
-      minimizedSolutionSize,
-      termsetExtractionTime,
-      deltaTableGenerationTime,
-      grammarFindingTime,
-      improvingSolutionTime,
-      buildProofTime,
-      cleanStructuralRulesTime
-    )
-
-    if ( verbose && error == None ) {
-      println( "Status: " + status );
-      print_log_tuple( tuple );
->>>>>>> 469b103a
     }
   }
 
@@ -525,15 +346,9 @@
     // separately (since it never needs to be instantiated).
     val quantPart = FSequent(
       endSequent.antecedent.filter {
-<<<<<<< HEAD
-      case All( _ ) => true
-      case _        => false
-    },
-=======
         case All( _ ) => true
         case _        => false
       },
->>>>>>> 469b103a
       endSequent.succedent.filter {
         case Ex( _ ) => true
         case _       => false
