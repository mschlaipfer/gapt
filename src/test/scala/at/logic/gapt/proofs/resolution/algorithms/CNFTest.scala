package at.logic.gapt.proofs.resolution.algorithms

import at.logic.gapt.language.fol.{ FOLAnd, FOLAtom, FOLConst, FOLImp, FOLNeg, FOLOr }
import at.logic.gapt.proofs.resolution.FClause
import org.junit.runner.RunWith
import org.specs2.mutable.SpecificationWithJUnit
import org.specs2.runner.JUnitRunner

@RunWith( classOf[JUnitRunner] )
class CNFTest extends SpecificationWithJUnit {
  "the computation of CNFp(f)" should {
    "be {|- Pa,Qa, Qa|-} for f = (Pa ∨ Qa) ∧ ¬Qa" in {
      val Pa = FOLAtom( "P", FOLConst( "a" ) :: Nil )
      val Qa = FOLAtom( "Q", FOLConst( "a" ) :: Nil )
      val nQa = FOLNeg( Qa )
      val PavQa = FOLOr( Pa, Qa )
      val f = FOLAnd( PavQa, nQa )
      CNFp( f ).toSet must beEqualTo( Set( FClause( List(), List( Pa, Qa ) ), FClause( List( Qa ), List() ) ) )
    }
  }

  "the computation of TseitinCNF(f)" should {
    "should be right, where f = ((P ∨ Q) ∧ R ) -> ¬S" in {
      val p = FOLAtom( "P", Nil )
      val q = FOLAtom( "Q", Nil )
      val r = FOLAtom( "R", Nil )

      val s = FOLAtom( "S", Nil )

      val f = FOLImp( FOLAnd( FOLOr( p, q ), r ), FOLNeg( s ) )
      val x = FOLAtom( "x1", Nil )
      val x0 = FOLAtom( "x2", Nil )
      val x1 = FOLAtom( "x3", Nil )
      val x2 = FOLAtom( "x4", Nil )
      val cnf = TseitinCNF( f )

      val expected = Set(
        FClause( List(), List( x2 ) ),
        FClause( List( x1 ), List( x2 ) ),
        FClause( List(), List( x2, x0 ) ),
        FClause( List(), List( x1, s ) ),
        FClause( List( x1, s ), List() ),
        FClause( List( x0 ), List( r ) ),
        FClause( List( x0 ), List( x ) ),
        FClause( List( q ), List( x ) ),
        FClause( List( p ), List( x ) ),
        FClause( List( x2, x0 ), List( x1 ) ),
        FClause( List( x, r ), List( x0 ) ),
        FClause( List( x ), List( p, q ) ) )
<<<<<<< HEAD
      expected.subsetOf( cnf.toSet ) must beTrue
=======
      expected.subsetOf( new TseitinCNF().transform( f ) toSet ) must beTrue
>>>>>>> 89f70e8e
    }
  }
}<|MERGE_RESOLUTION|>--- conflicted
+++ resolved
@@ -32,7 +32,6 @@
       val x0 = FOLAtom( "x2", Nil )
       val x1 = FOLAtom( "x3", Nil )
       val x2 = FOLAtom( "x4", Nil )
-      val cnf = TseitinCNF( f )
 
       val expected = Set(
         FClause( List(), List( x2 ) ),
@@ -47,11 +46,7 @@
         FClause( List( x2, x0 ), List( x1 ) ),
         FClause( List( x, r ), List( x0 ) ),
         FClause( List( x ), List( p, q ) ) )
-<<<<<<< HEAD
-      expected.subsetOf( cnf.toSet ) must beTrue
-=======
-      expected.subsetOf( new TseitinCNF().transform( f ) toSet ) must beTrue
->>>>>>> 89f70e8e
+      expected.subsetOf( new TseitinCNF().transform(f).toSet ) must beTrue
     }
   }
 }