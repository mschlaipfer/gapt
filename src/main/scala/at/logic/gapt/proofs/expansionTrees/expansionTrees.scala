package at.logic.gapt.proofs.expansionTrees

import at.logic.gapt.language.hol.algorithms.NaiveIncompleteMatchingAlgorithm
import at.logic.gapt.expr._
import at.logic.gapt.language.hol.{ containsQuantifier, HOLPosition, HOLSubstitution, getMatrix }
import at.logic.gapt.utils.ds.trees._
import at.logic.gapt.proofs.lk.base._
import scala.annotation.tailrec
import scala.collection.mutable.ListBuffer
import scala.collection.immutable.HashMap

/**
 * General class for expansion trees with pseudo case classes including for MergeNodes, which only occur during merging/substituting
 */
trait ExpansionTreeWithMerges extends TreeA[Option[Formula], Option[LambdaExpression]] {
  override def toString = this match {
    case ETAtom( f ) => "Atom(" + f.toString + ")"
    case ETNeg( t1 ) => NegC.name + t1.toString
    case ETAnd( t1, t2 ) => t1.toString + AndC.name + t2.toString
    case ETOr( t1, t2 ) => t1.toString + OrC.name + t2.toString
    case ETImp( t1, t2 ) => t1.toString + ImpC.name + t2.toString
    case ETWeakQuantifier( formula, children ) => "WeakQuantifier(" + formula + ", " + children + ")"
    case ETStrongQuantifier( formula, variable, selection ) => "StrongQuantifier(" + formula + ", " + variable + ", " + selection + ")"
    case ETSkolemQuantifier( formula, sk, selection ) => "SkolemQuantifier(" + formula + ", " + sk + ", " + selection + ")"
    case ETMerge( left, right ) => "MergeNode(" + left + ", " + right + ")"
    case _ => throw new Exception( "Unhandled case in ExpansionTreeWithMerges.toString" )
  }

  private val emptytreemap = HashMap[ExpansionTreeWithMerges, Int]()
  /* number of nodes in tree */
  def size(): Int = size( emptytreemap )( this )
  def size( visited: Map[ExpansionTreeWithMerges, Int] ): Map[ExpansionTreeWithMerges, Int] =
    if ( visited contains this )
      visited
    else this match {
      case ETAtom( v ) => visited + ( ( this, 1 ) )
      case ETNeg( child ) =>
        val nvisited = child.size( visited )
        nvisited + ( ( this, nvisited( child ) + 1 ) )
      case ETAnd( child1, child2 ) =>
        val nvisited1 = child1.size( visited )
        val nvisited2 = child2.size( nvisited1 )
        nvisited2 + ( ( this, nvisited2( child1 ) + nvisited2( child2 ) + 1 ) )
      case ETOr( child1, child2 ) =>
        val nvisited1 = child1.size( visited )
        val nvisited2 = child2.size( nvisited1 )
        nvisited2 + ( ( this, nvisited2( child1 ) + nvisited2( child2 ) + 1 ) )
      case ETImp( child1, child2 ) =>
        val nvisited1 = child1.size( visited )
        val nvisited2 = child2.size( nvisited1 )
        nvisited2 + ( ( this, nvisited2( child1 ) + nvisited2( child2 ) + 1 ) )
      case ETMerge( child1, child2 ) =>
        val nvisited1 = child1.size( visited )
        val nvisited2 = child2.size( nvisited1 )
        nvisited2 + ( ( this, nvisited2( child1 ) + nvisited2( child2 ) + 1 ) )
      case ETWeakQuantifier( _, children ) =>
        val nvisited = children.foldLeft( visited )( ( vs, child ) => child._1.size( vs ) )
        val nsize = children.foldLeft( 1 )( ( s, child ) => s + nvisited( child._1 ) )
        nvisited + ( ( this, nsize ) )
      case ETStrongQuantifier( f, v, child ) =>
        val nvisited = child.size( visited )
        nvisited + ( ( this, nvisited( child ) + 1 ) )
      case ETSkolemQuantifier( f, v, child ) =>
        val nvisited = child.size( visited )
        nvisited + ( ( this, nvisited( child ) + 1 ) )
      case _ => throw new IllegalArgumentException( "Unhandled case in expansion tree size calculation: " + this )
    }
}

/**
 * Feigns being a subclass of ExpansionTreeWithMerges.
 * The apply methods in the pseudo case classes return ETs in case the arguments forming the children are ETs.
 * As the children are immutable, this ensures that the tree does not contain merges.
 * The classes also contain methods that have ETs as formal input and output parameters, which eliminates the need for
 * a lot of casting in client code.
 */
trait ExpansionTree extends ExpansionTreeWithMerges {
}

// generic equality for trees solely defined by node and children
trait NonTerminalNodeAWithEquality[+V, +E] extends NonTerminalNodeA[V, E] {
  override def equals( obj: scala.Any ): Boolean =
    ( this.getClass == obj.getClass ) &&
      ( this.node equals obj.asInstanceOf[NonTerminalNodeA[V, E]].node ) &&
      ( this.children equals obj.asInstanceOf[NonTerminalNodeA[V, E]].children )
}
trait TerminalNodeAWithEquality[+V, +E] extends TerminalNodeA[V, E] {
  override def equals( obj: scala.Any ): Boolean =
    ( this.getClass == obj.getClass ) &&
      ( this.node equals obj.asInstanceOf[TerminalNodeA[V, E]].node )
}

// with these, you can access the children of trees if you only know that they are binary and not their concrete type (which you sometimes know from proof construction)
trait BinaryExpansionTree extends ExpansionTreeWithMerges with NonTerminalNodeAWithEquality[Option[Formula], Option[LambdaExpression]] {}
object BinaryExpansionTree {
  def unapply( et: ExpansionTree ) = et match {
    case bET: BinaryExpansionTree => Some( ( bET.children( 0 )._1.asInstanceOf[ExpansionTree], ( bET.children( 1 )._1.asInstanceOf[ExpansionTree] ) ) )
    case _                        => None
  }
  def unapply( et: ExpansionTreeWithMerges ) = et match {
    case bET: BinaryExpansionTree => Some( ( bET.children( 0 )._1, bET.children( 1 )._1 ) )
    case _                        => None
  }
}
trait UnaryExpansionTree extends ExpansionTreeWithMerges with NonTerminalNodeAWithEquality[Option[Formula], Option[LambdaExpression]] {}
object UnaryExpansionTree {
  def unapply( et: ExpansionTree ) = et match {
    case uET: UnaryExpansionTree => Some( ( uET.children( 0 )._1.asInstanceOf[ExpansionTree] ) )
    case _                       => None
  }
  def unapply( et: ExpansionTreeWithMerges ) = et match {
    case uET: UnaryExpansionTree => Some( ( uET.children( 0 )._1 ) )
    case _                       => None
  }
}
/**
 * Represents Qx A +u1 E_1 ... +u_n E_n this way:
 * @param formula A
 * @param instances [ (E_1, u_1), ... , (E_n, u_1)
 */
class ETWeakQuantifier( val formula: Formula, val instances: Seq[( ExpansionTreeWithMerges, LambdaExpression )] )
    extends ExpansionTreeWithMerges with NonTerminalNodeAWithEquality[Option[Formula], Option[LambdaExpression]] {
  lazy val node = Some( formula )
  lazy val children = instances.map( x => ( x._1, Some( x._2 ) ) )

}
object ETWeakQuantifier {
  // can't have another apply for ExpansionTree as type info gets lost with type erasure
  def apply( formula: Formula, instances: Seq[( ExpansionTreeWithMerges, LambdaExpression )] ) =
    if ( instances.forall( { case ( et, _ ) => et.isInstanceOf[ExpansionTree] } ) ) new ETWeakQuantifier( formula, instances ) with ExpansionTree
    else new ETWeakQuantifier( formula, instances )
  // user of this functions must take care that no merges are passed here
  def applyWithoutMerge( formula: Formula, instances: Seq[( ExpansionTree, LambdaExpression )] ) = new ETWeakQuantifier( formula, instances ) with ExpansionTree
  def unapply( et: ExpansionTreeWithMerges ) = et match {
    case weakQuantifier: ETWeakQuantifier => Some( ( weakQuantifier.formula, weakQuantifier.instances ) )
    case _                                => None
  }
  def unapply( et: ExpansionTree ): Option[( Formula, Seq[( ExpansionTree, LambdaExpression )] )] = et match {
    case weakQuantifier: ETWeakQuantifier => Some( ( weakQuantifier.formula, weakQuantifier.instances.asInstanceOf[Seq[( ExpansionTree, LambdaExpression )]] ) )
    case _                                => None
  }
}

/**
 * Represents Qx A +u E:
 * @param formula A
 * @param variable u
 * @param selection E
 */
class ETStrongQuantifier( val formula: Formula, val variable: Var, val selection: ExpansionTreeWithMerges )
    extends ExpansionTreeWithMerges with NonTerminalNodeAWithEquality[Option[Formula], Option[LambdaExpression]] {
  lazy val node = Some( formula )
  lazy val children = List( Tuple2( selection, Some( variable ) ) )
}
object ETStrongQuantifier {
  def apply( formula: Formula, variable: Var, selection: ExpansionTree ): ExpansionTree =
    // NOTE: this statement must not occur again in the other apply as it creates an own, distinct class, which scala treats as not equal even though it is exactly the same
    new ETStrongQuantifier( formula, variable, selection ) with ExpansionTree
  def apply( formula: Formula, variable: Var, selection: ExpansionTreeWithMerges ): ExpansionTreeWithMerges = selection match {
    case selectionET: ExpansionTree => ETStrongQuantifier( formula, variable, selectionET )
    case _                          => new ETStrongQuantifier( formula, variable, selection )
  }
  def unapply( et: ExpansionTree ) = et match {
    case strongQuantifier: ETStrongQuantifier => Some( ( strongQuantifier.formula, strongQuantifier.variable, strongQuantifier.selection.asInstanceOf[ExpansionTree] ) )
    case _                                    => None
  }
  def unapply( et: ExpansionTreeWithMerges ) = et match {
    case strongQuantifier: ETStrongQuantifier => Some( ( strongQuantifier.formula, strongQuantifier.variable, strongQuantifier.selection ) )
    case _                                    => None
  }
}

/**
 * Represents Skolemized form of Qx A +u E:
 * @param formula A
 * @param skolem_constant u
 * @param selection E
 */
class ETSkolemQuantifier( val formula: Formula, val skolem_constant: LambdaExpression, val selection: ExpansionTreeWithMerges )
    extends ExpansionTreeWithMerges with NonTerminalNodeAWithEquality[Option[Formula], Option[LambdaExpression]] {
  lazy val node = Some( formula )
  lazy val children = List( Tuple2( selection, Some( skolem_constant ) ) )
}
object ETSkolemQuantifier {
  def apply( formula: Formula, skolem_constant: LambdaExpression, selection: ExpansionTree ): ExpansionTree =
    // NOTE: this statement must not occur again in the other apply as it creates an own, distinct class, which scala treats as not equal even though it is exactly the same
    new ETSkolemQuantifier( formula, skolem_constant, selection ) with ExpansionTree
  def apply( formula: Formula, skolem_constant: LambdaExpression, selection: ExpansionTreeWithMerges ): ExpansionTreeWithMerges = selection match {
    case selectionET: ExpansionTree => ETSkolemQuantifier( formula, skolem_constant, selectionET )
    case _                          => new ETSkolemQuantifier( formula, skolem_constant, selection )
  }
  def unapply( et: ExpansionTree ) = et match {
    case sq: ETSkolemQuantifier => Some( ( sq.formula, sq.skolem_constant, sq.selection.asInstanceOf[ExpansionTree] ) )
    case _                      => None
  }
  def unapply( et: ExpansionTreeWithMerges ) = et match {
    case sq: ETSkolemQuantifier => Some( ( sq.formula, sq.skolem_constant, sq.selection ) )
    case _                      => None
  }
}

case class ETMerge( left: ExpansionTreeWithMerges, right: ExpansionTreeWithMerges ) extends BinaryExpansionTree {
  val node = None
  lazy val children = List( Tuple2( left, None ), Tuple2( right, None ) )
}

protected[expansionTrees] class ETAnd( val left: ExpansionTreeWithMerges, val right: ExpansionTreeWithMerges ) extends BinaryExpansionTree {
  val node = None
  lazy val children = List( Tuple2( left, None ), Tuple2( right, None ) )
}
object ETAnd {
  def apply( left: ExpansionTree, right: ExpansionTree ) = new ETAnd( left, right ) with ExpansionTree
  def apply( left: ExpansionTreeWithMerges, right: ExpansionTreeWithMerges ): ExpansionTreeWithMerges = ( left, right ) match {
    case ( leftET: ExpansionTree, rightET: ExpansionTree ) => ETAnd( leftET, rightET )
    case _ => new ETAnd( left, right )
  }
  def unapply( et: ExpansionTree ) = et match {
    case and: ETAnd => Some( ( and.left.asInstanceOf[ExpansionTree], and.right.asInstanceOf[ExpansionTree] ) )
    case _          => None
  }
  def unapply( et: ExpansionTreeWithMerges ) = et match {
    case and: ETAnd => Some( ( and.left, and.right ) )
    case _          => None
  }
}

protected[expansionTrees] class ETOr( val left: ExpansionTreeWithMerges, val right: ExpansionTreeWithMerges ) extends BinaryExpansionTree {
  val node = None
  lazy val children = List( Tuple2( left, None ), Tuple2( right, None ) )
}
object ETOr {
  def apply( left: ExpansionTree, right: ExpansionTree ) = new ETOr( left, right ) with ExpansionTree
  def apply( left: ExpansionTreeWithMerges, right: ExpansionTreeWithMerges ): ExpansionTreeWithMerges = ( left, right ) match {
    case ( leftET: ExpansionTree, rightET: ExpansionTree ) => ETOr( leftET, rightET )
    case _ => new ETOr( left, right )
  }
  def unapply( et: ExpansionTree ) = et match {
    case or: ETOr => Some( ( or.left.asInstanceOf[ExpansionTree], or.right.asInstanceOf[ExpansionTree] ) )
    case _        => None
  }
  def unapply( et: ExpansionTreeWithMerges ) = et match {
    case or: ETOr => Some( ( or.left, or.right ) )
    case _        => None
  }
}

protected[expansionTrees] class ETImp( val left: ExpansionTreeWithMerges, val right: ExpansionTreeWithMerges ) extends BinaryExpansionTree {
  val node = None
  lazy val children = List( Tuple2( left, None ), Tuple2( right, None ) )
}
object ETImp {
  def apply( left: ExpansionTree, right: ExpansionTree ) = new ETImp( left, right ) with ExpansionTree
  def apply( left: ExpansionTreeWithMerges, right: ExpansionTreeWithMerges ): ExpansionTreeWithMerges = ( left, right ) match {
    case ( leftET: ExpansionTree, rightET: ExpansionTree ) => ETImp( leftET, rightET )
    case _ => new ETImp( left, right )
  }
  def unapply( et: ExpansionTree ) = et match {
    case imp: ETImp => Some( ( imp.left.asInstanceOf[ExpansionTree], imp.right.asInstanceOf[ExpansionTree] ) )
    case _          => None
  }
  def unapply( et: ExpansionTreeWithMerges ) = et match {
    case imp: ETImp => Some( ( imp.left, imp.right ) )
    case _          => None
  }
}

protected[expansionTrees] class ETNeg( val tree: ExpansionTreeWithMerges ) extends UnaryExpansionTree {
  val node = None
  lazy val children = List( Tuple2( tree, None ) )
}
object ETNeg {
  def apply( tree: ExpansionTree ) = new ETNeg( tree ) with ExpansionTree
  def apply( tree: ExpansionTreeWithMerges ): ExpansionTreeWithMerges = tree match {
    case treeET: ExpansionTree => ETNeg( treeET )
    case _                     => new ETNeg( tree )
  }
  def unapply( et: ExpansionTree ) = et match {
    case neg: ETNeg => Some( ( neg.tree ).asInstanceOf[ExpansionTree] )
    case _          => None
  }
  def unapply( et: ExpansionTreeWithMerges ) = et match {
    case neg: ETNeg => Some( ( neg.tree ) )
    case _          => None
  }
}

case class ETAtom( formula: Formula ) extends ExpansionTree with TerminalNodeAWithEquality[Option[Formula], Option[LambdaExpression]] {
  lazy val node = Some( formula )
}

/**
 * Returns number of quantifiers
 */
object quantRulesNumber {
  def apply( tree: ExpansionTreeWithMerges ): Int = tree match {
    case ETAtom( f )     => 0
    case ETNeg( t1 )     => quantRulesNumber( t1 )
    case ETAnd( t1, t2 ) => quantRulesNumber( t1 ) + quantRulesNumber( t2 )
    case ETOr( t1, t2 )  => quantRulesNumber( t1 ) + quantRulesNumber( t2 )
    case ETImp( t1, t2 ) => quantRulesNumber( t1 ) + quantRulesNumber( t2 )
    case ETWeakQuantifier( _, children ) => children.foldRight( 0 ) {
      case ( ( et, _ ), sum ) => quantRulesNumber( et ) + 1 + sum
    }
    case ETStrongQuantifier( _, _, et ) => quantRulesNumber( et ) + 1
    case ETSkolemQuantifier( _, _, et ) => quantRulesNumber( et ) + 1
  }

  def apply( ep: ExpansionSequent ): Int = {
    val qAnt = ep.antecedent.foldLeft( 0 )( ( sum, et ) => quantRulesNumber( et ) + sum )
    val qSuc = ep.succedent.foldLeft( 0 )( ( sum, et ) => quantRulesNumber( et ) + sum )
    qAnt + qSuc
  }
}

object isQuantified {
  def apply( tree: ExpansionTreeWithMerges ): Boolean = tree match {
    case ETAtom( _ )                   => false
    case ETNeg( t )                    => isQuantified( t )
    case ETAnd( t1, t2 )               => isQuantified( t1 ) || isQuantified( t2 )
    case ETOr( t1, t2 )                => isQuantified( t1 ) || isQuantified( t2 )
    case ETImp( t1, t2 )               => isQuantified( t1 ) || isQuantified( t2 )
    case ETWeakQuantifier( _, _ )      => true
    case ETStrongQuantifier( _, _, _ ) => true
    case ETSkolemQuantifier( _, _, _ ) => true
  }
}

class ExpansionSequent( val antecedent: Seq[ExpansionTree], val succedent: Seq[ExpansionTree] ) {
  def toTuple(): ( Seq[ExpansionTree], Seq[ExpansionTree] ) = {
    ( antecedent, succedent )
  }

  def map( f: ExpansionTree => ExpansionTree ): ExpansionSequent = {
    new ExpansionSequent( antecedent.map( f ), succedent.map( f ) )
  }

  def addToAntecedent( et: ExpansionTree ): ExpansionSequent = {
    new ExpansionSequent( et +: antecedent, succedent )
  }

  def addToSuccedent( et: ExpansionTree ): ExpansionSequent = {
    new ExpansionSequent( antecedent, et +: succedent )
  }

  def removeFromAntecedent( et: ExpansionTree ): ExpansionSequent = {
    require( antecedent.exists( _ eq et ) )
    new ExpansionSequent( antecedent.filterNot( _ eq et ), succedent )
  }

  def removeFromSuccedent( et: ExpansionTree ): ExpansionSequent = {
    require( succedent.exists( _ eq et ) )
    new ExpansionSequent( antecedent, succedent.filterNot( _ eq et ) )
  }

  def replaceInAntecedent( from: ExpansionTree, to: ExpansionTree ): ExpansionSequent = {
    require( antecedent.exists( _ eq from ) )
    new ExpansionSequent( antecedent.map( et => if ( et eq from ) to else et ), succedent )
  }

  def replaceInSuccedent( from: ExpansionTree, to: ExpansionTree ): ExpansionSequent = {
    require( succedent.exists( _ eq from ) )
    new ExpansionSequent( antecedent, succedent.map( et => if ( et eq from ) to else et ) )
  }

  override def toString: String = "ExpansionSequent(" + antecedent + ", " + succedent + ")"

  def canEqual( other: Any ): Boolean = other.isInstanceOf[ExpansionSequent]

  override def equals( other: Any ): Boolean = other match {
    case that: ExpansionSequent =>
      ( that canEqual this ) &&
        antecedent == that.antecedent &&
        succedent == that.succedent
    case _ => false
  }

  override def hashCode(): Int = {
    val state = Seq( antecedent, succedent )
    state.map( _.hashCode() ).foldLeft( 0 )( ( a, b ) => 31 * a + b )
  }
}
object ExpansionSequent {
  def apply( antecedent: Seq[ExpansionTree], succedent: Seq[ExpansionTree] ) = new ExpansionSequent( antecedent, succedent )
  def unapply( etSeq: ExpansionSequent ) = Some( etSeq.toTuple() )
}

object toDeep {
  def apply( tree: ExpansionTreeWithMerges, pol: Int = 1 ): Formula = tree match {
    case ETAtom( f )     => f
    case ETNeg( t1 )     => Neg( toDeep( t1, -pol ) )
    case ETAnd( t1, t2 ) => And( toDeep( t1, pol ), toDeep( t2, pol ) )
    case ETOr( t1, t2 )  => Or( toDeep( t1, pol ), toDeep( t2, pol ) )
    case ETImp( t1, t2 ) => Imp( toDeep( t1, -pol ), toDeep( t2, pol ) )
    case ETWeakQuantifier( _, cs ) => {
      if ( pol > 0 )
        Or( cs.map( t => toDeep( t._1, pol ) ).toList )
      else
        And( cs.map( t => toDeep( t._1, pol ) ).toList )
    }
    case ETStrongQuantifier( _, _, t ) => toDeep( t, pol )
    case ETSkolemQuantifier( _, _, t ) => toDeep( t, pol ) //TODO: check if this is correct
  }

  def apply( expansionSequent: ExpansionSequent ): FSequent = {
    FSequent( expansionSequent.antecedent.map( toDeep.apply( _, -1 ) ), expansionSequent.succedent.map( toDeep.apply( _, 1 ) ) ) // compiler wants the applys here
  }
}

object toShallow {
  def apply( tree: ExpansionTreeWithMerges ): Formula = tree match {
    case ETAtom( f )                   => f
    case ETNeg( t1 )                   => Neg( toShallow( t1 ) )
    case ETAnd( t1, t2 )               => And( toShallow( t1 ), toShallow( t2 ) )
    case ETOr( t1, t2 )                => Or( toShallow( t1 ), toShallow( t2 ) )
    case ETImp( t1, t2 )               => Imp( toShallow( t1 ), toShallow( t2 ) )
    case ETWeakQuantifier( f, _ )      => f
    case ETStrongQuantifier( f, _, _ ) => f
  }

  def apply( ep: ExpansionSequent ): FSequent = {
    val ant = ep.antecedent.map( et => toShallow( et ) )
    val succ = ep.succedent.map( et => toShallow( et ) )

    FSequent( ant, succ )
  }
}

/**
 * Gets expansion tree of a formula from expansion sequent.
 */
object getETOfFormula {
  def apply( etSeq: ExpansionSequent, f: Formula, isAntecedent: Boolean ): Option[ExpansionTree] = {
    getFromExpansionTreeList( if ( isAntecedent ) etSeq.antecedent else etSeq.succedent, f )
  }

  private def getFromExpansionTreeList( ets: Seq[ExpansionTree], f: Formula ): Option[ExpansionTree] = ets match {
    case head :: tail =>
      if ( toShallow( head ) syntaxEquals f ) Some( head )
      else getFromExpansionTreeList( tail, f )
    case Nil => None
  }
}

/**
 * Builds an expansion tree from a formula and a map from variables to terms.
 * The paremeter pos is true if  the formula is to be considered positive
 * (right side of the sequent).
 */
object formulaToExpansionTree {
  def apply( form: Formula, pos: Boolean ): ExpansionTree = {
    assert( !containsQuantifier( form ) );
    apply( form, List(), pos )
  }

  def apply( form: Formula, subs: List[_ <: HOLSubstitution], pos: Boolean ): ExpansionTree = form match {
    case HOLAtom( _, _ ) => ETAtom( form )
    case Neg( f )        => ETNeg( formulaToExpansionTree( f, subs, !pos ) ).asInstanceOf[ExpansionTree]
    case And( f1, f2 )   => ETAnd( formulaToExpansionTree( f1, subs, pos ), formulaToExpansionTree( f2, subs, pos ) ).asInstanceOf[ExpansionTree]
    case Or( f1, f2 )    => ETOr( formulaToExpansionTree( f1, subs, pos ), formulaToExpansionTree( f2, subs, pos ) ).asInstanceOf[ExpansionTree]
    case Imp( f1, f2 )   => ETImp( formulaToExpansionTree( f1, subs, !pos ), formulaToExpansionTree( f2, subs, pos ) ).asInstanceOf[ExpansionTree]
    case All( v, f ) => pos match {
      case true => // Strong quantifier
        val valid_subs = subs.filter( s => s.domain.contains( v ) )
        assert( valid_subs.length == 1 )
        val next_f = valid_subs.head( f )
<<<<<<< HEAD
        val ev = valid_subs.head( v ).asInstanceOf[Var]
        ETStrongQuantifier( f, ev, formulaToExpansionTree( next_f, valid_subs, pos ) )
=======
        val ev = valid_subs.head( v ).asInstanceOf[HOLVar]
        ETStrongQuantifier( form, ev, formulaToExpansionTree( next_f, valid_subs, pos ) ).asInstanceOf[ExpansionTree]
>>>>>>> 70739864
      case false => // Weak quantifier
        val valid_subs = subs.filter( s => s.domain.contains( v ) )
        ETWeakQuantifier( form, valid_subs.map {
          case s =>
            val next_f = s( f )
            val t = s( v )
            ( formulaToExpansionTree( next_f, List( s ), pos ), t )
        } ).asInstanceOf[ExpansionTree]
    }
    case Ex( v, f ) => pos match {
      case true => // Weak quantifier
        val valid_subs = subs.filter( s => s.domain.contains( v ) )
        ETWeakQuantifier( form, valid_subs.map {
          case s =>
            val next_f = s( f )
            val t = s( v )
            ( formulaToExpansionTree( next_f, List( s ), pos ), t )
        } ).asInstanceOf[ExpansionTree]
      case false => // Strong quantifier
        val valid_subs = subs.filter( s => s.domain.contains( v ) )
        assert( valid_subs.length == 1 )
        val next_f = valid_subs.head( f )
<<<<<<< HEAD
        val ev = valid_subs.head( v ).asInstanceOf[Var]
        ETStrongQuantifier( f, ev, formulaToExpansionTree( next_f, valid_subs, pos ) )
=======
        val ev = valid_subs.head( v ).asInstanceOf[HOLVar]
        ETStrongQuantifier( form, ev, formulaToExpansionTree( next_f, valid_subs, pos ) ).asInstanceOf[ExpansionTree]
>>>>>>> 70739864
    }
    case _ => throw new Exception( "Error transforming a formula into an expansion tree: " + form )
  }
}

/**
 * Returns the expansion sequent with certain expansions trees removed
 */
object removeFromExpansionSequent {
  /**
   * @param seq: specifies formulas to remove; formulas in the antecedent/consequent will remove expansion trees in the antecedent/consequent of the expansion tree
   *             expansion trees are removed if Sh(e) \in seq (using default equality, which is alpha equality)
   */
  def apply( etSeq: ExpansionSequent, seq: FSequent ): ExpansionSequent = {
    val ante = etSeq.antecedent.filter( et => !seq._1.contains( toShallow( et ) ) )
    val cons = etSeq.succedent.filter( et => !seq._2.contains( toShallow( et ) ) )
    new ExpansionSequent( ante, cons )
  }
}

object substitute extends at.logic.gapt.utils.logging.Logger {
  /**
   * Perform substitution including propagation of merge nodes
   */
  def apply( s: HOLSubstitution, et: ExpansionTreeWithMerges ): ExpansionTree = {
    val etSubstituted = doApplySubstitution( s, et )
    //merge(etSubstituted)
    etSubstituted.asInstanceOf[ExpansionTree]
  }

  /**
   * Perform substitution _without_ propagation of merge nodes
   * Useful for tests, has to be extra method due to different return type
   */
  def applyNoMerge( s: HOLSubstitution, et: ExpansionTreeWithMerges ): ExpansionTreeWithMerges = {
    doApplySubstitution( s, et )
  }

  private[expansionTrees] def doApplySubstitution( s: HOLSubstitution, et: ExpansionTreeWithMerges ): ExpansionTreeWithMerges = et match {
    case ETAtom( f )     => ETAtom( s.apply( f ) )
    case ETNeg( t1 )     => ETNeg( doApplySubstitution( s, t1 ) )
    case ETAnd( t1, t2 ) => ETAnd( doApplySubstitution( s, t1 ), doApplySubstitution( s, t2 ) )
    case ETOr( t1, t2 )  => ETOr( doApplySubstitution( s, t1 ), doApplySubstitution( s, t2 ) )
    case ETImp( t1, t2 ) => ETImp( doApplySubstitution( s, t1 ), doApplySubstitution( s, t2 ) )
    case ETStrongQuantifier( f, v, selection ) =>
      ETStrongQuantifier( s( f ), s( v ).asInstanceOf[Var], doApplySubstitution( s, selection ) )
    case ETSkolemQuantifier( f, v, selection ) =>
      ETSkolemQuantifier( s( f ), s( v ), doApplySubstitution( s, selection ) )
    case ETWeakQuantifier( f, instances ) =>
      ETWeakQuantifier( s( f ), mergeWeakQuantifiers( Some( s ), instances ) )
    case ETMerge( t1, t2 ) => ETMerge( doApplySubstitution( s, t1 ), doApplySubstitution( s, t2 ) )
  }

  /**
   * If present, apply Substitution s to weak quantifier instances, then create merge nodes for duplicates
   */
  private[expansionTrees] def mergeWeakQuantifiers( s: Option[HOLSubstitution], instances: Seq[( ExpansionTreeWithMerges, LambdaExpression )] ): Seq[( ExpansionTreeWithMerges, LambdaExpression )] = {
    // through merging, some instances might disappear
    // keep map (substituted var -> [  ] ) to rebuild instances from it
    type InstList = ListBuffer[ExpansionTreeWithMerges]
    val newInstances = collection.mutable.LinkedHashMap[LambdaExpression, InstList]()
    s match {
      case Some( subst ) =>
        instances.foreach( { case ( et, expr ) => ( newInstances.getOrElseUpdate( subst.apply( expr ), new InstList ) += doApplySubstitution( subst, et ) ) } )
      case None =>
        instances.foreach( { case ( et, expr ) => ( newInstances.getOrElseUpdate( expr, new InstList ) += et ) } )
    }

    def createMergeNode( ets: Iterable[ExpansionTreeWithMerges] ): ExpansionTreeWithMerges = {
      ets.reduce( ( tree1, tree2 ) => ETMerge( tree1, tree2 ) )
    }

    newInstances.map( instance => ( createMergeNode( instance._2 ), instance._1 ) ).toList
  }
}

object merge extends at.logic.gapt.utils.logging.Logger {

  // Reduces all MergeNodes in the tree
  def apply( tree: ExpansionTreeWithMerges ): ExpansionTree = {
    main( tree, polarity = true )._1
  }

  // Reduces all MergeNodes in the sequent
  def apply( etSeq: ( Seq[ExpansionTreeWithMerges], Seq[ExpansionTreeWithMerges] ) ): ExpansionSequent = {
    val ( antecedent, succedent ) = etSeq
    val allTrees = antecedent ++ succedent

    trace( "\n\nmerge seq in: " + antecedent + " |- " + succedent )

    // apply main to all trees. if a substitution occurs, apply it to all trees and restart whole process as
    // substitutions can create merges (potentially everywhere).
    def applyRec( trees: Seq[ExpansionTreeWithMerges], index: Int ): Seq[ExpansionTreeWithMerges] = {
      if ( index == trees.length ) {
        trees
      } else {
        trace( "\n\nmerge on index: " + index + " tree: " + trees( index ) + " trees: " + trees )
        // define current tree and context, apply main and rebuild later
        val context = trees.take( index ) ++ trees.drop( index + 1 )
        val curTree = trees( index )

        trace( "old context:" + context )

        val isAntecedent = index < antecedent.length
        val polarity = if ( isAntecedent ) false else true

        val ( newTree, newContext, substitutionOccurred ) = main( curTree, polarity, context )

        trace( "new context:" + newContext )

        assert( newContext.length == context.length )

        applyRec( newContext.take( index ) ++ List( newTree ) ++ newContext.drop( index ),
          index = if ( substitutionOccurred ) { 0 } else { index + 1 } )
      }
    }

    val allNewTrees = applyRec( allTrees, 0 ).asInstanceOf[Seq[ExpansionTree]]

    trace( "merge seq out: " + allNewTrees )

    return new ExpansionSequent(
      allNewTrees.take( antecedent.length ),
      allNewTrees.drop( antecedent.length ) )
  }

  /**
   * Outer merge loop. Call merge, handle substitution occurring during merge and repeat.
   * @param polarity: true for positive
   */
  private def main( tree: ExpansionTreeWithMerges, polarity: Boolean, context: Seq[ExpansionTreeWithMerges] = Nil, substitutionOccurred: Boolean = false ): ( ExpansionTree, Seq[ExpansionTreeWithMerges], Boolean ) = {
    trace( "merge in: " + tree )
    trace( "merge in context: " + context )

    val ( subst, et ) = detectAndMergeMergeNodes( tree, polarity )
    subst match {
      case Some( s ) => {
        trace( "substitution: " + s )
        main( substitute.applyNoMerge( s, et ), polarity, context.map( substitute.applyNoMerge( s, _ ) ), substitutionOccurred = true )
      }
      case None => {
        trace( "merge out: " + et )
        trace( "merge out context: " + context )
        ( et.asInstanceOf[ExpansionTree], context, substitutionOccurred )
      }

    }
  }

  /**
   * Called initially with root, search for merge nodes and calls doApplyMerge on the merge nodes
   * If a substitution is encountered, the current state of the ET is made explicit in the return value, consisting of the substitution and the current state
   * If no substitution is returned, the tree in the return value does not contain merge nodes
   * @param polarity: required for merging top and bottom.
   */
  private def detectAndMergeMergeNodes( tree: ExpansionTreeWithMerges, polarity: Boolean ): ( Option[HOLSubstitution], ExpansionTreeWithMerges ) = {

    // code which is required for all binary operators
    // @param leftPolarity: polarity of left child
    def start_op2( t1: ExpansionTreeWithMerges, t2: ExpansionTreeWithMerges,
                   OpFactory: ( ExpansionTreeWithMerges, ExpansionTreeWithMerges ) => ExpansionTreeWithMerges,
                   leftPolarity: Boolean ): ( Option[HOLSubstitution], ExpansionTreeWithMerges ) = {
      val ( subst1, res1 ) = detectAndMergeMergeNodes( t1, leftPolarity )
      subst1 match {
        case Some( s: HOLSubstitution ) => // found substitution, need to return right here
          ( Some( s ), OpFactory( res1, t1 ) )
        case None => // no substitution, continue
          val ( subst2, res2 ) = detectAndMergeMergeNodes( t2, polarity )
          ( subst2, OpFactory( res1, res2 ) ) // might be Some(subst) or None
      }
    }

    tree match {
      case ETStrongQuantifier( f, v, sel ) =>
        val ( subst, res ) = detectAndMergeMergeNodes( sel, polarity )
        ( subst, ETStrongQuantifier( f, v, res ) )
      case ETSkolemQuantifier( f, sk, sel ) =>
        val ( subst, res ) = detectAndMergeMergeNodes( sel, polarity )
        ( subst, ETSkolemQuantifier( f, sk, res ) )
      case ETWeakQuantifier( f, instances ) => {
        var instancesPrime = new ListBuffer[( ExpansionTreeWithMerges, LambdaExpression )]
        // try to call merge on all instances
        // this is somewhat iterative in itself (stop on first substitution since we can't handle multiple substitutions at the same time)
        for ( instance <- instances ) {
          val ( et, expr ) = instance
          val ( subst, res ) = detectAndMergeMergeNodes( et, polarity )
          instancesPrime += Tuple2( res, expr )
          subst match {
            case Some( s: HOLSubstitution ) => {
              return ( Some( s ), ETWeakQuantifier( f, instancesPrime ++ instances.drop( instancesPrime.length ) ) )
            }
            case None =>
          }
        }
        // all instances done without substitution
        ( None, ETWeakQuantifier( f, instancesPrime.toList ) )
      }
      case ETAtom( f ) => ( None, ETAtom( f ) )
      case ETNeg( s1 ) => {
        val ( subst, res ) = detectAndMergeMergeNodes( s1, !polarity ) // changes polarity
        ( subst, ETNeg( res ) )
      }
      case ETAnd( t1, t2 )   => start_op2( t1, t2, ETAnd( _, _ ), leftPolarity = polarity )
      case ETOr( t1, t2 )    => start_op2( t1, t2, ETOr( _, _ ), leftPolarity = polarity )
      case ETImp( t1, t2 )   => start_op2( t1, t2, ETImp( _, _ ), leftPolarity = !polarity ) // changes polarity
      case ETMerge( t1, t2 ) => doApplyMerge( t1, t2, polarity )
    }
  }

  /**
   * Returns either a substitution in case we have to do a substitution at the highest level or the merged tree
   * Call with children of merge node
   */
  private def doApplyMerge( tree1: ExpansionTreeWithMerges, tree2: ExpansionTreeWithMerges, polarity: Boolean ): ( Option[HOLSubstitution], ExpansionTreeWithMerges ) = {
    trace( "apply merge called on: \n" + tree1 + "\n" + tree2 )

    // similar as above, code which is required for all binary operators
    def start_op2( s1: ExpansionTreeWithMerges, t1: ExpansionTreeWithMerges,
                   s2: ExpansionTreeWithMerges, t2: ExpansionTreeWithMerges,
                   OpFactory: ( ExpansionTreeWithMerges, ExpansionTreeWithMerges ) => ExpansionTreeWithMerges,
                   leftPolarity: Boolean ): ( Option[HOLSubstitution], ExpansionTreeWithMerges ) = {
      val ( subst1, res1 ) = doApplyMerge( s1, s2, leftPolarity )
      subst1 match {
        case Some( s: HOLSubstitution ) => ( Some( s ), OpFactory( res1, ETMerge( t1, t2 ) ) )
        case None =>
          val ( subst2, res2 ) = doApplyMerge( t1, t2, polarity )
          ( subst2, OpFactory( res1, res2 ) ) // might be Some(subst) or None
      }
    }

    ( tree1, tree2 ) match {
      // top/bottom merging:
      // top [merge] A = A if !polarity
      // bottom [merge] A = A if polarity
      case ( ETAtom( Top() ), _ ) if !polarity              => detectAndMergeMergeNodes( tree2, polarity )
      case ( _, ETAtom( Top() ) ) if !polarity              => detectAndMergeMergeNodes( tree1, polarity )

      case ( ETAtom( Bottom() ), _ ) if polarity            => detectAndMergeMergeNodes( tree2, polarity )
      case ( _, ETAtom( Bottom() ) ) if polarity            => detectAndMergeMergeNodes( tree1, polarity )

      //TODO: the f1 == f2 check is too strong if the proof contains contractions on paramodulated formulas. Find a better replacement.
      case ( ETAtom( f1 ), ETAtom( f2 ) ) /* if f1 == f2 */ => ( None, ETAtom( f1 ) )

      case ( ETStrongQuantifier( f1, v1, sel1 ), ETStrongQuantifier( f2, v2, sel2 ) ) if f1 == f2 =>
        trace( "encountered strong quantifier " + f1 + "; renaming " + v2 + " to " + v1 )
        return ( Some( HOLSubstitution( v2, v1 ) ), ETStrongQuantifier( f1, v1, ETMerge( sel1, sel2 ) ) )

      case ( ETSkolemQuantifier( f1, s1, sel1 ), ETSkolemQuantifier( f2, s2, sel2 ) ) if f1 == f2 =>
        val sel2_ = if ( s1 != s2 ) {
          //TODO: we need to replace s2 by s1 in sel2, otherwise the merge operation fails
          //println(, "Can only merge Skolem Quantifier Nodes, if the skolem constants "+s1+" and "+s2+" are the same!")
          println( "Warning: merged skolem quantifiers are not equal - deep formula only valid modulo the equality " + s1 + " = " + s2 )
          ( s1, s2 ) match {
            case ( c: Const, d: Const ) =>
              replace( d, c, sel2 )
            case _ =>
              throw new Exception( "I have skolem terms " + s1 + " and " + s2 + " which are no consts and don't know what to do now." )
          }

        } else sel2
        //trace("encountered skolem quantifier "+f1+"; renaming "+v2+" to "+v1)
        return ( Some( HOLSubstitution() ), ETSkolemQuantifier( f1, s1, ETMerge( sel1, sel2_ ) ) )

      case ( ETWeakQuantifier( f1, children1 ), ETWeakQuantifier( f2, children2 ) ) if f1 == f2 => {
        val newTree = ETWeakQuantifier( f1, substitute.mergeWeakQuantifiers( None, children1 ++ children2 ) )
        // merging might have caused merge-nodes and regular nodes, hence switch to detect-method
        detectAndMergeMergeNodes( newTree, polarity )
      }
      case ( ETNeg( s1 ), ETNeg( s2 ) ) => {
        val ( subst, res ) = doApplyMerge( s1, s2, !polarity ) // changes polarity
        ( subst, ETNeg( res ) )
      }
      case ( ETAnd( s1, t1 ), ETAnd( s2, t2 ) ) => start_op2( s1, t1, s2, t2, ETAnd( _, _ ), leftPolarity = polarity )
      case ( ETOr( s1, t1 ), ETOr( s2, t2 ) )   => start_op2( s1, t1, s2, t2, ETOr( _, _ ), leftPolarity = polarity )
      case ( ETImp( s1, t1 ), ETImp( s2, t2 ) ) => start_op2( s1, t1, s2, t2, ETImp( _, _ ), leftPolarity = !polarity ) //changes polarity
      case ( ETMerge( n1, n2 ), _ ) => { // we proceed top-bottom. Sometimes we need to propagate a merge below another merge, in which case the lower merge has to be resolved first
        val ( subst, res ) = doApplyMerge( n1, n2, polarity )
        subst match {
          case Some( s: HOLSubstitution ) => ( Some( s ), ETMerge( res, tree2 ) )
          case None                       => doApplyMerge( res, tree2, polarity )
        }
      }
      case ( _, ETMerge( n1, n2 ) ) => { // see above
        val ( subst, res ) = doApplyMerge( n1, n2, polarity )
        subst match {
          case Some( s: HOLSubstitution ) => ( Some( s ), ETMerge( res, tree2 ) )
          case None                       => doApplyMerge( tree1, res, polarity )
        }
      }
      case _ => throw new IllegalArgumentException( "Bug in merge in extractExpansionSequent. By Construction, the trees to be merge should have the same structure, which is violated for:\n" + tree1 + "\n" + tree2 )
    }
  }
}

object replace {
  /**
   * Replaces all occurrences of the constants what by constants by in the expression where.
   * @param what what to replace
   * @param by what the insert instead
   * @param where in which expression
   * @return the resulting expression
   */
  def replaceAll( what: Const, by: Const, where: Formula ): Formula = {
    replaceAll( what, by, where.asInstanceOf[LambdaExpression] ).asInstanceOf[Formula]
  }

  /**
   * Replaces all occurrences of the constants what by constants by in the expression where.
   * @param what what to replace
   * @param by what the insert instead
   * @param where in which expression
   * @return the resulting expression
   */
  def replaceAll( what: Const, by: Const, where: LambdaExpression ): LambdaExpression = {
    if ( what != by ) //prevent cycles in replaceAllRec
      replaceAllRec( what, by, where )
    else
      where
  }
  @tailrec
  private def replaceAllRec( what: Const, by: Const, where: LambdaExpression ): LambdaExpression = {
    HOLPosition.getPositions( where, _ == what ) match {
      case Nil => where
      case p :: _ =>
        replaceAllRec( what, by, HOLPosition.replace( where, p, by ) )
    }
  }

  /**
   * Duplicates the behaviour for Expansion Tress without merges
   * (the constructor is overloaded, so we need to make sure it is called with the correct type)
   * @param what constant name to replace
   * @param by constant to insert
   * @param where expansion tree where to replace
   * @return an et with all constants what replaced by constants by
   */
  def apply( what: Const, by: Const, where: ExpansionTree ): ExpansionTree = where match {
    case ETAtom( f )   => ETAtom( replaceAll( what, by, f ) )
    case ETNeg( l )    => ETNeg( apply( what, by, l ) )
    case ETAnd( l, r ) => ETAnd( apply( what, by, l ), apply( what, by, r ) )
    case ETOr( l, r )  => ETOr( apply( what, by, l ), apply( what, by, r ) )
    case ETImp( l, r ) => ETImp( apply( what, by, l ), apply( what, by, r ) )
    case ETWeakQuantifier( f, instances ) =>
      val children = instances.map( x =>
        ( apply( what, by, x._1 ), replaceAll( what, by, x._2 ) ) )
      ETWeakQuantifier.applyWithoutMerge( replaceAll( what, by, f ), children.asInstanceOf[Seq[( ExpansionTree, LambdaExpression )]] )
    case ETStrongQuantifier( f, v, tree ) =>
      ETStrongQuantifier( replaceAll( what, by, f ), v, apply( what, by, tree ) )
    case ETSkolemQuantifier( f, sk, tree ) =>
      ETSkolemQuantifier( replaceAll( what, by, f ), replaceAll( what, by, sk ), apply( what, by, tree ) )
  }

  /**
   * Replaces all occurrences of what by by in where.
   * @param what constant name to replace
   * @param by constant to insert
   * @param where expansion tree where to replace
   * @return an et with all constants what replaced by constants by
   */
  def apply( what: Const, by: Const, where: ExpansionTreeWithMerges ): ExpansionTreeWithMerges = where match {
    case ETAtom( f )   => ETAtom( replaceAll( what, by, f ) )
    case ETNeg( l )    => ETNeg( apply( what, by, l ) )
    case ETAnd( l, r ) => ETAnd( apply( what, by, l ), apply( what, by, r ) )
    case ETOr( l, r )  => ETOr( apply( what, by, l ), apply( what, by, r ) )
    case ETImp( l, r ) => ETImp( apply( what, by, l ), apply( what, by, r ) )
    case ETWeakQuantifier( f, instances ) =>
      val children = instances.map( x =>
        ( apply( what, by, x._1 ), replaceAll( what, by, x._2 ) ) )
      ETWeakQuantifier( replaceAll( what, by, f ), children )
    case ETStrongQuantifier( f, v, tree ) =>
      ETStrongQuantifier( replaceAll( what, by, f ), v, apply( what, by, tree ) )
    case ETSkolemQuantifier( f, sk, tree ) =>
      ETSkolemQuantifier( replaceAll( what, by, f ), replaceAll( what, by, sk ), apply( what, by, tree ) )
    case ETMerge( l, r ) =>
      ETMerge( apply( what, by, l ), apply( what, by, r ) )
  }

}<|MERGE_RESOLUTION|>--- conflicted
+++ resolved
@@ -463,13 +463,8 @@
         val valid_subs = subs.filter( s => s.domain.contains( v ) )
         assert( valid_subs.length == 1 )
         val next_f = valid_subs.head( f )
-<<<<<<< HEAD
         val ev = valid_subs.head( v ).asInstanceOf[Var]
-        ETStrongQuantifier( f, ev, formulaToExpansionTree( next_f, valid_subs, pos ) )
-=======
-        val ev = valid_subs.head( v ).asInstanceOf[HOLVar]
         ETStrongQuantifier( form, ev, formulaToExpansionTree( next_f, valid_subs, pos ) ).asInstanceOf[ExpansionTree]
->>>>>>> 70739864
       case false => // Weak quantifier
         val valid_subs = subs.filter( s => s.domain.contains( v ) )
         ETWeakQuantifier( form, valid_subs.map {
@@ -492,13 +487,8 @@
         val valid_subs = subs.filter( s => s.domain.contains( v ) )
         assert( valid_subs.length == 1 )
         val next_f = valid_subs.head( f )
-<<<<<<< HEAD
         val ev = valid_subs.head( v ).asInstanceOf[Var]
-        ETStrongQuantifier( f, ev, formulaToExpansionTree( next_f, valid_subs, pos ) )
-=======
-        val ev = valid_subs.head( v ).asInstanceOf[HOLVar]
         ETStrongQuantifier( form, ev, formulaToExpansionTree( next_f, valid_subs, pos ) ).asInstanceOf[ExpansionTree]
->>>>>>> 70739864
     }
     case _ => throw new Exception( "Error transforming a formula into an expansion tree: " + form )
   }
