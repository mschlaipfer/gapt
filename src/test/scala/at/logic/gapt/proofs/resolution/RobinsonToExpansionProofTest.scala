--- conflicted
+++ resolved
@@ -4,23 +4,12 @@
 import at.logic.gapt.expr.fol.{ naive, thresholds }
 import at.logic.gapt.expr.hol.{ CNFn, structuralCNF, existsclosure }
 import at.logic.gapt.formats.prover9.Prover9TermParserLadrStyle._
-<<<<<<< HEAD
-import at.logic.gapt.proofs.Sequent
-import at.logic.gapt.proofs.expansionTrees.{ toDeep, toShallow }
 import at.logic.gapt.provers.escargot.Escargot
-import org.specs2.mutable._
-
-class RobinsonToExpansionProofTest extends Specification {
-=======
 import at.logic.gapt.proofs.{ SequentMatchers, Sequent }
-import at.logic.gapt.provers.prover9.Prover9
 import at.logic.gapt.utils.SatMatchers
 import org.specs2.mutable._
 
 class RobinsonToExpansionProofTest extends Specification with SatMatchers with SequentMatchers {
-  if ( !Prover9.isInstalled ) skipAll
-
->>>>>>> ee845028
   "simple proof from prover9" should {
     val es = existsclosure(
       "P(c,z)" +:
@@ -34,25 +23,14 @@
     "extract expansion sequent for the initial clauses" in {
       val Some( robinson ) = Escargot getRobinsonProof es
       val expansion = RobinsonToExpansionProof( robinson )
-<<<<<<< HEAD
-      val deep = toDeep( expansion )
-      Escargot isValid deep must_== true
-=======
       expansion.deep must beValidSequent
->>>>>>> ee845028
     }
 
     "extract expansion sequent for the given end sequent" in {
       val Some( robinson ) = Escargot getRobinsonProof es
       val expansion = RobinsonToExpansionProof( robinson, es )
-<<<<<<< HEAD
-      toShallow( expansion ) isSubMultisetOf es must_== true
-      val deep = toDeep( expansion )
-      Escargot isValid deep must_== true
-=======
       expansion.shallow must_== es
       expansion.deep must beValidSequent
->>>>>>> ee845028
     }
   }
 
@@ -62,14 +40,8 @@
     val cnf = CNFn.toFClauseList( endSequent.toFormula )
     val Some( robinson ) = Escargot getRobinsonProof cnf
     val expansion = RobinsonToExpansionProof( robinson, endSequent )
-<<<<<<< HEAD
-    toShallow( expansion ) isSubMultisetOf endSequent must_== true
-    val deep = toDeep( expansion )
-    Escargot isValid deep must_== true
-=======
     expansion.shallow must_== endSequent
     expansion.deep must beValidSequent
->>>>>>> ee845028
   }
 
   "complicated formula with structural CNF" in {
@@ -78,22 +50,11 @@
     val as = ( 0 to 12 ) map { i => FOLAtomConst( s"a$i", 1 ) }
     val endSequent = thresholds.atMost.oneOf( as map { a => Ex( x, a( x ) ) } ) +: Sequent() :+ ( as( 0 )( c ) --> -as( 1 )( d ) )
 
-<<<<<<< HEAD
-    "extract expansion sequent" in {
-      val ( cnf, projs, defs ) = structuralCNF( endSequent, generateJustifications = true, propositional = false )
-      val Some( ref ) = Escargot getRobinsonProof cnf
-      val expansion = RobinsonToExpansionProof( ref, endSequent, projs, defs )
-      toShallow( expansion ) isSubMultisetOf endSequent must_== true
-      val deep = toDeep( expansion )
-      Escargot isValid deep must_== true
-    }
-=======
     val ( cnf, projs, defs ) = structuralCNF( endSequent, generateJustifications = true, propositional = false )
-    val Some( ref ) = Prover9 getRobinsonProof cnf
+    val Some( ref ) = Escargot getRobinsonProof cnf
     val expansion = RobinsonToExpansionProof( ref, endSequent, projs, defs )
     expansion.shallow must_== endSequent
     expansion.deep must beValidSequent
->>>>>>> ee845028
   }
 
   "quantified definitions" in {
@@ -101,18 +62,8 @@
     val as = ( 0 to 2 ) map { i => All( x, Ex( y, FOLAtom( s"a$i", x, y, z ) ) ) }
     val endSequent = Sequent() :+ ( All( z, thresholds.exactly.oneOf( as ) ) <-> All( z, naive.exactly.oneOf( as ) ) )
 
-<<<<<<< HEAD
-    "extract expansion sequent with skolem quantifiers" in {
-      val ( cnf, projs, defs ) = structuralCNF( endSequent, generateJustifications = true, propositional = false )
-      val Some( ref ) = Escargot getRobinsonProof cnf
-      val expansion = RobinsonToExpansionProof( ref, endSequent, projs, defs )
-      toShallow( expansion ) isSubMultisetOf endSequent must_== true
-      val deep = toDeep( expansion )
-      Escargot isValid deep must_== true
-    }
-=======
     val ( cnf, projs, defs ) = structuralCNF( endSequent, generateJustifications = true, propositional = false )
-    val Some( ref ) = Prover9 getRobinsonProof cnf
+    val Some( ref ) = Escargot getRobinsonProof cnf
     val expansion = RobinsonToExpansionProof( ref, endSequent, projs, defs )
     expansion.shallow must_== endSequent
     expansion.deep must beValidSequent
@@ -126,10 +77,9 @@
     val endSequent = Sequent() :+ ( ( All( x, p( x ) ) | All( x, q( x ) ) ) --> ( p( c ) | q( d ) ) )
 
     val ( cnf, projs, defs ) = structuralCNF( endSequent, generateJustifications = true, propositional = false )
-    val Some( ref ) = Prover9 getRobinsonProof cnf
+    val Some( ref ) = Escargot getRobinsonProof cnf
     val expansion = RobinsonToExpansionProof( ref, endSequent, projs, defs )
     expansion.shallow must_== endSequent
     expansion.deep must beValidSequent
->>>>>>> ee845028
   }
 }