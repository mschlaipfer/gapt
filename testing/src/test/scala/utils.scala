--- conflicted
+++ resolved
@@ -2,11 +2,7 @@
 
 import java.io.File
 
-<<<<<<< HEAD
 import at.logic.gapt.utils.executionModels.timeout.{ TimeOutException, withTimeout }
-=======
-import at.logic.utils.executionModels.timeout.{ TimeOutException, withTimeout }
->>>>>>> 3ade1bcd
 import org.specs2.execute.AsResult
 import org.specs2.matcher.ThrownExpectations
 
@@ -15,11 +11,7 @@
 object skipIfRunsLongerThan extends ThrownExpectations {
   def apply[T: AsResult]( timeout: Duration )( f: => T ) =
     try {
-<<<<<<< HEAD
-      val result = withTimeout( timeout.inMilliseconds )( f )
-=======
       val result = withTimeout( timeout toMillis )( f )
->>>>>>> 3ade1bcd
       AsResult( result )
     } catch {
       case ex: TimeOutException => skipped( s"Runtime exceeded ${timeout}." )
