<<<<<<< HEAD
/**********
 * Example proof sequences, usage example from CLI:
 *
 * scala> :load examples/ProofSequences.scala
 * scala> val p = LinearExampleProof( 5 )
 **********/

import at.logic.gapt.language.fol.FOLSubstitution
=======
import at.logic.cli.GAPScalaInteractiveShellLibrary.parse
import at.logic.language.fol._
import at.logic.calculi.lk.base._
import at.logic.calculi.lk._
>>>>>>> 3ade1bcd

// Functions to construct cut-free FOL LK proofs of the sequents
//
// P(0), \ALL x . P(x) -> P(s(x)) :- P(s^n(0))
//
// where n is an Integer parameter >= 0.
object LinearExampleProof {
  val s = "s"
  val p = "P"
  val c = "0"

  def apply( n: Int ) = proof( 0, n )

  // returns LKProof with end-sequent  P(s^k(0)), \ALL x . P(x) -> P(s(x)) :- P(s^n(0))
  def proof( k: Int, n: Int )  : LKProof =
  {
    val x = FOLVar( "x" )
    val ass = AllVar( x, Imp( Atom( p, x::Nil ), Atom( p, Function( s, x::Nil )::Nil ) ) )
    if ( k == n ) // leaf proof
    {
      val a = Atom( p,  Utils.numeral( n )::Nil )
      WeakeningLeftRule( Axiom( a::Nil, a::Nil ), ass )
    }
    else
    {
      val p1 = Atom( p, Utils.numeral( k )::Nil )
      val p2 = Atom( p, Utils.numeral( k + 1 )::Nil )
      val aux = Imp( p1, p2 )
      ContractionLeftRule( ForallLeftRule( ImpLeftRule( Axiom( p1::Nil, p1::Nil ), proof( k + 1, n ), p1, p2 ), aux, ass, Utils.numeral( k ) ), ass )
    }
  }
}

// Functions to construct cut-free FOL LK proofs of the sequents
//
// P(0,0), \ALL x \ALL y. P(x,y) -> P(s(x),y), \ALL x \ALL y. P(x,y) -> P(x,s(y)) :- P(s^n(0),s^n(0))
//
// where n is an Integer parameter >= 0.
//
// The proofs constructed here go along the diagonal of P, i.e. one X-step, then one Y-step, etc.
object SquareDiagonalExampleProof {
  val s = "s"
  val p = "P"
  val c = "0"

  def apply( n: Int ) = proof( 0, n )

  // returns LKProof with end-sequent  P(s^k(0),s^k(0)), \ALL x \ALL y. P(x,y) -> P(s(x),y), \ALL x \ALL y . P(x,y) -> P(x,s(y)) :- P(s^n(0),s^n(0))
  def proof( k: Int, n: Int )  : LKProof =
  {
    val x = FOLVar( "x" )
    val y = FOLVar( "y" )

    val assx = AllVar( x, AllVar( y, Imp( Atom( p, x::y::Nil ), Atom(p, Function( s, x::Nil )::y::Nil ) ) ) )
    def assx_aux( k: Int ) = AllVar( y, Imp( Atom( p, Utils.numeral( k )::y::Nil ), Atom(p, Utils.numeral( k + 1 )::y::Nil ) ) )

    val assy = AllVar( x, AllVar( y, Imp( Atom( p, x::y::Nil ), Atom(p, x::Function( s, y::Nil )::Nil ) ) ) )
    def assy_aux( k: Int ) = AllVar( y, Imp( Atom( p, Utils.numeral( k )::y::Nil ), Atom(p, Utils.numeral( k )::Function( s, y::Nil )::Nil ) ) )
 
    if ( k == n ) // leaf proof
    {
      val a = Atom( p, Utils.numeral( n )::Utils.numeral( n )::Nil )
      WeakeningLeftRule( WeakeningLeftRule( Axiom( a:: Nil, a::Nil ), assx ), assy )
    }
    else
    {
      val ayl = Atom( p, Utils.numeral( k + 1 )::Utils.numeral( k )::Nil ) // atom y left
      val ayr = Atom( p, Utils.numeral( k + 1 )::Utils.numeral( k + 1 )::Nil )
      val auxy = Imp( ayl, ayr )

      val p1 = ImpLeftRule( Axiom( ayl::Nil, ayl::Nil ), proof( k + 1, n), ayl, ayr )
      val p2 = ForallLeftRule( p1, auxy, assy_aux( k + 1 ), Utils.numeral( k ) )
      val p3 = ForallLeftRule( p2, assy_aux( k + 1 ), assy, Utils.numeral( k + 1) )
      val p4 = ContractionLeftRule( p3, assy )

      val axl = Atom( p, Utils.numeral( k )::Utils.numeral( k )::Nil ) // atom x left
      val axr = Atom( p, Utils.numeral( k + 1 )::Utils.numeral( k )::Nil )
      val auxx = Imp( axl, axr )

      val p5 = ImpLeftRule( Axiom( axl::Nil, axl::Nil ), p4, axl, axr )
      val p6 = ForallLeftRule( p5, auxx, assx_aux( k ), Utils.numeral( k ) )
      val p7 = ForallLeftRule( p6, assx_aux( k ), assx, Utils.numeral( k ) )
      ContractionLeftRule( p7, assx )
    }
  }
}

// Functions to construct cut-free FOL LK proofs of the sequents
//
// P(0,0), \ALL x \ALL y. P(x,y) -> P(s(x),y), \ALL x \ALL y. P(x,y) -> P(x,s(y)) :- P(s^n(0),s^n(0))
//
// where n is an Integer parameter >= 0.
//
// The proofs constructed here go along the edges of P, i.e. first all X-steps are performed, then all Y-steps are performed
object SquareEdgesExampleProof {
  val s = "s"
  val p = "P"
  val c = "0"

  val x = FOLVar( "x" )
  val y = FOLVar( "y" )

  val assx = AllVar( x, AllVar( y, Imp( Atom( p, x::y::Nil ), Atom(p, Function( s, x::Nil )::y::Nil ) ) ) )
  def assx_aux( k: Int ) = AllVar( y, Imp( Atom( p, Utils.numeral( k )::y::Nil ), Atom(p, Utils.numeral( k + 1 )::y::Nil ) ) )

  val assy = AllVar( x, AllVar( y, Imp( Atom( p, x::y::Nil ), Atom(p, x::Function( s, y::Nil )::Nil ) ) ) )
  def assy_aux( k: Int ) = AllVar( y, Imp( Atom( p, Utils.numeral( k )::y::Nil ), Atom(p, Utils.numeral( k )::Function( s, y::Nil )::Nil ) ) )
 
  def apply( n: Int ) = proof( 0, n )

  // returns LKProof with end-sequent  P(s^k(0),0), \ALL x \ALL y. P(x,y) -> P(s(x),y), \ALL x \ALL y. P(x,y) -> P(x,s(y)) :- P(s^n(0),s^n(0))
  def proof( k: Int, n: Int ) : LKProof =
  {
    if ( k == n )
    {
      val p1 = ForallLeftRule( upper_proof( 0, n ), assy_aux( n ), assy, Utils.numeral( n ) )
      WeakeningLeftRule( p1, assx )
    }
    else
    {
      val pk = Atom( p, Utils.numeral( k )::Utils.numeral( 0 )::Nil )
      val pkp1 = Atom( p, Utils.numeral( k + 1 )::Utils.numeral( 0 )::Nil )
      val impl = Imp( pk, pkp1 )

      ContractionLeftRule(
        ForallLeftRule(
          ForallLeftRule(
            ImpLeftRule(
              Axiom( pk::Nil, pk::Nil ),
              proof( k + 1, n ),
            pk, pkp1 ),
          impl, assx_aux( k ), Utils.numeral( 0 )),
        assx_aux( k ), assx, Utils.numeral( k )),
      assx )
    }
  }

  // returns LKProof with end-sequent  P(s^n(0),s^k(0)), \ALL y . P(s^n(0),y) -> P(s^n(0),s(y)) :- P(s^n(0),s^n(0))
  def upper_proof( k: Int, n: Int ) : LKProof =
  {
    if ( k == n ) // leaf proof
    {
      val a = Atom( p,  Utils.numeral( n )::Utils.numeral( n )::Nil )
      WeakeningLeftRule( Axiom( a::Nil, a::Nil ), assy_aux( n ) )
    }
    else
    {
      val pk = Atom( p, Utils.numeral( n )::Utils.numeral( k )::Nil )
      val pkp1 = Atom( p, Utils.numeral( n )::Utils.numeral( k + 1 )::Nil )
      val impl = Imp( pk, pkp1 )

      ContractionLeftRule( ForallLeftRule( ImpLeftRule( Axiom( pk::Nil, pk::Nil ), upper_proof( k + 1, n ), pk, pkp1 ), impl, assy_aux( n ), Utils.numeral( k ) ), assy_aux( n ))
    }
  }
}

// Functions to construct cut-free FOL LK proofs of the sequents
//
// P(a,b), \ALL x \ALL y. P(x,y) -> P(sx(x),y), \ALL x \ALL y. P(x,y) -> P(x,sx(y)) :- P(sx^n(a),sy^n(b))
//
// where n is an Integer parameter >= 0.
//
// The proofs constructed here go along the edges of P, i.e. first all X-steps are performed, then all Y-steps are performed,
// but unlike SquareEdgesExampleProof, different functions are used for the X- and the Y-directions.
object SquareEdges2DimExampleProof {
  //separate sucessor for the x- and y-directions
  val sx = "s_x"
  val sy = "s_y"
  //0 of the x-axis
  val a= "a"
  //0 of the y-axis
  val b = "b"

  val p = "P"

  val x = FOLVar( "x" )
  val y = FOLVar( "y" )

  //Converts integers into terms consisting of nested application of the successor function to 0
  def numeralX (n: Int) = Utils.iterateTerm(FOLConst( a ), sx, n)
  def numeralY (n: Int) = Utils.iterateTerm(FOLConst( b ), sy, n)

  val assx = AllVar( x, AllVar( y, Imp( Atom( p, x::y::Nil ), Atom(p, Function( sx, x::Nil )::y::Nil ) ) ) )
  def assx_aux( k: Int ) = AllVar( y, Imp( Atom( p, numeralX(k)::y::Nil ), Atom(p, numeralX(k + 1)::y::Nil ) ) )

  val assy = AllVar( x, AllVar( y, Imp( Atom( p, x::y::Nil ), Atom(p, x::Function( sy, y::Nil )::Nil ) ) ) )
  def assy_aux( k: Int ) = AllVar( y, Imp( Atom( p, numeralX( k )::y::Nil ), Atom(p, numeralX( k )::Function( sy, y::Nil )::Nil ) ) )
 
  def apply( n: Int ) = proof( 0, n )

  // returns LKProof with end-sequent  P(sx^k(a),0), \ALL x \ALL y. P(x,y) -> P(sx(x),y), \ALL x \ALL y. P(x,y) -> P(x,sy(y)) :- P(sx^n(a),sy^n(b))
  def proof( k: Int, n: Int ) : LKProof =
  {
    if ( k == n )
    {
      val p1 = ForallLeftRule( upper_proof( 0, n ), assy_aux( n ), assy, numeralX( n ) )
      WeakeningLeftRule( p1, assx )
    }
    else
    {
      val pk = Atom( p, numeralX(k)::numeralY(0)::Nil )
      val pkp1 = Atom( p, numeralX( k + 1)::numeralY(0)::Nil )
      val impl = Imp( pk, pkp1 )

      ContractionLeftRule(
        ForallLeftRule(
          ForallLeftRule(
            ImpLeftRule(
              Axiom( pk::Nil, pk::Nil ),
              proof( k + 1, n ),
            pk, pkp1),
          impl, assx_aux( k ), numeralY( 0 )),  //possibly not correct -> switch?
        assx_aux( k ), assx, numeralX( k )),    //same
      assx )
    }
  }

  // returns LKProof with end-sequent  P(s^n(0),s^k(0)), \ALL y . P(s^n(0),y) -> P(s^n(0),s(y)) :- P(s^n(0),s^n(0))
  //Conjecture: this is the part that goes in the Y-direction.
  def upper_proof( k: Int, n: Int ) : LKProof =
  {
    if ( k == n ) // leaf proof
    {
      val ax = Atom( p,  numeralX( n )::numeralY( n )::Nil )
      WeakeningLeftRule( Axiom( ax::Nil, ax::Nil ), assy_aux( n ) )
    }
    else
    {
      val pk = Atom( p, numeralX( n )::numeralY( k )::Nil )
      val pkp1 = Atom( p, numeralX( n )::numeralY( k + 1 )::Nil )
      val impl = Imp( pk, pkp1 )

      ContractionLeftRule(
        ForallLeftRule(
          ImpLeftRule(
            Axiom( pk::Nil, pk::Nil ),
            upper_proof( k + 1, n ),
            pk,
            pkp1),
          impl,
          assy_aux( n ),
          numeralY( k )), //possibly not correct: switch or maybe restructure.
        assy_aux( n ))
    }
  }
}


// Functions to construct the straightforward cut-free FOL LK proofs of the sequents
//
// P(s^n(0),0), \ALL x \ALL y . P(s(x),y) -> P(x,s(y)) :- P(0,s^n(0))
//
// where n is an Integer parameter >= 0.
object SumExampleProof {
  val s = "s"
  val p = "P"

  val x = FOLVar( "x" )
  val y = FOLVar( "y" )

  val ass = AllVar( x, AllVar( y, Imp( Atom( p, Function( s, x::Nil )::y::Nil ), Atom( p, x::Function( s, y::Nil )::Nil ) ) ) )
  def ass_inst( x: Int ) = AllVar( y, Imp( Atom( p, Function( s, Utils.numeral( x )::Nil )::y::Nil ), Atom( p, Utils.numeral( x )::Function( s, y::Nil )::Nil ) ) )
  def ass_inst_inst( x: Int, y: Int ) = Imp( Atom( p, Function( s, Utils.numeral( x )::Nil )::Utils.numeral( y )::Nil ), Atom( p, Utils.numeral( x )::Function( s, Utils.numeral( y )::Nil )::Nil ) )

  def apply( n: Int ) = proof( 0, n )

  // returns LKProof with end-sequent  P(s^{n-k}(0),s^k(0)), \ALL x \ALL y. P(s(x),y) -> P(x,s(y)) :- P(0,s^n(0))
  def proof( k: Int, n: Int )  : LKProof =
  {
    if ( k == n ) // leaf proof
    {
      val a = Atom( p, Utils.numeral( 0 )::Utils.numeral( n )::Nil )
      WeakeningLeftRule( Axiom( a::Nil, a::Nil ), ass )
    }
    else
    {
      val a1 = Atom( p, Utils.numeral( n - k )::Utils.numeral( k )::Nil )
      val a2 = Atom( p, Utils.numeral( n - (k + 1) )::Utils.numeral( k + 1 )::Nil )

      ContractionLeftRule(
        ForallLeftRule(
          ForallLeftRule(
            ImpLeftRule(
              Axiom( a1::Nil, a1::Nil ),
              proof( k + 1, n ),
            a1, a2 ),
          ass_inst_inst( n - (k + 1), k ), ass_inst( n - (k + 1) ), Utils.numeral( k ) ),
        ass_inst( n - (k + 1)), ass, Utils.numeral( n - (k + 1) ) ),
      ass )
    }
  }
}

// Functions to construct cut-free FOL LK proofs of the sequents
//
// Refl, Trans, \ALL x. f(x) = x :- f^n(a) = a
//
// where n is an Integer parameter >= 0.
object LinearEqExampleProof {
  val a = "a"
  val f = "f"

  val x = FOLVar( "x")
  val y = FOLVar( "y")
  val z = FOLVar( "z")

  val Refl = AllVar( x, Equation(x ,x))
  val Ass = AllVar( x, Equation( Function( f, x::Nil ), x ))
  val Trans = AllVar( x, AllVar( y, AllVar( z, Imp( Equation(x, y), Imp( Equation(y, z), Equation(x, z) ) ) ) ) )

  def apply( n: Int ) = proof( n )

  // returns LKProof with end-sequent  Refl, Trans, \ALL x. f(x) = x :- f^k(a) = a
  def proof( k: Int )  : LKProof = {
    if ( k == 0 ) // leaf proof
    {
      val a_eq_a = Equation( Utils.iterateTerm( FOLConst( a ), f, 0 ), Utils.iterateTerm( FOLConst( a ), f, 0 ) )
      WeakeningLeftRule( WeakeningLeftRule( ForallLeftRule( Axiom( a_eq_a::Nil, a_eq_a::Nil ), a_eq_a, Refl, FOLConst( a ) ), Trans ), Ass )
    }
    else
    {
      // atoms
      val ka_eq_a = Equation( Utils.iterateTerm( FOLConst( a ), f, k ), Utils.iterateTerm( FOLConst( a ), f, 0 ) )
      val ka_eq_ka = Equation( Utils.iterateTerm( FOLConst( a ), f, k ), Utils.iterateTerm( FOLConst( a ), f, k ) )
      val kma_eq_a = Equation( Utils.iterateTerm( FOLConst( a ), f, k-1 ), Utils.iterateTerm( FOLConst( a ), f, 0 ) )
      val ka_eq_kma = Equation( Utils.iterateTerm( FOLConst( a ), f, k ), Utils.iterateTerm( FOLConst( a ), f, k-1 ) )
      val ka_eq_z = Equation( Utils.iterateTerm( FOLConst( a ), f, k ), z )
      val kma_eq_z = Equation( Utils.iterateTerm( FOLConst( a ), f, k-1 ), z )
      val y_eq_z = Equation( y, z )
      val ka_eq_y = Equation( Utils.iterateTerm( FOLConst( a ), f, k ), y )
      val x_eq_y = Equation( x, y )
      val x_eq_z = Equation( x, z )
      
      // prop. formulas
      val Trans2 = Imp( kma_eq_a, ka_eq_a )
      val Trans3 = Imp( ka_eq_kma, Trans2 )

      // quant. formulas
      val Trans3_1 = AllVar( z, Imp( ka_eq_kma, Imp( kma_eq_z, ka_eq_z ) ) )
      val Trans3_2 = AllVar( y, AllVar( z, Imp( ka_eq_y, Imp( y_eq_z, ka_eq_z ) ) ) )
      val Trans3_3 = AllVar( x, AllVar( y, AllVar( z, Imp( x_eq_y, Imp( y_eq_z, x_eq_z ) ) ) ) )

      // prop. proofs
      val p1 = ImpLeftRule( proof( k-1 ), Axiom( ka_eq_a::Nil, ka_eq_a::Nil ), kma_eq_a, ka_eq_a )

      val p0 = Axiom( ka_eq_kma::Nil, ka_eq_kma::Nil )

      val p2 = ImpLeftRule( p0, p1, ka_eq_kma, Trans2 )

      // proofs containing quantifiers
      val p3 = ForallLeftRule( p2, Trans3, Trans3_1, Utils.iterateTerm( FOLConst( a ), f, 0 ) )
      val p4 = ForallLeftRule( p3, Trans3_1, Trans3_2, Utils.iterateTerm( FOLConst( a ), f, k-1 ) )
      val p5 = ForallLeftRule( p4, Trans3_2, Trans3_3, Utils.iterateTerm( FOLConst( a ), f, k ) )

      val p6 = ForallLeftRule( p5, ka_eq_kma, Ass, Utils.iterateTerm( FOLConst( a ), f, k-1 ) )
     
      val p7 = ContractionLeftRule( p6, Ass )
      val p8 = ContractionLeftRule( p7, Trans )

      p8
    }
  }
}

object SumOfOnesF2ExampleProof {
  val s = "s"
  val zero = "0"
  val p = "+"
  var f = "f"

  val x = FOLVar( "x")
  val y = FOLVar( "y")
  val z = FOLVar( "z")

  //Helpers
  def Fn(n: Int) = Function(f, Utils.numeral(n)::Nil)

  //Forall x.(x + 1 = s(x)) (reversed to avoid the application of the symmetry of =)
  val Plus = AllVar(x, Equation(Function(p, x::Utils.numeral(1)::Nil), Function(s, x::Nil)))
  def PlusX(x:FOLTerm) = Equation(Function(p, x::Utils.numeral(1)::Nil),Function(s, x::Nil))

  //Forall xyz.(y=z -> (x+y=x+z))
  val EqPlus = AllVar(x, AllVar(y, AllVar(z, Imp(Equation( y, z), Equation(Function(p, y::x::Nil), Function(p, z::x::Nil)) ) )))
  def EqPlusX(x:FOLTerm) = AllVar(y, AllVar(z, Imp(Equation( y, z), Equation( Function(p, y::x::Nil), Function(p, z::x::Nil)) ) ))
  def EqPlusXY(x:FOLTerm, y:FOLTerm) = AllVar(z, Imp(Equation( y, z), Equation( Function(p, y::x::Nil), Function(p, z::x::Nil)) ) )
  def EqPlusXYZ(x:FOLTerm, y:FOLTerm, z:FOLTerm) = Imp(Equation( y, z), Equation( Function(p, y::x::Nil), Function(p, z::x::Nil)) )

  //Forall xyz.(x = y ^ y = z -> x = z)
  val Trans = AllVar(x, AllVar(y, AllVar(z, Imp(And(Equation( x, y) , Equation( y, z) ), Equation( x, z)))))

  //Definition of f
  //f(0) = 0
  val FZero = Equation(Function(f, Utils.numeral(0)::Nil), Utils.numeral(0))
  //Forall x.f(s(x)) = f(x) + s(0)
  val FSucc = AllVar(x, Equation( Function(f, Function(s, x::Nil)::Nil), Function(p, Function(f, x::Nil)::Utils.numeral(1)::Nil)))
  def FSuccX(x:FOLTerm) = Equation( Function(f, Function(s, x::Nil)::Nil), Function(p, Function(f, x::Nil)::Utils.numeral(1)::Nil))

  //The starting axiom f(n) = n |- f(n) = n
  def start(n: Int) = Axiom(Equation( Fn(n), Utils.numeral(n))::Trans::Plus::EqPlus::FSucc::Nil, Equation( Fn(n), Utils.numeral(n))::Nil)

  def apply(n: Int) = RecProof(start(n), n)

  /** Recursively constructs the proof, starting with the proof s1.
    */
  def RecProof(s1: LKProof, n: Int) : LKProof = {
    if (n <= 0) { s1 }
    else {

      val fn_eq_n = Equation( Fn(n-1), Utils.numeral(n-1))
      val fn_s0 = Function(p, Fn(n-1)::Utils.numeral(1)::Nil)
      val n_s0 = Function(p, Utils.numeral(n-1)::Utils.numeral(1)::Nil)

      val tr = TransRule(Fn(n), n_s0, Utils.numeral(n), s1)

      val tr2 = TransRule(Fn(n), fn_s0, n_s0, tr)

      val impl = ImpLeftRule(Axiom(fn_eq_n::Nil, fn_eq_n::Nil), tr2, fn_eq_n, Equation( fn_s0, n_s0))

      //Instantiate FSucc
      val allQFSucc = ForallLeftRule(impl, FSuccX(Utils.numeral(n-1)) , FSucc, Utils.numeral(n-1))
      val clFSucc = ContractionLeftRule(allQFSucc, FSucc)

      //Instantiate Plus
      val allQPlus = ForallLeftRule(clFSucc, PlusX(Utils.numeral(n-1)) , Plus, Utils.numeral(n-1))
      val clPlus = ContractionLeftRule(allQPlus, Plus)

      //Instantiare EqPlus (x=(s0), y=Fn(n-1), z=n-1)
      val eqx = Utils.numeral(1)
      val eqy = Fn(n-1)
      val eqz = Utils.numeral(n-1)

      val allQEqPlusZ = ForallLeftRule(clPlus, EqPlusXYZ(eqx, eqy, eqz) , EqPlusXY(eqx, eqy), eqz)
      val allQEqPlusYZ = ForallLeftRule(allQEqPlusZ, EqPlusXY(eqx, eqy) , EqPlusX(eqx), eqy)
      val allQEqPlusXYZ = ForallLeftRule(allQEqPlusYZ, EqPlusX(eqx) , EqPlus, eqx)
      val clEqPlus = ContractionLeftRule(allQEqPlusXYZ, EqPlus)

      RecProof(clEqPlus, n-1)
    }
  }
}


/** Constructs the cut-free FOL LK proof of the sequent
  * 
  * AUX, f(0) = 0, Forall x.f(s(x)) = f(x) + s(0) |- f(s^n(0)) = s^n(0)
  * Where AUX is {Transitivity, Symmetry, Reflexity of =,
  *               Forall xy.x=y -> s(x) = s(y), f(0) = 0, Forall x.f(s(x)) = f(x) + s(0)}
  */
object SumOfOnesFExampleProof {
  val s = "s"
  val zero = "0"
  val p = "+"
  var f = "f"

  val x = FOLVar( "x")
  val y = FOLVar( "y")
  val z = FOLVar( "z")

  //Helpers
  def Fn(n: Int) = Function(f, Utils.numeral(n)::Nil)

  //Forall xyz.(x = y ^ y = z -> x = z)
  val Trans = AllVar(x, AllVar(y, AllVar(z, Imp(And(Equation( x, y) , Equation( y, z) ), Equation( x, z)))))

  //Forall xy.(x=y -> s(x) = s(y))
  val CongSucc = AllVar(x, AllVar(y, Imp( Equation( x, y), Equation( Function(s, x::Nil), Function(s, y::Nil)))))
  def CongSuccX(x:FOLTerm) = AllVar(y, Imp( Equation( x, y), Equation( Function(s, x::Nil), Function(s, y::Nil))))
  def CongSuccXY(x:FOLTerm, y:FOLTerm) = Imp( Equation( x, y), Equation(Function(s, x::Nil), Function(s, y::Nil)))

  //Forall x.(x + 1 = s(x)) (reversed to avoid the application of the symmetry of =)
  val Plus = AllVar(x, Equation( Function(p, x::Utils.numeral(1)::Nil), Function(s, x::Nil)))
  def PlusX(x:FOLTerm) = Equation( Function(p, x::Utils.numeral(1)::Nil), Function(s, x::Nil))

  //Definition of f
  //f(0) = 0
  val FZero = Equation( Function(f, Utils.numeral(0)::Nil), Utils.numeral(0))
  //Forall x.f(s(x)) = f(x) + s(0)
  val FSucc = AllVar(x, Equation( Function(f, Function(s, x::Nil)::Nil), Function(p, Function(f, x::Nil)::Utils.numeral(1)::Nil)))
  def FSuccX(x:FOLTerm) = Equation( Function(f, Function(s, x::Nil)::Nil), Function(p, Function(f, x::Nil)::Utils.numeral(1)::Nil))


  //The starting axiom f(n) = n |- f(n) = n
  def start(n: Int) = Axiom(Equation( Fn(n), Utils.numeral(n))::Trans::Plus::CongSucc::FSucc::Nil, Equation( Fn(n), Utils.numeral(n))::Nil)

  def apply(n: Int) = proof(n)
  def proof (n: Int) = TermGenProof(EqChainProof(start(n), n), 0, n)

  /** Generates a sequent containing, in addition to the formulas in the bottommost sequent of s1,
    * the chain of equations f(n) = s(f(n-1)),...,f(1)=s(f(0)), f(0) = 0.s
    * The generates proof employs only the axiom of transitivity and (x=y -> s(x) = s(y)))
    *
    * TODO should be private - but scala shell does not allow access modifiers when :loading a file
    */
  def EqChainProof (s1: LKProof,  n: Int) : LKProof = {
    if (n <= 0) { s1 }
    else {
      val tr = TransRule(Fn(n), Utils.iterateTerm(Fn(n-1), s, 1), Utils.numeral(n), s1)

      val ax2 = Axiom(Equation( Fn(n-1), Utils.numeral(n-1))::Nil, Equation( Fn(n-1), Utils.numeral(n-1))::Nil)

      //Introduces the instantiated form of CongSuc
      val impl = ImpLeftRule(ax2, tr, Equation( Fn(n-1), Utils.numeral(n-1)), Equation( Utils.iterateTerm(Fn(n-1), s, 1), Utils.numeral(n)))

      //Quantify CongSucc
      val cong1 = ForallLeftRule(impl, CongSuccXY(Fn(n-1), Utils.numeral(n-1)), CongSuccX(Fn(n-1)), Utils.numeral(n-1))
      val cong2 = ForallLeftRule(cong1, CongSuccX(Fn(n-1)), CongSucc, Fn(n-1))

      val cl = ContractionLeftRule(cong2, CongSucc)

      EqChainProof(cl, n-1)
    }
  }

  /** Given a proof s1, produced by EqChainProof, generates a proof that
    * eliminates the chains of equasions and proves the final sequent
    * FZero, FSucc, TR, Plus |- f(n) = n.
    *
    * TODO should be private - but scala shell does not allow access modifiers when :loading a file
    */
  def TermGenProof (s1: LKProof, n: Int, targetN: Int) : LKProof = {
    if (n >= targetN) { s1 }
    else {

      val tr = TransRule(Fn(n+1), Function(p, Fn(n)::Utils.numeral(1)::Nil), Utils.iterateTerm(Fn(n), s, 1), s1)

      //Quantify plus
      val plus = ForallLeftRule(tr, PlusX(Fn(n)), Plus, Fn(n))
      val clPlus = ContractionLeftRule(plus, Plus)

      //Quantify fsucc
      val fsucc = ForallLeftRule(clPlus, FSuccX(Utils.numeral(n)), FSucc, Utils.numeral(n))
      val clFSucc = ContractionLeftRule(fsucc, FSucc)

      TermGenProof(clFSucc, n+1, targetN)
    }

  }


}

// Functions to construct cut-free FOL LK proofs of the sequents
//
// Refl, Trans, CongSuc, ABase, ASuc, :- sum( n ) = s^n(0)
//
// where n is an Integer parameter >= 0.
object SumOfOnesExampleProof {
  val s = "s"
  val zero = "0"
  val p = "+"

  val x = FOLVar( "x")
  val y = FOLVar( "y")
  val z = FOLVar( "z")

  // axioms
  val Refl = AllVar( x, Equation( x, x ))
  val Trans = AllVar( x, AllVar( y, AllVar( z, Imp( Equation( x, y ), Imp( Equation( y, z ), Equation( x, z ) ) ) ) ) )
  val CongSuc = AllVar( x, AllVar( y, Imp( Equation( x, y ),
  Equation( Function( s, x::Nil ), Function( s, y::Nil )) ) ) )
  val ABase = AllVar( x, Equation(Function( p, x::FOLConst( zero )::Nil ), x ) )
  val ASuc = AllVar( x, AllVar( y, Equation( Function( p, x::Function( s, y::Nil )::Nil ), Function( s, Function( p, x::y::Nil )::Nil ) ) ) )

  def apply( n: Int ) = proof( n )

  // TODO should be private - but scala shell does not allow access modifiers when :loading a file
  def proof( k: Int ) : LKProof = {
    if ( k == 0 )
    {
      val zero_eq_zero = Equation( Utils.numeral( 0 ), Utils.numeral( 0 ) )
      val p1 = ForallLeftRule( Axiom( zero_eq_zero::Nil, zero_eq_zero::Nil ), zero_eq_zero, Refl, Utils.numeral( 0 ) )
      val p2 = WeakeningLeftRule( p1, Trans )
      val p3 = WeakeningLeftRule( p2, CongSuc )
      val p4 = WeakeningLeftRule( p3, ABase )
      WeakeningLeftRule( p4, ASuc )
    }
    else if ( k == 1 )
    {
      val one_eq_one = Equation( Utils.numeral( 1 ), Utils.numeral( 1 ) )
      val p1 = ForallLeftRule( Axiom( one_eq_one::Nil, one_eq_one::Nil ), one_eq_one, Refl, Utils.numeral( 1 ) )
      val p2 = WeakeningLeftRule( p1, Trans )
      val p3 = WeakeningLeftRule( p2, CongSuc )
      val p4 = WeakeningLeftRule( p3, ABase )
      WeakeningLeftRule( p4, ASuc )
    }
    else
    {
      /// atoms
      val ssumkm1_eq_k = Equation( Function( s, sum( k-1 )::Nil ), Utils.numeral( k ) )
      val ssumkm1_eq_z = Equation( Function( s, sum( k-1 )::Nil ), z )
      val sumk_eq_k = Equation( sum( k ), Utils.numeral( k ) )
      val sumk_eq_y = Equation( sum( k ), y )
      val sumk_eq_z = Equation( sum( k ), z )
      val y_eq_z = Equation( y, z )
      val sumk_eq_ssumkm1 = Equation( sum( k ), Function( s, sum( k-1 )::Nil ) )
      val sumkm1_eq_km1 = Equation( sum( k-1 ), Utils.numeral( k-1 ) )
      val sumkm1_eq_y = Equation( sum( k-1 ), y )
      val ssumkm1_eq_sy = Equation( Function( s, sum( k-1 )::Nil ), Function( s, y::Nil ) )
      
      /// prop. formulas
      val Trans2 = Imp( ssumkm1_eq_k, sumk_eq_k )
      val Trans3 = Imp( sumk_eq_ssumkm1, Trans2 )
      val CongSuc2 = Imp( sumkm1_eq_km1, ssumkm1_eq_k )

      /// quant. formulas
      val Trans3_1 = AllVar( z, Imp( sumk_eq_ssumkm1, Imp( ssumkm1_eq_z, sumk_eq_z ) ) )
      val Trans3_2 = AllVar( y, AllVar( z, Imp( sumk_eq_y, Imp( y_eq_z, sumk_eq_z ) ) ) )
      val CongSuc2_1 = AllVar( y, Imp( sumkm1_eq_y, ssumkm1_eq_sy ) )

      /// proof
      // transitivity (using aux_proof)
      val p1 = Axiom( ssumkm1_eq_k::Nil, ssumkm1_eq_k::Nil )
      val p2 = Axiom( sumk_eq_k::Nil, sumk_eq_k::Nil )
      val p3 = ImpLeftRule( p1, p2, ssumkm1_eq_k, sumk_eq_k)
      val p4 = aux_proof( k-1 )
      val p5 = ImpLeftRule( p4, p3, sumk_eq_ssumkm1, Trans2 )
      val p6 = ForallLeftRule( p5, Trans3, Trans3_1, Utils.numeral( k ) )
      val p7 = ForallLeftRule( p6, Trans3_1, Trans3_2, Function( s, sum( k-1 )::Nil ) )
      val p8 = ForallLeftRule( p7, Trans3_2, Trans, sum( k ) )
      val p9 = ContractionLeftRule( p8, Trans )

      // congruence sucessor (using IH)
      val p10 = proof( k-1 )
      val p11 = ImpLeftRule( p10, p9, sumkm1_eq_km1, ssumkm1_eq_k )
      val p12 = ContractionLeftRule( p11, Trans )
      val p13 = ContractionLeftRule( p12, CongSuc )
      val p14 = ContractionLeftRule( p13, ASuc )
      val p15 = ContractionLeftRule( p14, ABase )
      val p16 = ForallLeftRule( p15, CongSuc2, CongSuc2_1, Utils.numeral( k-1 ) )
      val p17 = ForallLeftRule( p16, CongSuc2_1, CongSuc, sum( k-1 ) )
      ContractionLeftRule( p17, CongSuc )
    }
  }

  // constructs proof of: Trans, CongSuc, ASuc, ABase :- sum( k + 1 ) = s( sum( k ) )
  // TODO should be private - but scala shell does not allow access modifiers when :loading a file
  def aux_proof( k: Int ) : LKProof = {
    /// atoms
    val ssumkp0_eq_ssumk = Equation( Function( s, Function( p, sum( k )::Utils.numeral( 0 )::Nil )::Nil ), Function( s, sum( k )::Nil ) )
    val sumkp1_eq_ssumk = Equation( sum( k+1 ), Function( s, sum( k )::Nil ) )
    val sumkp1_eq_ssumkp0 = Equation( sum( k+1 ), Function( s, Function( p, sum( k )::Utils.numeral( 0 )::Nil )::Nil ) )
    val ssumkp0_eq_z = Equation( Function( s, Function( p, sum( k )::Utils.numeral( 0 )::Nil )::Nil ), z )
    val sumkp1_eq_z = Equation( sum( k+1 ), z )
    val sumkp1_eq_y = Equation( sum( k+1 ), y )
    val y_eq_z = Equation( y, z )
    val sumkp0_eq_sumk = Equation( Function( p, sum( k )::Utils.numeral( 0 )::Nil ), sum( k ) )
    val sumkp0_eq_y = Equation( Function( p, sum( k )::Utils.numeral( 0 )::Nil ), y )
    val ssumkp0_eq_sy = Equation( Function( s, Function( p, sum( k )::Utils.numeral( 0 )::Nil )::Nil ), Function( s, y::Nil ) )
    val sumkpsy_eq_ssumkpy = Equation( Function( p, sum( k )::Function( s, y::Nil)::Nil ), Function( s, Function( p, sum( k )::y::Nil )::Nil ) )
 
    /// prop. formulas
    val Trans2 = Imp( ssumkp0_eq_ssumk, sumkp1_eq_ssumk )
    val Trans3 = Imp( sumkp1_eq_ssumkp0, Trans2 )
    val Cong2 = Imp( sumkp0_eq_sumk, ssumkp0_eq_ssumk )

    /// quant. formulas
    val Trans3_1 = AllVar( z, Imp( sumkp1_eq_ssumkp0, Imp( ssumkp0_eq_z, sumkp1_eq_z ) ) )
    val Trans3_2 = AllVar( y, AllVar( z, Imp( sumkp1_eq_y, Imp( y_eq_z, sumkp1_eq_z ) ) ) )
    val Cong2_1 = AllVar( y, Imp( sumkp0_eq_y, ssumkp0_eq_sy ) )
    val ASuc_1 = AllVar( y, sumkpsy_eq_ssumkpy )

    /// proof
    // transitivity
    val p1 = Axiom( ssumkp0_eq_ssumk::Nil, ssumkp0_eq_ssumk::Nil )
    val p2 = Axiom( sumkp1_eq_ssumk::Nil, sumkp1_eq_ssumk::Nil )
    val p3 = ImpLeftRule( p1, p2, ssumkp0_eq_ssumk, sumkp1_eq_ssumk )
    val p4 = Axiom( sumkp1_eq_ssumkp0::Nil, sumkp1_eq_ssumkp0::Nil )
    val p5 = ImpLeftRule( p4, p3, sumkp1_eq_ssumkp0, Trans2 )
    val p6 = ForallLeftRule( p5, Trans3, Trans3_1, Function( s, sum( k )::Nil ) )
    val p7 = ForallLeftRule( p6, Trans3_1, Trans3_2, Function( s, Function( p, sum( k )::Utils.numeral( 0 )::Nil )::Nil ) )
    val p8 = ForallLeftRule( p7, Trans3_2, Trans, sum( k+1 ) )

    // congruence sucessor
    val p9 = Axiom( sumkp0_eq_sumk::Nil, sumkp0_eq_sumk::Nil )
    val p10 = ImpLeftRule( p9, p8, sumkp0_eq_sumk, ssumkp0_eq_ssumk )
    val p11 = ForallLeftRule( p10, Cong2, Cong2_1, sum( k ) )
    val p12 = ForallLeftRule( p11, Cong2_1, CongSuc, Function( p, sum( k )::Utils.numeral( 0 )::Nil ) )

    // addition sucessor case
    val p13 = ForallLeftRule( p12, sumkp1_eq_ssumkp0, ASuc_1, Utils.numeral( 0 ) )
    val p14 = ForallLeftRule( p13, ASuc_1, ASuc, sum( k ) )

    // addition base case
    ForallLeftRule( p14, sumkp0_eq_sumk, ABase, sum( k ) )
  }

  // the term (.((1 + 1) + 1 ) + ... + 1 ), k must be at least 1
  // TODO should be private - but scala shell does not allow access modifiers when :loading a file
  def sum( k: Int ) : FOLTerm = {
    if ( k == 1 )  Utils.numeral( 1 )
    else           Function( p, sum( k-1 )::Utils.numeral( 1 )::Nil )
  }
}



/**
 * Auxiliary structure to deal with axioms of the schema:
 * Forall variables cond1 -> cond2 -> ... -> condn -> consequence |- ...
 */
class AllQuantifiedConditionalAxiomHelper(variables: List[FOLVar], conditions: List[FOLFormula], consequence: FOLFormula) {
  /**
   * Returns the full axiom
   */
  def get_axiom(): FOLFormula = {
    // TODO: refactor apply_conditional_equality, combine duplicate code
    var impl_chain = consequence
    for (elem <- conditions.reverse) {
      impl_chain = Imp(elem, impl_chain)
    }

    def quantify(variables: List[FOLVar], body: FOLFormula): FOLFormula = {
      variables match {
        case Nil => body
        case head :: tail => AllVar(head, quantify(tail, body))
      }
    }

    quantify(variables, impl_chain)
  }

  /**
   * Use axiom with given expressions in proof.
   * Consequence of axiom must appear in current proof.
   * Instantiated conditions will of course remain in the antecedent of the returned proof
   */
  def apply(expressions: List[FOLTerm], p: LKProof): LKProof = {
    assert(expressions.length == variables.length, "Number of expressions doesn't equal number of variables")

    // construct implication with instantiated conditions and consequence
    var instantiated_conditions = conditions
    var instantiated_consequence = consequence
    for (i <- 0 to variables.length - 1) {
      val substitute = (x: FOLFormula) => FOLSubstitution(variables(i), expressions(i))(x)
      instantiated_conditions = instantiated_conditions.map(substitute)
      instantiated_consequence = substitute(instantiated_consequence)
    }

    val p1 = apply_conditional_equality(instantiated_conditions, instantiated_consequence, p)

    // iteratively instantiate all-quantified variables with expression
    def instantiate_axiom(expressions: List[FOLTerm], axiom: FOLFormula, p: LKProof): LKProof = {
      expressions match {
        case Nil => p
        case head :: tail => {
          val new_axiom = instantiate(axiom, head)
          val new_p = instantiate_axiom(tail, new_axiom, p)

          ForallLeftRule(new_p, new_axiom, axiom, head)
        }
      }
    }

    val ax = get_axiom()
    val p2 = instantiate_axiom(expressions, ax, p1)

    ContractionLeftRule(p2, ax)
  }

  private def apply_conditional_equality(equalities: List[FOLFormula], result: FOLFormula, p: LKProof) : LKProof = {
    equalities match {
      case Nil => {
        p // no conditions at all
      }
      case head :: Nil => {
        val ax = Axiom(head::Nil, head::Nil)
        ImpLeftRule(ax, p, head, result)
      }
      case head :: tail => {
        val ax = Axiom(head::Nil, head::Nil)
        var impl_chain = result
        for (elem <- tail.reverse) {
          impl_chain = Imp(elem, impl_chain)
        }
        val s2 = apply_conditional_equality(tail, result, p)
        ImpLeftRule(ax, s2, head, impl_chain)
      }
    }
  }
}

object UniformAssociativity3ExampleProof {

  val s = "s"
  val p = "+"

  val x = FOLVar( "x")
  val y = FOLVar( "y")
  val z = FOLVar( "z")

  val x1 = FOLVar( "x_1")
  val x2 = FOLVar( "x_2")
  val y1 = FOLVar( "y_1")
  val y2 = FOLVar( "y_2")

  def f1( sym: String, arg: FOLTerm ) = Function(sym, arg::Nil)
  def f2( sym: String, arg1: FOLTerm, arg2: FOLTerm ) : FOLTerm = Function(sym, arg1::arg2::Nil)
  def f2( arg1: FOLTerm, sym: String, arg2: FOLTerm ) : FOLTerm = f2(sym, arg1, arg2)

  // Axioms

  // Trans as from TransRule, possibly unify or generalise
  val Trans = AllVar(x, AllVar(y, AllVar(z, Imp(And(Equation( x, y) , Equation( y, z) ), Equation( x, z)))))
  val Symm = AllVar(x, Equation( x, x))
  val Cs = AllVar(x, AllVar(y, Imp(Equation( x, y), Equation( Function(s, x::Nil), Function(s, y::Nil)))))

  // TODO: port these axioms to new format using AllQuantifiedConditionalAxiomHelper
  def refl_ax(): FOLFormula = AllVar(x, refl_ax(x))
  def refl_ax(x: FOLTerm): FOLFormula = AllVar(y, refl_ax(x, y))
  def refl_ax(x: FOLTerm, y: FOLTerm): FOLFormula = Imp(Equation( x, y), Equation( y, x))

  // x=y -> s(x) = s(y)
  def cs_ax(): FOLFormula = AllVar(x, cs_ax(x))
  def cs_ax(x: FOLTerm): FOLFormula = AllVar(y, cs_ax(x, y))
  def cs_ax(x: FOLTerm, y: FOLTerm): FOLFormula = Imp(Equation( x, y), Equation( Function(s, x::Nil), Function(s, y::Nil)))
  
  // x1 = x2 -> y1 = y2 -> x1 + y1 = x2 + y2
  val cp = new AllQuantifiedConditionalAxiomHelper(x1::x2::y1::y2::Nil, Equation( x1, x2)::Equation(y1, y2)::Nil, Equation(Function(p, x1::y1::Nil), Function(p, x2::y2::Nil)))

  // Arithmetic axioms
  val Ax1 = AllVar(x, Equation(Function(p, x::Utils.numeral(0)::Nil), x))

  // Forall x, y: s(x+y) = x+s(y)
  def ax2_ax(): FOLFormula = AllVar(x, AllVar(y, ax2_ax(x, y) ))
  def ax2_ax(x: FOLTerm): FOLFormula = AllVar(y, ax2_ax(x, y) )
  def ax2_ax(x: FOLTerm, y: FOLTerm): FOLFormula = Equation( f1(s, f2(x, p, y)), f2( x, p, f1(s, y)) )

  def apply(n: Int): LKProof = {
    assert (n>=1, "n must be >= 1")
    val p = gen_proof_step(0, n)
    induction_start(n, p)
  }

  /**
   * Close off proof ending in (n + n) + 0 = n + (n + 0) |- ...
   */
  def induction_start(n: Int, p0: LKProof): LKProof = {
    // show both sides equal to n + n
    val n_num = Utils.numeral(n)
    val zero = Utils.numeral(0)
    val c1 = f2(f2(n_num, p, n_num), p, zero)
    val d1 = f2(n_num, p, n_num)
    val e1 = f2(n_num, p, f2(n_num, p, zero))
    val p1 = TransRule(c1, d1, e1, p0)

    // show (n + n) + 0 = (n + n) directly via ax1
    val p2 = ForallLeftRule(p1, Equation( c1, d1), Ax1, d1)
    val p3 = ContractionLeftRule(p2, Ax1)

    // show (n + n) = n + (n + 0) 
    val p4 = cp(n_num::n_num::n_num::f2(n_num, p, zero)::Nil, p3)

    // show n = n and n = n + 0
    val p5 = ForallLeftRule(p4, Equation( n_num, n_num), Symm, n_num)
    val p6 = ContractionLeftRule(p5, Symm)

    val p7 = reflect(f2(n_num, p, zero), n_num, p6)

    val p8 = ForallLeftRule(p7, Equation( f2(n_num, p, zero), n_num), Ax1, n_num)
    ContractionLeftRule(p8, Ax1)
  }

  /***
    * Returns proof Pi (currently including line above and below Pi), with numerals n, i, i+1:
    * (n + n) + i+1 = n + (n + i+1), Ax |- ...
    *  Pi
    * (n + n) + i   = n + (n + i), Ax |- ...
    */
  def gen_proof_step(i: Int, n: Int) : LKProof = {
    val n_num = Utils.numeral(n)
    val i_num = Utils.numeral(i)
    val ip1_num = Utils.numeral(i+1)

    val a1 = f2( f2( n_num, p, n_num ), p, ip1_num )
    val a2 = f2( n_num, p, f2( n_num, p, ip1_num ) )
    val b1 = f2( n_num, p, f1(s, f2( p, n_num, i_num ) ) )

    val p0 =
      if (i+1 >= n) {
        // start, add axioms
        val all_axioms = Trans::cp.get_axiom()::Symm::ax2_ax()::cs_ax()::refl_ax()::Ax1::Nil
        def add_ax(start: LKProof, axioms : List[FOLFormula]): LKProof = {
          axioms match {
            case Nil => start
            case head::tail => WeakeningLeftRule(add_ax(start, tail), head)
          }
        }

        val final_expression = Equation( a1, a2 )

        val top = Axiom( final_expression::Nil, final_expression::Nil )
        add_ax(top, all_axioms)
      } else {
        gen_proof_step(i+1, n)
      }

    val p1 = TransRule(a1, b1, a2, p0)

    // the left side now contains
    // (n + n) + s(i) = n + s(n + i) as well as
    // n + s(n + i) = n + (n + s(i))

    // use Cp to reduce the latter to s(n + i) = (n + s(i))
    val x1_1 = n_num
    val x2_1 = n_num
    val y1_1 = f1(s, f2( n_num, p, i_num ))
    val y2_1 = f2(n_num, p, f1(s, i_num))
    val p8 = cp(x1_1::x2_1::y1_1::y2_1::Nil, p1)

    // show x1 = x2 by symmetry
    val p9 = ForallLeftRule(p8, Equation( x1_1, x2_1 ), Symm, n_num)
    val p10 = ContractionLeftRule(p9, Symm)

    // show y1 = y2 by Ax2 (i.e. s(n + i) = (n + s(i)) )
    val p13 = show_by_ax2(n_num, i_num, p10)

    // now we only have (n + n) + s(i) = n + s(n + i) left (c=e), reduce right hand side by Ax2 and Trans to s(n + (n + i) (c=d) )
    val c1 = f2(f2(n_num, p, n_num), p, f1(s, i_num))
    val d1 = f1(s, f2(n_num, p, f2(n_num, p, i_num)))
    val e1 = f2(n_num, p, f1(s, f2(n_num, p, i_num)))
    val p14 = TransRule(c1, d1, e1, p13)

    // show d=e by Ax2
    val p15 = show_by_ax2(n_num, f2(n_num, p, i_num), p14)

    // next goal: reduce (n + n) + s(i) = s(n + (n + i) to (n + n) + s(i) = s( (n + n) + i) using the IH, Trans and Cs)
    val c2 = f2(f2(n_num, p, n_num), p, f1(s, i_num))
    val d2 = f1(s, f2(f2(n_num, p, n_num), p, i_num))
    val e2 = d1
    val p16 = TransRule(c2, d2, e2, p15)

    val p17 = show_by_cs(f2(f2(n_num, p, n_num), p, i_num), f2(n_num, p, f2(n_num, p, i_num)), p16)

    // now we have:
    // (n + n) + s(i) = s( (n + n) + i) 
    // as well as
    // (n + n) + i = n + (n + i)
    // -> use Ax2

    // use reflection to match definition of ax2 afterwards
    val p18 = reflect( d2, c2, p17 )

    val p19 = show_by_ax2( f2(n_num, p, n_num), i_num, p18)
    p19

    // we end up with the IH (n + n) + i = n + (n + i)
  }

  def show_by_ax2(x: FOLTerm, y: FOLTerm, p: LKProof): LKProof = {
    val p1 = ForallLeftRule(p, ax2_ax(x, y), ax2_ax(x), y)
    val p2 = ForallLeftRule(p1, ax2_ax(x), ax2_ax(), x)
    ContractionLeftRule(p2, ax2_ax())
  }

  def show_by_cs(x: FOLTerm, y: FOLTerm, p: LKProof): LKProof = {
    val p1 = apply_conditional_equality( Equation( x, y)::Nil, Equation( Function(s, x::Nil), Function(s, y::Nil)), p)

    val p2 = ForallLeftRule(p1, cs_ax(x, y), cs_ax(x), y)
    val p3 = ForallLeftRule(p2, cs_ax(x), cs_ax(), x)
    ContractionLeftRule(p3, cs_ax())
  }

  /**
    * Takes a proof s2 with end-sequent of the form
    * (x=y), ... |- ...
    * and return one with end-sequent of the form
    * (y=x), ... |- ...
    */
  def reflect(x: FOLTerm, y: FOLTerm, p: LKProof): LKProof = {
    val p1 = apply_conditional_equality( Equation(x,y)::Nil, Equation(y,x), p)

    val p2 = ForallLeftRule(p1, refl_ax(x, y), refl_ax(x), y)
    val p3 = ForallLeftRule(p2, refl_ax(x), refl_ax(), x)
    ContractionLeftRule(p3, refl_ax())
  }

  def apply_conditional_equality(equalities: List[FOLFormula], result: FOLFormula, p: LKProof) : LKProof = {
    equalities match {
      case Nil => p
      case head :: Nil => {
        val ax = Axiom(head::Nil, head::Nil)
        ImpLeftRule(ax, p, head, result)
      }
      case head :: tail => {
        val ax = Axiom(head::Nil, head::Nil)
        var impl_chain = result
        for (elem <- tail.reverse) {
          impl_chain = Imp(elem, impl_chain)
        }
        val s2 = apply_conditional_equality(tail, result, p)
        ImpLeftRule(ax, s2, head, impl_chain)
      }
    }
  }
}



/**
 * Proof of f(n) = g(n, 1), where f is the head recursive and g the tail recursive formulation of the factorial function
 */
object FactorialFunctionEqualityExampleProof {

  val p = "+"
  val m = "*"
  val s = "s"
  val f = "f"
  val g = "g"

  val x = FOLVar("x")
  val y = FOLVar("y")
  val z = FOLVar("z")

  def f1( sym: String, arg: FOLTerm ) = Function(sym, arg::Nil)
  def f2( sym: String, arg1: FOLTerm, arg2: FOLTerm ) : FOLTerm = Function(sym, arg1::arg2::Nil)
  def f2( arg1: FOLTerm, sym: String, arg2: FOLTerm ) : FOLTerm = f2(sym, arg1, arg2)

  val f_ax_1 = Equation( f1(f, Utils.numeral(0)), f1(s, Utils.numeral(0)))
  val f_ax_2 = parse.fol("Forall x =(f(s(x)), *(s(x) , f(x)))")

  val g_ax_1 = new AllQuantifiedConditionalAxiomHelper(y::Nil, Nil, Equation( y, f2(g, Utils.numeral(0), y)))
  val g_ax_2 = parse.fol("Forall x Forall y =( g(s(x), y), g(x, *(y , s(x))) )")

  val g_compat_2 = new AllQuantifiedConditionalAxiomHelper(x::y::z::Nil, Equation( y, z)::Nil, Equation( f2(g, x, y), f2(g, x, z)))

  val trans_axiom = new AllQuantifiedConditionalAxiomHelper(x::y::z::Nil, Equation( x, y)::Equation( y, z)::Nil, Equation( x, z))
  val symm_axiom = AllVar(x, Equation( x, x))
  val refl_axiom = new AllQuantifiedConditionalAxiomHelper(x::y::Nil, Equation( x, y)::Nil, Equation( y, x))
  val compat_mul_axiom = new AllQuantifiedConditionalAxiomHelper(x::y::z::Nil, Equation( x, y)::Nil, Equation( f2(z, m, x), f2(z, m, y)))
  val assoc_mul_axiom = new AllQuantifiedConditionalAxiomHelper(x::y::z::Nil, Nil, Equation( f2(x, m, f2(y, m, z)), f2(f2(x, m, y), m, z)))

  val mul_neutral_axiom = new AllQuantifiedConditionalAxiomHelper(x::Nil, Nil, Equation( f2(x, m, Utils.numeral(1)), x))
  // this second axiom saves us from adding commutativity of multiplication
  val mul_neutral_axiom_2 = new AllQuantifiedConditionalAxiomHelper(x::Nil, Nil, Equation( f2(Utils.numeral(1), m, x), x))

  def apply(n :Int): LKProof = induction_steps(n)

  def induction_steps(n: Int): LKProof = {
    val axiom_formulae = Equation( f1(f, Utils.numeral(n)), f2(g, Utils.numeral(n), Utils.numeral(1)))::Nil
    val axiom : LKProof = Axiom(axiom_formulae, axiom_formulae)

    // add axioms
    val all_axioms = List[FOLFormula](f_ax_1, f_ax_2, g_ax_1.get_axiom(), g_ax_2, symm_axiom, refl_axiom.get_axiom(),
      trans_axiom.get_axiom(), compat_mul_axiom.get_axiom(), assoc_mul_axiom.get_axiom(), g_compat_2.get_axiom(),
      mul_neutral_axiom.get_axiom(), mul_neutral_axiom_2.get_axiom())
    val p1 = all_axioms.foldLeft( axiom )( (proof, elem) => WeakeningLeftRule(proof, elem))

    val n_num = Utils.numeral(n)

    /**
     * Returns (( ([start_value*]n)*(n-1) ) * ... * ) k
     */
    def get_partial_factorial_term(n: Int, k: Int, start_value: Option[FOLTerm] = None): FOLTerm = {
      if (n <= k) {
        if (n == k) {
          start_value match {
            case Some(value) => f2(value, m, Utils.numeral(n))
            case None => Utils.numeral(n)
          }
        } else throw new Exception("k larger than n in partial factorial")
      } else {
        f2(m, get_partial_factorial_term(n, k+1, start_value), Utils.numeral(k))
      }
    }

    def induction_step_rec(p0: LKProof, k: Int): LKProof = {

      val k_num = Utils.numeral(k)
      val zero = Utils.numeral(0)
      val one = Utils.numeral(1)

      val part_fac =   if (n==k) one else  get_partial_factorial_term(n, k+1)
      val part_fac_next = get_partial_factorial_term(n, k)

      val f_k_term = if (n == k) f1(f, k_num)               // f(k)
                     else f2(m, part_fac, f1(f, k_num))     // part_fac * f(k)

      val g_k_term =  f2(g, k_num, part_fac)

      if (k == 0)  {
        // we have: n! * f(0) = g(0, ( ... (( (1 * n) * (n-1) ) * (n-2) ) * ... ) * 1 )

        // use f(0) = s(0)
        val p1 = trans_axiom( List( f_k_term, f2(part_fac, m, f1(s, zero)), g_k_term), p0 )
        val p2 = compat_mul_axiom( List( f1(f, zero), f1(s, zero), part_fac), p1 )
        val p3 = ContractionLeftRule( p2, f_ax_1 )

        // use g(0, y) = y
        val p4 = trans_axiom( List(f2(part_fac, m, f1(s, zero)), part_fac, g_k_term), p3)
        val p5 = g_ax_1( part_fac::Nil, p4 )

        // the formula actually says n! * 1 = n!, we have to get rid of the 1
        val p6 = trans_axiom( List(f2(part_fac, m, one), part_fac, part_fac), p5 )
        val p7 = mul_neutral_axiom( List(part_fac), p6)
        val p8 = ForallLeftRule(p7, Equation( part_fac, part_fac), symm_axiom, part_fac)
        val p9 = ContractionLeftRule(p8, symm_axiom)

        p9
      } else {
        // lhs contains part_fac * f(k) = g(k, part_fac)

        val km1_num = Utils.numeral(k-1) // must not be evaluated for k == 0
        val f_km1_term = f2(m, part_fac_next, f1(f, km1_num)) // (part_fac * k) * f(k-1)
        val g_km1_term = f2(g, km1_num, part_fac_next)

        // first step: decompose f: part_fac * k * f(k-1) = g(k, 1*part_fac)
        val p1 = trans_axiom( List(f_k_term, f_km1_term, g_k_term), p0)

        val p3 =
          if (n==k) {
            // use axiom directly, part_fac is empty
            val p1_0 = ForallLeftRule(p1, Equation( f_k_term, f_km1_term), f_ax_2, km1_num)
            ContractionLeftRule(p1_0, f_ax_2)
          } else  {
            // the antecedent contains something along the lines of:
            // 4*f(3) = (4*3) * f(2) or
            // (4*3)*f(2) = ((4*3)*2) * f(1)
            // we however need the last part exposed and grouped to be able to use compat & f_ax2 to show it, like in: 4*f(3) = 4* (3*f(2))
            // use Trans to expose it and show it, other part can be shown by associativity
            // step in between (=yTrans):
            // 4 * (3*f(2)) or
            // (4*3) * (2*f(1))
            val yTrans = f2(part_fac, m, f2(k_num, m, f1(f, km1_num)))
            val p1_0 = trans_axiom( f_k_term::yTrans::f_km1_term::Nil, p1)
            // show by compat, then f_ax_2: part_fac * f(k) = part_fac * (k * f(k-1))
            val f_k = f1(f, k_num)
            val k_f_km1 = f2(k_num, m, f1(f, km1_num))
            val p1_1 = compat_mul_axiom( List(f_k, k_f_km1, part_fac), p1_0)
            val p1_2 = ForallLeftRule(p1_1, Equation( f_k, k_f_km1), f_ax_2, km1_num)
            val p1_3 = ContractionLeftRule(p1_2, f_ax_2)
            // show by assoc: part_fac * (k * f(k-1)) = (part_fac * k) * f(k-1)
            val p1_4 = assoc_mul_axiom( List(part_fac, k_num, f1(f, km1_num)), p1_3)
            p1_4
        }

        // now transform k * f(k-1) = g(k, part_fac) to k * f(k-1) = g(k-1, part_fac * k)
        val p4 = trans_axiom( List(f_km1_term, g_km1_term, g_k_term), p3)

        // show g(k, part_fac) = g(k-1, part_fac*k) (need to use reflection to get to this form first)
        val p4_2 = refl_axiom( g_k_term::g_km1_term::Nil, p4 )

        val p5 =
          if (n==k) {
            // g is initially called with a 1 as second argument, but we want to get rid of it to make the final result equal to the one f produces
            // use trans to split into g-axiom part and part where the two expressions only differ by this extra one
            val g_intermed = f2(g, km1_num, f2(one, m, part_fac_next))
            val p5_1 = trans_axiom( g_k_term::g_intermed::g_km1_term::Nil, p4_2 )
            // show g(n, 1) = g(n-1, 1*n) by g_ax_2
            val intermed = AllVar(y, Equation( f2(g, k_num, y), f2(g, km1_num, f2(y, m, k_num))))
            val p5_2 = ForallLeftRule(p5_1, Equation( g_k_term, g_intermed), intermed, one)
            val p5_3 = ForallLeftRule(p5_2, intermed, g_ax_2, km1_num)
            val p5_4 = ContractionLeftRule(p5_3, g_ax_2)

            // show g(n-1, 1*n) = g(n-1, n) by g_compat_2
            val p5_5 = g_compat_2( List(km1_num, f2(one, m, k_num), k_num), p5_4)
            // show 1 * k = k
            val p5_6 = mul_neutral_axiom_2( List(k_num), p5_5 )
            p5_6
          } else {
            val intermed = AllVar(y, Equation( f2(g, f1(s, km1_num), y), f2(g, km1_num, f2(m, y, f1(s, km1_num)))))
            val p6 = ForallLeftRule(p4_2, Equation( g_k_term, g_km1_term), intermed, part_fac)
            val p7 = ForallLeftRule(p6, intermed, g_ax_2, km1_num)
            val p8 = ContractionLeftRule(p7, g_ax_2)
            p8
          }

        induction_step_rec(p5, k-1)
      }
    }

    induction_step_rec(p1, n)
  }
}<|MERGE_RESOLUTION|>--- conflicted
+++ resolved
@@ -1,18 +1,7 @@
-<<<<<<< HEAD
-/**********
- * Example proof sequences, usage example from CLI:
- *
- * scala> :load examples/ProofSequences.scala
- * scala> val p = LinearExampleProof( 5 )
- **********/
-
-import at.logic.gapt.language.fol.FOLSubstitution
-=======
-import at.logic.cli.GAPScalaInteractiveShellLibrary.parse
-import at.logic.language.fol._
-import at.logic.calculi.lk.base._
-import at.logic.calculi.lk._
->>>>>>> 3ade1bcd
+import at.logic.gapt.cli.GAPScalaInteractiveShellLibrary.parse
+import at.logic.gapt.language.fol._
+import at.logic.gapt.proofs.lk._
+import at.logic.gapt.proofs.lk.base.LKProof
 
 // Functions to construct cut-free FOL LK proofs of the sequents
 //
@@ -30,17 +19,17 @@
   def proof( k: Int, n: Int )  : LKProof =
   {
     val x = FOLVar( "x" )
-    val ass = AllVar( x, Imp( Atom( p, x::Nil ), Atom( p, Function( s, x::Nil )::Nil ) ) )
+    val ass = FOLAllVar( x, FOLImp( FOLAtom( p, x::Nil ), FOLAtom( p, FOLFunction( s, x::Nil )::Nil ) ) )
     if ( k == n ) // leaf proof
     {
-      val a = Atom( p,  Utils.numeral( n )::Nil )
+      val a = FOLAtom( p,  Utils.numeral( n )::Nil )
       WeakeningLeftRule( Axiom( a::Nil, a::Nil ), ass )
     }
     else
     {
-      val p1 = Atom( p, Utils.numeral( k )::Nil )
-      val p2 = Atom( p, Utils.numeral( k + 1 )::Nil )
-      val aux = Imp( p1, p2 )
+      val p1 = FOLAtom( p, Utils.numeral( k )::Nil )
+      val p2 = FOLAtom( p, Utils.numeral( k + 1 )::Nil )
+      val aux = FOLImp( p1, p2 )
       ContractionLeftRule( ForallLeftRule( ImpLeftRule( Axiom( p1::Nil, p1::Nil ), proof( k + 1, n ), p1, p2 ), aux, ass, Utils.numeral( k ) ), ass )
     }
   }
@@ -66,31 +55,31 @@
     val x = FOLVar( "x" )
     val y = FOLVar( "y" )
 
-    val assx = AllVar( x, AllVar( y, Imp( Atom( p, x::y::Nil ), Atom(p, Function( s, x::Nil )::y::Nil ) ) ) )
-    def assx_aux( k: Int ) = AllVar( y, Imp( Atom( p, Utils.numeral( k )::y::Nil ), Atom(p, Utils.numeral( k + 1 )::y::Nil ) ) )
-
-    val assy = AllVar( x, AllVar( y, Imp( Atom( p, x::y::Nil ), Atom(p, x::Function( s, y::Nil )::Nil ) ) ) )
-    def assy_aux( k: Int ) = AllVar( y, Imp( Atom( p, Utils.numeral( k )::y::Nil ), Atom(p, Utils.numeral( k )::Function( s, y::Nil )::Nil ) ) )
+    val assx = FOLAllVar( x, FOLAllVar( y, FOLImp( FOLAtom( p, x::y::Nil ), FOLAtom(p, FOLFunction( s, x::Nil )::y::Nil ) ) ) )
+    def assx_aux( k: Int ) = FOLAllVar( y, FOLImp( FOLAtom( p, Utils.numeral( k )::y::Nil ), FOLAtom(p, Utils.numeral( k + 1 )::y::Nil ) ) )
+
+    val assy = FOLAllVar( x, FOLAllVar( y, FOLImp( FOLAtom( p, x::y::Nil ), FOLAtom(p, x::FOLFunction( s, y::Nil )::Nil ) ) ) )
+    def assy_aux( k: Int ) = FOLAllVar( y, FOLImp( FOLAtom( p, Utils.numeral( k )::y::Nil ), FOLAtom(p, Utils.numeral( k )::FOLFunction( s, y::Nil )::Nil ) ) )
  
     if ( k == n ) // leaf proof
     {
-      val a = Atom( p, Utils.numeral( n )::Utils.numeral( n )::Nil )
+      val a = FOLAtom( p, Utils.numeral( n )::Utils.numeral( n )::Nil )
       WeakeningLeftRule( WeakeningLeftRule( Axiom( a:: Nil, a::Nil ), assx ), assy )
     }
     else
     {
-      val ayl = Atom( p, Utils.numeral( k + 1 )::Utils.numeral( k )::Nil ) // atom y left
-      val ayr = Atom( p, Utils.numeral( k + 1 )::Utils.numeral( k + 1 )::Nil )
-      val auxy = Imp( ayl, ayr )
+      val ayl = FOLAtom( p, Utils.numeral( k + 1 )::Utils.numeral( k )::Nil ) // atom y left
+      val ayr = FOLAtom( p, Utils.numeral( k + 1 )::Utils.numeral( k + 1 )::Nil )
+      val auxy = FOLImp( ayl, ayr )
 
       val p1 = ImpLeftRule( Axiom( ayl::Nil, ayl::Nil ), proof( k + 1, n), ayl, ayr )
       val p2 = ForallLeftRule( p1, auxy, assy_aux( k + 1 ), Utils.numeral( k ) )
       val p3 = ForallLeftRule( p2, assy_aux( k + 1 ), assy, Utils.numeral( k + 1) )
       val p4 = ContractionLeftRule( p3, assy )
 
-      val axl = Atom( p, Utils.numeral( k )::Utils.numeral( k )::Nil ) // atom x left
-      val axr = Atom( p, Utils.numeral( k + 1 )::Utils.numeral( k )::Nil )
-      val auxx = Imp( axl, axr )
+      val axl = FOLAtom( p, Utils.numeral( k )::Utils.numeral( k )::Nil ) // atom x left
+      val axr = FOLAtom( p, Utils.numeral( k + 1 )::Utils.numeral( k )::Nil )
+      val auxx = FOLImp( axl, axr )
 
       val p5 = ImpLeftRule( Axiom( axl::Nil, axl::Nil ), p4, axl, axr )
       val p6 = ForallLeftRule( p5, auxx, assx_aux( k ), Utils.numeral( k ) )
@@ -115,11 +104,11 @@
   val x = FOLVar( "x" )
   val y = FOLVar( "y" )
 
-  val assx = AllVar( x, AllVar( y, Imp( Atom( p, x::y::Nil ), Atom(p, Function( s, x::Nil )::y::Nil ) ) ) )
-  def assx_aux( k: Int ) = AllVar( y, Imp( Atom( p, Utils.numeral( k )::y::Nil ), Atom(p, Utils.numeral( k + 1 )::y::Nil ) ) )
-
-  val assy = AllVar( x, AllVar( y, Imp( Atom( p, x::y::Nil ), Atom(p, x::Function( s, y::Nil )::Nil ) ) ) )
-  def assy_aux( k: Int ) = AllVar( y, Imp( Atom( p, Utils.numeral( k )::y::Nil ), Atom(p, Utils.numeral( k )::Function( s, y::Nil )::Nil ) ) )
+  val assx = FOLAllVar( x, FOLAllVar( y, FOLImp( FOLAtom( p, x::y::Nil ), FOLAtom(p, FOLFunction( s, x::Nil )::y::Nil ) ) ) )
+  def assx_aux( k: Int ) = FOLAllVar( y, FOLImp( FOLAtom( p, Utils.numeral( k )::y::Nil ), FOLAtom(p, Utils.numeral( k + 1 )::y::Nil ) ) )
+
+  val assy = FOLAllVar( x, FOLAllVar( y, FOLImp( FOLAtom( p, x::y::Nil ), FOLAtom(p, x::FOLFunction( s, y::Nil )::Nil ) ) ) )
+  def assy_aux( k: Int ) = FOLAllVar( y, FOLImp( FOLAtom( p, Utils.numeral( k )::y::Nil ), FOLAtom(p, Utils.numeral( k )::FOLFunction( s, y::Nil )::Nil ) ) )
  
   def apply( n: Int ) = proof( 0, n )
 
@@ -133,9 +122,9 @@
     }
     else
     {
-      val pk = Atom( p, Utils.numeral( k )::Utils.numeral( 0 )::Nil )
-      val pkp1 = Atom( p, Utils.numeral( k + 1 )::Utils.numeral( 0 )::Nil )
-      val impl = Imp( pk, pkp1 )
+      val pk = FOLAtom( p, Utils.numeral( k )::Utils.numeral( 0 )::Nil )
+      val pkp1 = FOLAtom( p, Utils.numeral( k + 1 )::Utils.numeral( 0 )::Nil )
+      val impl = FOLImp( pk, pkp1 )
 
       ContractionLeftRule(
         ForallLeftRule(
@@ -155,14 +144,14 @@
   {
     if ( k == n ) // leaf proof
     {
-      val a = Atom( p,  Utils.numeral( n )::Utils.numeral( n )::Nil )
+      val a = FOLAtom( p,  Utils.numeral( n )::Utils.numeral( n )::Nil )
       WeakeningLeftRule( Axiom( a::Nil, a::Nil ), assy_aux( n ) )
     }
     else
     {
-      val pk = Atom( p, Utils.numeral( n )::Utils.numeral( k )::Nil )
-      val pkp1 = Atom( p, Utils.numeral( n )::Utils.numeral( k + 1 )::Nil )
-      val impl = Imp( pk, pkp1 )
+      val pk = FOLAtom( p, Utils.numeral( n )::Utils.numeral( k )::Nil )
+      val pkp1 = FOLAtom( p, Utils.numeral( n )::Utils.numeral( k + 1 )::Nil )
+      val impl = FOLImp( pk, pkp1 )
 
       ContractionLeftRule( ForallLeftRule( ImpLeftRule( Axiom( pk::Nil, pk::Nil ), upper_proof( k + 1, n ), pk, pkp1 ), impl, assy_aux( n ), Utils.numeral( k ) ), assy_aux( n ))
     }
@@ -195,11 +184,11 @@
   def numeralX (n: Int) = Utils.iterateTerm(FOLConst( a ), sx, n)
   def numeralY (n: Int) = Utils.iterateTerm(FOLConst( b ), sy, n)
 
-  val assx = AllVar( x, AllVar( y, Imp( Atom( p, x::y::Nil ), Atom(p, Function( sx, x::Nil )::y::Nil ) ) ) )
-  def assx_aux( k: Int ) = AllVar( y, Imp( Atom( p, numeralX(k)::y::Nil ), Atom(p, numeralX(k + 1)::y::Nil ) ) )
-
-  val assy = AllVar( x, AllVar( y, Imp( Atom( p, x::y::Nil ), Atom(p, x::Function( sy, y::Nil )::Nil ) ) ) )
-  def assy_aux( k: Int ) = AllVar( y, Imp( Atom( p, numeralX( k )::y::Nil ), Atom(p, numeralX( k )::Function( sy, y::Nil )::Nil ) ) )
+  val assx = FOLAllVar( x, FOLAllVar( y, FOLImp( FOLAtom( p, x::y::Nil ), FOLAtom(p, FOLFunction( sx, x::Nil )::y::Nil ) ) ) )
+  def assx_aux( k: Int ) = FOLAllVar( y, FOLImp( FOLAtom( p, numeralX(k)::y::Nil ), FOLAtom(p, numeralX(k + 1)::y::Nil ) ) )
+
+  val assy = FOLAllVar( x, FOLAllVar( y, FOLImp( FOLAtom( p, x::y::Nil ), FOLAtom(p, x::FOLFunction( sy, y::Nil )::Nil ) ) ) )
+  def assy_aux( k: Int ) = FOLAllVar( y, FOLImp( FOLAtom( p, numeralX( k )::y::Nil ), FOLAtom(p, numeralX( k )::FOLFunction( sy, y::Nil )::Nil ) ) )
  
   def apply( n: Int ) = proof( 0, n )
 
@@ -213,9 +202,9 @@
     }
     else
     {
-      val pk = Atom( p, numeralX(k)::numeralY(0)::Nil )
-      val pkp1 = Atom( p, numeralX( k + 1)::numeralY(0)::Nil )
-      val impl = Imp( pk, pkp1 )
+      val pk = FOLAtom( p, numeralX(k)::numeralY(0)::Nil )
+      val pkp1 = FOLAtom( p, numeralX( k + 1)::numeralY(0)::Nil )
+      val impl = FOLImp( pk, pkp1 )
 
       ContractionLeftRule(
         ForallLeftRule(
@@ -236,14 +225,14 @@
   {
     if ( k == n ) // leaf proof
     {
-      val ax = Atom( p,  numeralX( n )::numeralY( n )::Nil )
+      val ax = FOLAtom( p,  numeralX( n )::numeralY( n )::Nil )
       WeakeningLeftRule( Axiom( ax::Nil, ax::Nil ), assy_aux( n ) )
     }
     else
     {
-      val pk = Atom( p, numeralX( n )::numeralY( k )::Nil )
-      val pkp1 = Atom( p, numeralX( n )::numeralY( k + 1 )::Nil )
-      val impl = Imp( pk, pkp1 )
+      val pk = FOLAtom( p, numeralX( n )::numeralY( k )::Nil )
+      val pkp1 = FOLAtom( p, numeralX( n )::numeralY( k + 1 )::Nil )
+      val impl = FOLImp( pk, pkp1 )
 
       ContractionLeftRule(
         ForallLeftRule(
@@ -273,9 +262,9 @@
   val x = FOLVar( "x" )
   val y = FOLVar( "y" )
 
-  val ass = AllVar( x, AllVar( y, Imp( Atom( p, Function( s, x::Nil )::y::Nil ), Atom( p, x::Function( s, y::Nil )::Nil ) ) ) )
-  def ass_inst( x: Int ) = AllVar( y, Imp( Atom( p, Function( s, Utils.numeral( x )::Nil )::y::Nil ), Atom( p, Utils.numeral( x )::Function( s, y::Nil )::Nil ) ) )
-  def ass_inst_inst( x: Int, y: Int ) = Imp( Atom( p, Function( s, Utils.numeral( x )::Nil )::Utils.numeral( y )::Nil ), Atom( p, Utils.numeral( x )::Function( s, Utils.numeral( y )::Nil )::Nil ) )
+  val ass = FOLAllVar( x, FOLAllVar( y, FOLImp( FOLAtom( p, FOLFunction( s, x::Nil )::y::Nil ), FOLAtom( p, x::FOLFunction( s, y::Nil )::Nil ) ) ) )
+  def ass_inst( x: Int ) = FOLAllVar( y, FOLImp( FOLAtom( p, FOLFunction( s, Utils.numeral( x )::Nil )::y::Nil ), FOLAtom( p, Utils.numeral( x )::FOLFunction( s, y::Nil )::Nil ) ) )
+  def ass_inst_inst( x: Int, y: Int ) = FOLImp( FOLAtom( p, FOLFunction( s, Utils.numeral( x )::Nil )::Utils.numeral( y )::Nil ), FOLAtom( p, Utils.numeral( x )::FOLFunction( s, Utils.numeral( y )::Nil )::Nil ) )
 
   def apply( n: Int ) = proof( 0, n )
 
@@ -284,13 +273,13 @@
   {
     if ( k == n ) // leaf proof
     {
-      val a = Atom( p, Utils.numeral( 0 )::Utils.numeral( n )::Nil )
+      val a = FOLAtom( p, Utils.numeral( 0 )::Utils.numeral( n )::Nil )
       WeakeningLeftRule( Axiom( a::Nil, a::Nil ), ass )
     }
     else
     {
-      val a1 = Atom( p, Utils.numeral( n - k )::Utils.numeral( k )::Nil )
-      val a2 = Atom( p, Utils.numeral( n - (k + 1) )::Utils.numeral( k + 1 )::Nil )
+      val a1 = FOLAtom( p, Utils.numeral( n - k )::Utils.numeral( k )::Nil )
+      val a2 = FOLAtom( p, Utils.numeral( n - (k + 1) )::Utils.numeral( k + 1 )::Nil )
 
       ContractionLeftRule(
         ForallLeftRule(
@@ -319,9 +308,9 @@
   val y = FOLVar( "y")
   val z = FOLVar( "z")
 
-  val Refl = AllVar( x, Equation(x ,x))
-  val Ass = AllVar( x, Equation( Function( f, x::Nil ), x ))
-  val Trans = AllVar( x, AllVar( y, AllVar( z, Imp( Equation(x, y), Imp( Equation(y, z), Equation(x, z) ) ) ) ) )
+  val Refl = FOLAllVar( x, FOLEquation(x ,x))
+  val Ass = FOLAllVar( x, FOLEquation( FOLFunction( f, x::Nil ), x ))
+  val Trans = FOLAllVar( x, FOLAllVar( y, FOLAllVar( z, FOLImp( FOLEquation(x, y), FOLImp( FOLEquation(y, z), FOLEquation(x, z) ) ) ) ) )
 
   def apply( n: Int ) = proof( n )
 
@@ -329,31 +318,31 @@
   def proof( k: Int )  : LKProof = {
     if ( k == 0 ) // leaf proof
     {
-      val a_eq_a = Equation( Utils.iterateTerm( FOLConst( a ), f, 0 ), Utils.iterateTerm( FOLConst( a ), f, 0 ) )
+      val a_eq_a = FOLEquation( Utils.iterateTerm( FOLConst( a ), f, 0 ), Utils.iterateTerm( FOLConst( a ), f, 0 ) )
       WeakeningLeftRule( WeakeningLeftRule( ForallLeftRule( Axiom( a_eq_a::Nil, a_eq_a::Nil ), a_eq_a, Refl, FOLConst( a ) ), Trans ), Ass )
     }
     else
     {
       // atoms
-      val ka_eq_a = Equation( Utils.iterateTerm( FOLConst( a ), f, k ), Utils.iterateTerm( FOLConst( a ), f, 0 ) )
-      val ka_eq_ka = Equation( Utils.iterateTerm( FOLConst( a ), f, k ), Utils.iterateTerm( FOLConst( a ), f, k ) )
-      val kma_eq_a = Equation( Utils.iterateTerm( FOLConst( a ), f, k-1 ), Utils.iterateTerm( FOLConst( a ), f, 0 ) )
-      val ka_eq_kma = Equation( Utils.iterateTerm( FOLConst( a ), f, k ), Utils.iterateTerm( FOLConst( a ), f, k-1 ) )
-      val ka_eq_z = Equation( Utils.iterateTerm( FOLConst( a ), f, k ), z )
-      val kma_eq_z = Equation( Utils.iterateTerm( FOLConst( a ), f, k-1 ), z )
-      val y_eq_z = Equation( y, z )
-      val ka_eq_y = Equation( Utils.iterateTerm( FOLConst( a ), f, k ), y )
-      val x_eq_y = Equation( x, y )
-      val x_eq_z = Equation( x, z )
+      val ka_eq_a = FOLEquation( Utils.iterateTerm( FOLConst( a ), f, k ), Utils.iterateTerm( FOLConst( a ), f, 0 ) )
+      val ka_eq_ka = FOLEquation( Utils.iterateTerm( FOLConst( a ), f, k ), Utils.iterateTerm( FOLConst( a ), f, k ) )
+      val kma_eq_a = FOLEquation( Utils.iterateTerm( FOLConst( a ), f, k-1 ), Utils.iterateTerm( FOLConst( a ), f, 0 ) )
+      val ka_eq_kma = FOLEquation( Utils.iterateTerm( FOLConst( a ), f, k ), Utils.iterateTerm( FOLConst( a ), f, k-1 ) )
+      val ka_eq_z = FOLEquation( Utils.iterateTerm( FOLConst( a ), f, k ), z )
+      val kma_eq_z = FOLEquation( Utils.iterateTerm( FOLConst( a ), f, k-1 ), z )
+      val y_eq_z = FOLEquation( y, z )
+      val ka_eq_y = FOLEquation( Utils.iterateTerm( FOLConst( a ), f, k ), y )
+      val x_eq_y = FOLEquation( x, y )
+      val x_eq_z = FOLEquation( x, z )
       
       // prop. formulas
-      val Trans2 = Imp( kma_eq_a, ka_eq_a )
-      val Trans3 = Imp( ka_eq_kma, Trans2 )
+      val Trans2 = FOLImp( kma_eq_a, ka_eq_a )
+      val Trans3 = FOLImp( ka_eq_kma, Trans2 )
 
       // quant. formulas
-      val Trans3_1 = AllVar( z, Imp( ka_eq_kma, Imp( kma_eq_z, ka_eq_z ) ) )
-      val Trans3_2 = AllVar( y, AllVar( z, Imp( ka_eq_y, Imp( y_eq_z, ka_eq_z ) ) ) )
-      val Trans3_3 = AllVar( x, AllVar( y, AllVar( z, Imp( x_eq_y, Imp( y_eq_z, x_eq_z ) ) ) ) )
+      val Trans3_1 = FOLAllVar( z, FOLImp( ka_eq_kma, FOLImp( kma_eq_z, ka_eq_z ) ) )
+      val Trans3_2 = FOLAllVar( y, FOLAllVar( z, FOLImp( ka_eq_y, FOLImp( y_eq_z, ka_eq_z ) ) ) )
+      val Trans3_3 = FOLAllVar( x, FOLAllVar( y, FOLAllVar( z, FOLImp( x_eq_y, FOLImp( y_eq_z, x_eq_z ) ) ) ) )
 
       // prop. proofs
       val p1 = ImpLeftRule( proof( k-1 ), Axiom( ka_eq_a::Nil, ka_eq_a::Nil ), kma_eq_a, ka_eq_a )
@@ -388,30 +377,30 @@
   val z = FOLVar( "z")
 
   //Helpers
-  def Fn(n: Int) = Function(f, Utils.numeral(n)::Nil)
+  def Fn(n: Int) = FOLFunction(f, Utils.numeral(n)::Nil)
 
   //Forall x.(x + 1 = s(x)) (reversed to avoid the application of the symmetry of =)
-  val Plus = AllVar(x, Equation(Function(p, x::Utils.numeral(1)::Nil), Function(s, x::Nil)))
-  def PlusX(x:FOLTerm) = Equation(Function(p, x::Utils.numeral(1)::Nil),Function(s, x::Nil))
+  val Plus = FOLAllVar(x, FOLEquation(FOLFunction(p, x::Utils.numeral(1)::Nil), FOLFunction(s, x::Nil)))
+  def PlusX(x:FOLTerm) = FOLEquation(FOLFunction(p, x::Utils.numeral(1)::Nil),FOLFunction(s, x::Nil))
 
   //Forall xyz.(y=z -> (x+y=x+z))
-  val EqPlus = AllVar(x, AllVar(y, AllVar(z, Imp(Equation( y, z), Equation(Function(p, y::x::Nil), Function(p, z::x::Nil)) ) )))
-  def EqPlusX(x:FOLTerm) = AllVar(y, AllVar(z, Imp(Equation( y, z), Equation( Function(p, y::x::Nil), Function(p, z::x::Nil)) ) ))
-  def EqPlusXY(x:FOLTerm, y:FOLTerm) = AllVar(z, Imp(Equation( y, z), Equation( Function(p, y::x::Nil), Function(p, z::x::Nil)) ) )
-  def EqPlusXYZ(x:FOLTerm, y:FOLTerm, z:FOLTerm) = Imp(Equation( y, z), Equation( Function(p, y::x::Nil), Function(p, z::x::Nil)) )
+  val EqPlus = FOLAllVar(x, FOLAllVar(y, FOLAllVar(z, FOLImp(FOLEquation( y, z), FOLEquation(FOLFunction(p, y::x::Nil), FOLFunction(p, z::x::Nil)) ) )))
+  def EqPlusX(x:FOLTerm) = FOLAllVar(y, FOLAllVar(z, FOLImp(FOLEquation( y, z), FOLEquation( FOLFunction(p, y::x::Nil), FOLFunction(p, z::x::Nil)) ) ))
+  def EqPlusXY(x:FOLTerm, y:FOLTerm) = FOLAllVar(z, FOLImp(FOLEquation( y, z), FOLEquation( FOLFunction(p, y::x::Nil), FOLFunction(p, z::x::Nil)) ) )
+  def EqPlusXYZ(x:FOLTerm, y:FOLTerm, z:FOLTerm) = FOLImp(FOLEquation( y, z), FOLEquation( FOLFunction(p, y::x::Nil), FOLFunction(p, z::x::Nil)) )
 
   //Forall xyz.(x = y ^ y = z -> x = z)
-  val Trans = AllVar(x, AllVar(y, AllVar(z, Imp(And(Equation( x, y) , Equation( y, z) ), Equation( x, z)))))
+  val Trans = FOLAllVar(x, FOLAllVar(y, FOLAllVar(z, FOLImp(FOLAnd(FOLEquation( x, y) , FOLEquation( y, z) ), FOLEquation( x, z)))))
 
   //Definition of f
   //f(0) = 0
-  val FZero = Equation(Function(f, Utils.numeral(0)::Nil), Utils.numeral(0))
+  val FZero = FOLEquation(FOLFunction(f, Utils.numeral(0)::Nil), Utils.numeral(0))
   //Forall x.f(s(x)) = f(x) + s(0)
-  val FSucc = AllVar(x, Equation( Function(f, Function(s, x::Nil)::Nil), Function(p, Function(f, x::Nil)::Utils.numeral(1)::Nil)))
-  def FSuccX(x:FOLTerm) = Equation( Function(f, Function(s, x::Nil)::Nil), Function(p, Function(f, x::Nil)::Utils.numeral(1)::Nil))
+  val FSucc = FOLAllVar(x, FOLEquation( FOLFunction(f, FOLFunction(s, x::Nil)::Nil), FOLFunction(p, FOLFunction(f, x::Nil)::Utils.numeral(1)::Nil)))
+  def FSuccX(x:FOLTerm) = FOLEquation( FOLFunction(f, FOLFunction(s, x::Nil)::Nil), FOLFunction(p, FOLFunction(f, x::Nil)::Utils.numeral(1)::Nil))
 
   //The starting axiom f(n) = n |- f(n) = n
-  def start(n: Int) = Axiom(Equation( Fn(n), Utils.numeral(n))::Trans::Plus::EqPlus::FSucc::Nil, Equation( Fn(n), Utils.numeral(n))::Nil)
+  def start(n: Int) = Axiom(FOLEquation( Fn(n), Utils.numeral(n))::Trans::Plus::EqPlus::FSucc::Nil, FOLEquation( Fn(n), Utils.numeral(n))::Nil)
 
   def apply(n: Int) = RecProof(start(n), n)
 
@@ -421,15 +410,15 @@
     if (n <= 0) { s1 }
     else {
 
-      val fn_eq_n = Equation( Fn(n-1), Utils.numeral(n-1))
-      val fn_s0 = Function(p, Fn(n-1)::Utils.numeral(1)::Nil)
-      val n_s0 = Function(p, Utils.numeral(n-1)::Utils.numeral(1)::Nil)
+      val fn_eq_n = FOLEquation( Fn(n-1), Utils.numeral(n-1))
+      val fn_s0 = FOLFunction(p, Fn(n-1)::Utils.numeral(1)::Nil)
+      val n_s0 = FOLFunction(p, Utils.numeral(n-1)::Utils.numeral(1)::Nil)
 
       val tr = TransRule(Fn(n), n_s0, Utils.numeral(n), s1)
 
       val tr2 = TransRule(Fn(n), fn_s0, n_s0, tr)
 
-      val impl = ImpLeftRule(Axiom(fn_eq_n::Nil, fn_eq_n::Nil), tr2, fn_eq_n, Equation( fn_s0, n_s0))
+      val impl = ImpLeftRule(Axiom(fn_eq_n::Nil, fn_eq_n::Nil), tr2, fn_eq_n, FOLEquation( fn_s0, n_s0))
 
       //Instantiate FSucc
       val allQFSucc = ForallLeftRule(impl, FSuccX(Utils.numeral(n-1)) , FSucc, Utils.numeral(n-1))
@@ -472,30 +461,30 @@
   val z = FOLVar( "z")
 
   //Helpers
-  def Fn(n: Int) = Function(f, Utils.numeral(n)::Nil)
+  def Fn(n: Int) = FOLFunction(f, Utils.numeral(n)::Nil)
 
   //Forall xyz.(x = y ^ y = z -> x = z)
-  val Trans = AllVar(x, AllVar(y, AllVar(z, Imp(And(Equation( x, y) , Equation( y, z) ), Equation( x, z)))))
+  val Trans = FOLAllVar(x, FOLAllVar(y, FOLAllVar(z, FOLImp(FOLAnd(FOLEquation( x, y) , FOLEquation( y, z) ), FOLEquation( x, z)))))
 
   //Forall xy.(x=y -> s(x) = s(y))
-  val CongSucc = AllVar(x, AllVar(y, Imp( Equation( x, y), Equation( Function(s, x::Nil), Function(s, y::Nil)))))
-  def CongSuccX(x:FOLTerm) = AllVar(y, Imp( Equation( x, y), Equation( Function(s, x::Nil), Function(s, y::Nil))))
-  def CongSuccXY(x:FOLTerm, y:FOLTerm) = Imp( Equation( x, y), Equation(Function(s, x::Nil), Function(s, y::Nil)))
+  val CongSucc = FOLAllVar(x, FOLAllVar(y, FOLImp( FOLEquation( x, y), FOLEquation( FOLFunction(s, x::Nil), FOLFunction(s, y::Nil)))))
+  def CongSuccX(x:FOLTerm) = FOLAllVar(y, FOLImp( FOLEquation( x, y), FOLEquation( FOLFunction(s, x::Nil), FOLFunction(s, y::Nil))))
+  def CongSuccXY(x:FOLTerm, y:FOLTerm) = FOLImp( FOLEquation( x, y), FOLEquation(FOLFunction(s, x::Nil), FOLFunction(s, y::Nil)))
 
   //Forall x.(x + 1 = s(x)) (reversed to avoid the application of the symmetry of =)
-  val Plus = AllVar(x, Equation( Function(p, x::Utils.numeral(1)::Nil), Function(s, x::Nil)))
-  def PlusX(x:FOLTerm) = Equation( Function(p, x::Utils.numeral(1)::Nil), Function(s, x::Nil))
+  val Plus = FOLAllVar(x, FOLEquation( FOLFunction(p, x::Utils.numeral(1)::Nil), FOLFunction(s, x::Nil)))
+  def PlusX(x:FOLTerm) = FOLEquation( FOLFunction(p, x::Utils.numeral(1)::Nil), FOLFunction(s, x::Nil))
 
   //Definition of f
   //f(0) = 0
-  val FZero = Equation( Function(f, Utils.numeral(0)::Nil), Utils.numeral(0))
+  val FZero = FOLEquation( FOLFunction(f, Utils.numeral(0)::Nil), Utils.numeral(0))
   //Forall x.f(s(x)) = f(x) + s(0)
-  val FSucc = AllVar(x, Equation( Function(f, Function(s, x::Nil)::Nil), Function(p, Function(f, x::Nil)::Utils.numeral(1)::Nil)))
-  def FSuccX(x:FOLTerm) = Equation( Function(f, Function(s, x::Nil)::Nil), Function(p, Function(f, x::Nil)::Utils.numeral(1)::Nil))
+  val FSucc = FOLAllVar(x, FOLEquation( FOLFunction(f, FOLFunction(s, x::Nil)::Nil), FOLFunction(p, FOLFunction(f, x::Nil)::Utils.numeral(1)::Nil)))
+  def FSuccX(x:FOLTerm) = FOLEquation( FOLFunction(f, FOLFunction(s, x::Nil)::Nil), FOLFunction(p, FOLFunction(f, x::Nil)::Utils.numeral(1)::Nil))
 
 
   //The starting axiom f(n) = n |- f(n) = n
-  def start(n: Int) = Axiom(Equation( Fn(n), Utils.numeral(n))::Trans::Plus::CongSucc::FSucc::Nil, Equation( Fn(n), Utils.numeral(n))::Nil)
+  def start(n: Int) = Axiom(FOLEquation( Fn(n), Utils.numeral(n))::Trans::Plus::CongSucc::FSucc::Nil, FOLEquation( Fn(n), Utils.numeral(n))::Nil)
 
   def apply(n: Int) = proof(n)
   def proof (n: Int) = TermGenProof(EqChainProof(start(n), n), 0, n)
@@ -511,10 +500,10 @@
     else {
       val tr = TransRule(Fn(n), Utils.iterateTerm(Fn(n-1), s, 1), Utils.numeral(n), s1)
 
-      val ax2 = Axiom(Equation( Fn(n-1), Utils.numeral(n-1))::Nil, Equation( Fn(n-1), Utils.numeral(n-1))::Nil)
+      val ax2 = Axiom(FOLEquation( Fn(n-1), Utils.numeral(n-1))::Nil, FOLEquation( Fn(n-1), Utils.numeral(n-1))::Nil)
 
       //Introduces the instantiated form of CongSuc
-      val impl = ImpLeftRule(ax2, tr, Equation( Fn(n-1), Utils.numeral(n-1)), Equation( Utils.iterateTerm(Fn(n-1), s, 1), Utils.numeral(n)))
+      val impl = ImpLeftRule(ax2, tr, FOLEquation( Fn(n-1), Utils.numeral(n-1)), FOLEquation( Utils.iterateTerm(Fn(n-1), s, 1), Utils.numeral(n)))
 
       //Quantify CongSucc
       val cong1 = ForallLeftRule(impl, CongSuccXY(Fn(n-1), Utils.numeral(n-1)), CongSuccX(Fn(n-1)), Utils.numeral(n-1))
@@ -536,7 +525,7 @@
     if (n >= targetN) { s1 }
     else {
 
-      val tr = TransRule(Fn(n+1), Function(p, Fn(n)::Utils.numeral(1)::Nil), Utils.iterateTerm(Fn(n), s, 1), s1)
+      val tr = TransRule(Fn(n+1), FOLFunction(p, Fn(n)::Utils.numeral(1)::Nil), Utils.iterateTerm(Fn(n), s, 1), s1)
 
       //Quantify plus
       val plus = ForallLeftRule(tr, PlusX(Fn(n)), Plus, Fn(n))
@@ -569,12 +558,12 @@
   val z = FOLVar( "z")
 
   // axioms
-  val Refl = AllVar( x, Equation( x, x ))
-  val Trans = AllVar( x, AllVar( y, AllVar( z, Imp( Equation( x, y ), Imp( Equation( y, z ), Equation( x, z ) ) ) ) ) )
-  val CongSuc = AllVar( x, AllVar( y, Imp( Equation( x, y ),
-  Equation( Function( s, x::Nil ), Function( s, y::Nil )) ) ) )
-  val ABase = AllVar( x, Equation(Function( p, x::FOLConst( zero )::Nil ), x ) )
-  val ASuc = AllVar( x, AllVar( y, Equation( Function( p, x::Function( s, y::Nil )::Nil ), Function( s, Function( p, x::y::Nil )::Nil ) ) ) )
+  val Refl = FOLAllVar( x, FOLEquation( x, x ))
+  val Trans = FOLAllVar( x, FOLAllVar( y, FOLAllVar( z, FOLImp( FOLEquation( x, y ), FOLImp( FOLEquation( y, z ), FOLEquation( x, z ) ) ) ) ) )
+  val CongSuc = FOLAllVar( x, FOLAllVar( y, FOLImp( FOLEquation( x, y ),
+  FOLEquation( FOLFunction( s, x::Nil ), FOLFunction( s, y::Nil )) ) ) )
+  val ABase = FOLAllVar( x, FOLEquation(FOLFunction( p, x::FOLConst( zero )::Nil ), x ) )
+  val ASuc = FOLAllVar( x, FOLAllVar( y, FOLEquation( FOLFunction( p, x::FOLFunction( s, y::Nil )::Nil ), FOLFunction( s, FOLFunction( p, x::y::Nil )::Nil ) ) ) )
 
   def apply( n: Int ) = proof( n )
 
@@ -582,7 +571,7 @@
   def proof( k: Int ) : LKProof = {
     if ( k == 0 )
     {
-      val zero_eq_zero = Equation( Utils.numeral( 0 ), Utils.numeral( 0 ) )
+      val zero_eq_zero = FOLEquation( Utils.numeral( 0 ), Utils.numeral( 0 ) )
       val p1 = ForallLeftRule( Axiom( zero_eq_zero::Nil, zero_eq_zero::Nil ), zero_eq_zero, Refl, Utils.numeral( 0 ) )
       val p2 = WeakeningLeftRule( p1, Trans )
       val p3 = WeakeningLeftRule( p2, CongSuc )
@@ -591,7 +580,7 @@
     }
     else if ( k == 1 )
     {
-      val one_eq_one = Equation( Utils.numeral( 1 ), Utils.numeral( 1 ) )
+      val one_eq_one = FOLEquation( Utils.numeral( 1 ), Utils.numeral( 1 ) )
       val p1 = ForallLeftRule( Axiom( one_eq_one::Nil, one_eq_one::Nil ), one_eq_one, Refl, Utils.numeral( 1 ) )
       val p2 = WeakeningLeftRule( p1, Trans )
       val p3 = WeakeningLeftRule( p2, CongSuc )
@@ -601,26 +590,26 @@
     else
     {
       /// atoms
-      val ssumkm1_eq_k = Equation( Function( s, sum( k-1 )::Nil ), Utils.numeral( k ) )
-      val ssumkm1_eq_z = Equation( Function( s, sum( k-1 )::Nil ), z )
-      val sumk_eq_k = Equation( sum( k ), Utils.numeral( k ) )
-      val sumk_eq_y = Equation( sum( k ), y )
-      val sumk_eq_z = Equation( sum( k ), z )
-      val y_eq_z = Equation( y, z )
-      val sumk_eq_ssumkm1 = Equation( sum( k ), Function( s, sum( k-1 )::Nil ) )
-      val sumkm1_eq_km1 = Equation( sum( k-1 ), Utils.numeral( k-1 ) )
-      val sumkm1_eq_y = Equation( sum( k-1 ), y )
-      val ssumkm1_eq_sy = Equation( Function( s, sum( k-1 )::Nil ), Function( s, y::Nil ) )
+      val ssumkm1_eq_k = FOLEquation( FOLFunction( s, sum( k-1 )::Nil ), Utils.numeral( k ) )
+      val ssumkm1_eq_z = FOLEquation( FOLFunction( s, sum( k-1 )::Nil ), z )
+      val sumk_eq_k = FOLEquation( sum( k ), Utils.numeral( k ) )
+      val sumk_eq_y = FOLEquation( sum( k ), y )
+      val sumk_eq_z = FOLEquation( sum( k ), z )
+      val y_eq_z = FOLEquation( y, z )
+      val sumk_eq_ssumkm1 = FOLEquation( sum( k ), FOLFunction( s, sum( k-1 )::Nil ) )
+      val sumkm1_eq_km1 = FOLEquation( sum( k-1 ), Utils.numeral( k-1 ) )
+      val sumkm1_eq_y = FOLEquation( sum( k-1 ), y )
+      val ssumkm1_eq_sy = FOLEquation( FOLFunction( s, sum( k-1 )::Nil ), FOLFunction( s, y::Nil ) )
       
       /// prop. formulas
-      val Trans2 = Imp( ssumkm1_eq_k, sumk_eq_k )
-      val Trans3 = Imp( sumk_eq_ssumkm1, Trans2 )
-      val CongSuc2 = Imp( sumkm1_eq_km1, ssumkm1_eq_k )
+      val Trans2 = FOLImp( ssumkm1_eq_k, sumk_eq_k )
+      val Trans3 = FOLImp( sumk_eq_ssumkm1, Trans2 )
+      val CongSuc2 = FOLImp( sumkm1_eq_km1, ssumkm1_eq_k )
 
       /// quant. formulas
-      val Trans3_1 = AllVar( z, Imp( sumk_eq_ssumkm1, Imp( ssumkm1_eq_z, sumk_eq_z ) ) )
-      val Trans3_2 = AllVar( y, AllVar( z, Imp( sumk_eq_y, Imp( y_eq_z, sumk_eq_z ) ) ) )
-      val CongSuc2_1 = AllVar( y, Imp( sumkm1_eq_y, ssumkm1_eq_sy ) )
+      val Trans3_1 = FOLAllVar( z, FOLImp( sumk_eq_ssumkm1, FOLImp( ssumkm1_eq_z, sumk_eq_z ) ) )
+      val Trans3_2 = FOLAllVar( y, FOLAllVar( z, FOLImp( sumk_eq_y, FOLImp( y_eq_z, sumk_eq_z ) ) ) )
+      val CongSuc2_1 = FOLAllVar( y, FOLImp( sumkm1_eq_y, ssumkm1_eq_sy ) )
 
       /// proof
       // transitivity (using aux_proof)
@@ -630,7 +619,7 @@
       val p4 = aux_proof( k-1 )
       val p5 = ImpLeftRule( p4, p3, sumk_eq_ssumkm1, Trans2 )
       val p6 = ForallLeftRule( p5, Trans3, Trans3_1, Utils.numeral( k ) )
-      val p7 = ForallLeftRule( p6, Trans3_1, Trans3_2, Function( s, sum( k-1 )::Nil ) )
+      val p7 = ForallLeftRule( p6, Trans3_1, Trans3_2, FOLFunction( s, sum( k-1 )::Nil ) )
       val p8 = ForallLeftRule( p7, Trans3_2, Trans, sum( k ) )
       val p9 = ContractionLeftRule( p8, Trans )
 
@@ -651,28 +640,28 @@
   // TODO should be private - but scala shell does not allow access modifiers when :loading a file
   def aux_proof( k: Int ) : LKProof = {
     /// atoms
-    val ssumkp0_eq_ssumk = Equation( Function( s, Function( p, sum( k )::Utils.numeral( 0 )::Nil )::Nil ), Function( s, sum( k )::Nil ) )
-    val sumkp1_eq_ssumk = Equation( sum( k+1 ), Function( s, sum( k )::Nil ) )
-    val sumkp1_eq_ssumkp0 = Equation( sum( k+1 ), Function( s, Function( p, sum( k )::Utils.numeral( 0 )::Nil )::Nil ) )
-    val ssumkp0_eq_z = Equation( Function( s, Function( p, sum( k )::Utils.numeral( 0 )::Nil )::Nil ), z )
-    val sumkp1_eq_z = Equation( sum( k+1 ), z )
-    val sumkp1_eq_y = Equation( sum( k+1 ), y )
-    val y_eq_z = Equation( y, z )
-    val sumkp0_eq_sumk = Equation( Function( p, sum( k )::Utils.numeral( 0 )::Nil ), sum( k ) )
-    val sumkp0_eq_y = Equation( Function( p, sum( k )::Utils.numeral( 0 )::Nil ), y )
-    val ssumkp0_eq_sy = Equation( Function( s, Function( p, sum( k )::Utils.numeral( 0 )::Nil )::Nil ), Function( s, y::Nil ) )
-    val sumkpsy_eq_ssumkpy = Equation( Function( p, sum( k )::Function( s, y::Nil)::Nil ), Function( s, Function( p, sum( k )::y::Nil )::Nil ) )
+    val ssumkp0_eq_ssumk = FOLEquation( FOLFunction( s, FOLFunction( p, sum( k )::Utils.numeral( 0 )::Nil )::Nil ), FOLFunction( s, sum( k )::Nil ) )
+    val sumkp1_eq_ssumk = FOLEquation( sum( k+1 ), FOLFunction( s, sum( k )::Nil ) )
+    val sumkp1_eq_ssumkp0 = FOLEquation( sum( k+1 ), FOLFunction( s, FOLFunction( p, sum( k )::Utils.numeral( 0 )::Nil )::Nil ) )
+    val ssumkp0_eq_z = FOLEquation( FOLFunction( s, FOLFunction( p, sum( k )::Utils.numeral( 0 )::Nil )::Nil ), z )
+    val sumkp1_eq_z = FOLEquation( sum( k+1 ), z )
+    val sumkp1_eq_y = FOLEquation( sum( k+1 ), y )
+    val y_eq_z = FOLEquation( y, z )
+    val sumkp0_eq_sumk = FOLEquation( FOLFunction( p, sum( k )::Utils.numeral( 0 )::Nil ), sum( k ) )
+    val sumkp0_eq_y = FOLEquation( FOLFunction( p, sum( k )::Utils.numeral( 0 )::Nil ), y )
+    val ssumkp0_eq_sy = FOLEquation( FOLFunction( s, FOLFunction( p, sum( k )::Utils.numeral( 0 )::Nil )::Nil ), FOLFunction( s, y::Nil ) )
+    val sumkpsy_eq_ssumkpy = FOLEquation( FOLFunction( p, sum( k )::FOLFunction( s, y::Nil)::Nil ), FOLFunction( s, FOLFunction( p, sum( k )::y::Nil )::Nil ) )
  
     /// prop. formulas
-    val Trans2 = Imp( ssumkp0_eq_ssumk, sumkp1_eq_ssumk )
-    val Trans3 = Imp( sumkp1_eq_ssumkp0, Trans2 )
-    val Cong2 = Imp( sumkp0_eq_sumk, ssumkp0_eq_ssumk )
+    val Trans2 = FOLImp( ssumkp0_eq_ssumk, sumkp1_eq_ssumk )
+    val Trans3 = FOLImp( sumkp1_eq_ssumkp0, Trans2 )
+    val Cong2 = FOLImp( sumkp0_eq_sumk, ssumkp0_eq_ssumk )
 
     /// quant. formulas
-    val Trans3_1 = AllVar( z, Imp( sumkp1_eq_ssumkp0, Imp( ssumkp0_eq_z, sumkp1_eq_z ) ) )
-    val Trans3_2 = AllVar( y, AllVar( z, Imp( sumkp1_eq_y, Imp( y_eq_z, sumkp1_eq_z ) ) ) )
-    val Cong2_1 = AllVar( y, Imp( sumkp0_eq_y, ssumkp0_eq_sy ) )
-    val ASuc_1 = AllVar( y, sumkpsy_eq_ssumkpy )
+    val Trans3_1 = FOLAllVar( z, FOLImp( sumkp1_eq_ssumkp0, FOLImp( ssumkp0_eq_z, sumkp1_eq_z ) ) )
+    val Trans3_2 = FOLAllVar( y, FOLAllVar( z, FOLImp( sumkp1_eq_y, FOLImp( y_eq_z, sumkp1_eq_z ) ) ) )
+    val Cong2_1 = FOLAllVar( y, FOLImp( sumkp0_eq_y, ssumkp0_eq_sy ) )
+    val ASuc_1 = FOLAllVar( y, sumkpsy_eq_ssumkpy )
 
     /// proof
     // transitivity
@@ -681,15 +670,15 @@
     val p3 = ImpLeftRule( p1, p2, ssumkp0_eq_ssumk, sumkp1_eq_ssumk )
     val p4 = Axiom( sumkp1_eq_ssumkp0::Nil, sumkp1_eq_ssumkp0::Nil )
     val p5 = ImpLeftRule( p4, p3, sumkp1_eq_ssumkp0, Trans2 )
-    val p6 = ForallLeftRule( p5, Trans3, Trans3_1, Function( s, sum( k )::Nil ) )
-    val p7 = ForallLeftRule( p6, Trans3_1, Trans3_2, Function( s, Function( p, sum( k )::Utils.numeral( 0 )::Nil )::Nil ) )
+    val p6 = ForallLeftRule( p5, Trans3, Trans3_1, FOLFunction( s, sum( k )::Nil ) )
+    val p7 = ForallLeftRule( p6, Trans3_1, Trans3_2, FOLFunction( s, FOLFunction( p, sum( k )::Utils.numeral( 0 )::Nil )::Nil ) )
     val p8 = ForallLeftRule( p7, Trans3_2, Trans, sum( k+1 ) )
 
     // congruence sucessor
     val p9 = Axiom( sumkp0_eq_sumk::Nil, sumkp0_eq_sumk::Nil )
     val p10 = ImpLeftRule( p9, p8, sumkp0_eq_sumk, ssumkp0_eq_ssumk )
     val p11 = ForallLeftRule( p10, Cong2, Cong2_1, sum( k ) )
-    val p12 = ForallLeftRule( p11, Cong2_1, CongSuc, Function( p, sum( k )::Utils.numeral( 0 )::Nil ) )
+    val p12 = ForallLeftRule( p11, Cong2_1, CongSuc, FOLFunction( p, sum( k )::Utils.numeral( 0 )::Nil ) )
 
     // addition sucessor case
     val p13 = ForallLeftRule( p12, sumkp1_eq_ssumkp0, ASuc_1, Utils.numeral( 0 ) )
@@ -703,7 +692,7 @@
   // TODO should be private - but scala shell does not allow access modifiers when :loading a file
   def sum( k: Int ) : FOLTerm = {
     if ( k == 1 )  Utils.numeral( 1 )
-    else           Function( p, sum( k-1 )::Utils.numeral( 1 )::Nil )
+    else           FOLFunction( p, sum( k-1 )::Utils.numeral( 1 )::Nil )
   }
 }
 
@@ -721,13 +710,13 @@
     // TODO: refactor apply_conditional_equality, combine duplicate code
     var impl_chain = consequence
     for (elem <- conditions.reverse) {
-      impl_chain = Imp(elem, impl_chain)
+      impl_chain = FOLImp(elem, impl_chain)
     }
 
     def quantify(variables: List[FOLVar], body: FOLFormula): FOLFormula = {
       variables match {
         case Nil => body
-        case head :: tail => AllVar(head, quantify(tail, body))
+        case head :: tail => FOLAllVar(head, quantify(tail, body))
       }
     }
 
@@ -785,7 +774,7 @@
         val ax = Axiom(head::Nil, head::Nil)
         var impl_chain = result
         for (elem <- tail.reverse) {
-          impl_chain = Imp(elem, impl_chain)
+          impl_chain = FOLImp(elem, impl_chain)
         }
         val s2 = apply_conditional_equality(tail, result, p)
         ImpLeftRule(ax, s2, head, impl_chain)
@@ -808,37 +797,37 @@
   val y1 = FOLVar( "y_1")
   val y2 = FOLVar( "y_2")
 
-  def f1( sym: String, arg: FOLTerm ) = Function(sym, arg::Nil)
-  def f2( sym: String, arg1: FOLTerm, arg2: FOLTerm ) : FOLTerm = Function(sym, arg1::arg2::Nil)
+  def f1( sym: String, arg: FOLTerm ) = FOLFunction(sym, arg::Nil)
+  def f2( sym: String, arg1: FOLTerm, arg2: FOLTerm ) : FOLTerm = FOLFunction(sym, arg1::arg2::Nil)
   def f2( arg1: FOLTerm, sym: String, arg2: FOLTerm ) : FOLTerm = f2(sym, arg1, arg2)
 
   // Axioms
 
   // Trans as from TransRule, possibly unify or generalise
-  val Trans = AllVar(x, AllVar(y, AllVar(z, Imp(And(Equation( x, y) , Equation( y, z) ), Equation( x, z)))))
-  val Symm = AllVar(x, Equation( x, x))
-  val Cs = AllVar(x, AllVar(y, Imp(Equation( x, y), Equation( Function(s, x::Nil), Function(s, y::Nil)))))
+  val Trans = FOLAllVar(x, FOLAllVar(y, FOLAllVar(z, FOLImp(FOLAnd(FOLEquation( x, y) , FOLEquation( y, z) ), FOLEquation( x, z)))))
+  val Symm = FOLAllVar(x, FOLEquation( x, x))
+  val Cs = FOLAllVar(x, FOLAllVar(y, FOLImp(FOLEquation( x, y), FOLEquation( FOLFunction(s, x::Nil), FOLFunction(s, y::Nil)))))
 
   // TODO: port these axioms to new format using AllQuantifiedConditionalAxiomHelper
-  def refl_ax(): FOLFormula = AllVar(x, refl_ax(x))
-  def refl_ax(x: FOLTerm): FOLFormula = AllVar(y, refl_ax(x, y))
-  def refl_ax(x: FOLTerm, y: FOLTerm): FOLFormula = Imp(Equation( x, y), Equation( y, x))
+  def refl_ax(): FOLFormula = FOLAllVar(x, refl_ax(x))
+  def refl_ax(x: FOLTerm): FOLFormula = FOLAllVar(y, refl_ax(x, y))
+  def refl_ax(x: FOLTerm, y: FOLTerm): FOLFormula = FOLImp(FOLEquation( x, y), FOLEquation( y, x))
 
   // x=y -> s(x) = s(y)
-  def cs_ax(): FOLFormula = AllVar(x, cs_ax(x))
-  def cs_ax(x: FOLTerm): FOLFormula = AllVar(y, cs_ax(x, y))
-  def cs_ax(x: FOLTerm, y: FOLTerm): FOLFormula = Imp(Equation( x, y), Equation( Function(s, x::Nil), Function(s, y::Nil)))
+  def cs_ax(): FOLFormula = FOLAllVar(x, cs_ax(x))
+  def cs_ax(x: FOLTerm): FOLFormula = FOLAllVar(y, cs_ax(x, y))
+  def cs_ax(x: FOLTerm, y: FOLTerm): FOLFormula = FOLImp(FOLEquation( x, y), FOLEquation( FOLFunction(s, x::Nil), FOLFunction(s, y::Nil)))
   
   // x1 = x2 -> y1 = y2 -> x1 + y1 = x2 + y2
-  val cp = new AllQuantifiedConditionalAxiomHelper(x1::x2::y1::y2::Nil, Equation( x1, x2)::Equation(y1, y2)::Nil, Equation(Function(p, x1::y1::Nil), Function(p, x2::y2::Nil)))
+  val cp = new AllQuantifiedConditionalAxiomHelper(x1::x2::y1::y2::Nil, FOLEquation( x1, x2)::FOLEquation(y1, y2)::Nil, FOLEquation(FOLFunction(p, x1::y1::Nil), FOLFunction(p, x2::y2::Nil)))
 
   // Arithmetic axioms
-  val Ax1 = AllVar(x, Equation(Function(p, x::Utils.numeral(0)::Nil), x))
+  val Ax1 = FOLAllVar(x, FOLEquation(FOLFunction(p, x::Utils.numeral(0)::Nil), x))
 
   // Forall x, y: s(x+y) = x+s(y)
-  def ax2_ax(): FOLFormula = AllVar(x, AllVar(y, ax2_ax(x, y) ))
-  def ax2_ax(x: FOLTerm): FOLFormula = AllVar(y, ax2_ax(x, y) )
-  def ax2_ax(x: FOLTerm, y: FOLTerm): FOLFormula = Equation( f1(s, f2(x, p, y)), f2( x, p, f1(s, y)) )
+  def ax2_ax(): FOLFormula = FOLAllVar(x, FOLAllVar(y, ax2_ax(x, y) ))
+  def ax2_ax(x: FOLTerm): FOLFormula = FOLAllVar(y, ax2_ax(x, y) )
+  def ax2_ax(x: FOLTerm, y: FOLTerm): FOLFormula = FOLEquation( f1(s, f2(x, p, y)), f2( x, p, f1(s, y)) )
 
   def apply(n: Int): LKProof = {
     assert (n>=1, "n must be >= 1")
@@ -859,19 +848,19 @@
     val p1 = TransRule(c1, d1, e1, p0)
 
     // show (n + n) + 0 = (n + n) directly via ax1
-    val p2 = ForallLeftRule(p1, Equation( c1, d1), Ax1, d1)
+    val p2 = ForallLeftRule(p1, FOLEquation( c1, d1), Ax1, d1)
     val p3 = ContractionLeftRule(p2, Ax1)
 
     // show (n + n) = n + (n + 0) 
     val p4 = cp(n_num::n_num::n_num::f2(n_num, p, zero)::Nil, p3)
 
     // show n = n and n = n + 0
-    val p5 = ForallLeftRule(p4, Equation( n_num, n_num), Symm, n_num)
+    val p5 = ForallLeftRule(p4, FOLEquation( n_num, n_num), Symm, n_num)
     val p6 = ContractionLeftRule(p5, Symm)
 
     val p7 = reflect(f2(n_num, p, zero), n_num, p6)
 
-    val p8 = ForallLeftRule(p7, Equation( f2(n_num, p, zero), n_num), Ax1, n_num)
+    val p8 = ForallLeftRule(p7, FOLEquation( f2(n_num, p, zero), n_num), Ax1, n_num)
     ContractionLeftRule(p8, Ax1)
   }
 
@@ -901,7 +890,7 @@
           }
         }
 
-        val final_expression = Equation( a1, a2 )
+        val final_expression = FOLEquation( a1, a2 )
 
         val top = Axiom( final_expression::Nil, final_expression::Nil )
         add_ax(top, all_axioms)
@@ -923,7 +912,7 @@
     val p8 = cp(x1_1::x2_1::y1_1::y2_1::Nil, p1)
 
     // show x1 = x2 by symmetry
-    val p9 = ForallLeftRule(p8, Equation( x1_1, x2_1 ), Symm, n_num)
+    val p9 = ForallLeftRule(p8, FOLEquation( x1_1, x2_1 ), Symm, n_num)
     val p10 = ContractionLeftRule(p9, Symm)
 
     // show y1 = y2 by Ax2 (i.e. s(n + i) = (n + s(i)) )
@@ -968,7 +957,7 @@
   }
 
   def show_by_cs(x: FOLTerm, y: FOLTerm, p: LKProof): LKProof = {
-    val p1 = apply_conditional_equality( Equation( x, y)::Nil, Equation( Function(s, x::Nil), Function(s, y::Nil)), p)
+    val p1 = apply_conditional_equality( FOLEquation( x, y)::Nil, FOLEquation( FOLFunction(s, x::Nil), FOLFunction(s, y::Nil)), p)
 
     val p2 = ForallLeftRule(p1, cs_ax(x, y), cs_ax(x), y)
     val p3 = ForallLeftRule(p2, cs_ax(x), cs_ax(), x)
@@ -982,7 +971,7 @@
     * (y=x), ... |- ...
     */
   def reflect(x: FOLTerm, y: FOLTerm, p: LKProof): LKProof = {
-    val p1 = apply_conditional_equality( Equation(x,y)::Nil, Equation(y,x), p)
+    val p1 = apply_conditional_equality( FOLEquation(x,y)::Nil, FOLEquation(y,x), p)
 
     val p2 = ForallLeftRule(p1, refl_ax(x, y), refl_ax(x), y)
     val p3 = ForallLeftRule(p2, refl_ax(x), refl_ax(), x)
@@ -1000,7 +989,7 @@
         val ax = Axiom(head::Nil, head::Nil)
         var impl_chain = result
         for (elem <- tail.reverse) {
-          impl_chain = Imp(elem, impl_chain)
+          impl_chain = FOLImp(elem, impl_chain)
         }
         val s2 = apply_conditional_equality(tail, result, p)
         ImpLeftRule(ax, s2, head, impl_chain)
@@ -1026,32 +1015,32 @@
   val y = FOLVar("y")
   val z = FOLVar("z")
 
-  def f1( sym: String, arg: FOLTerm ) = Function(sym, arg::Nil)
-  def f2( sym: String, arg1: FOLTerm, arg2: FOLTerm ) : FOLTerm = Function(sym, arg1::arg2::Nil)
+  def f1( sym: String, arg: FOLTerm ) = FOLFunction(sym, arg::Nil)
+  def f2( sym: String, arg1: FOLTerm, arg2: FOLTerm ) : FOLTerm = FOLFunction(sym, arg1::arg2::Nil)
   def f2( arg1: FOLTerm, sym: String, arg2: FOLTerm ) : FOLTerm = f2(sym, arg1, arg2)
 
-  val f_ax_1 = Equation( f1(f, Utils.numeral(0)), f1(s, Utils.numeral(0)))
+  val f_ax_1 = FOLEquation( f1(f, Utils.numeral(0)), f1(s, Utils.numeral(0)))
   val f_ax_2 = parse.fol("Forall x =(f(s(x)), *(s(x) , f(x)))")
 
-  val g_ax_1 = new AllQuantifiedConditionalAxiomHelper(y::Nil, Nil, Equation( y, f2(g, Utils.numeral(0), y)))
+  val g_ax_1 = new AllQuantifiedConditionalAxiomHelper(y::Nil, Nil, FOLEquation( y, f2(g, Utils.numeral(0), y)))
   val g_ax_2 = parse.fol("Forall x Forall y =( g(s(x), y), g(x, *(y , s(x))) )")
 
-  val g_compat_2 = new AllQuantifiedConditionalAxiomHelper(x::y::z::Nil, Equation( y, z)::Nil, Equation( f2(g, x, y), f2(g, x, z)))
-
-  val trans_axiom = new AllQuantifiedConditionalAxiomHelper(x::y::z::Nil, Equation( x, y)::Equation( y, z)::Nil, Equation( x, z))
-  val symm_axiom = AllVar(x, Equation( x, x))
-  val refl_axiom = new AllQuantifiedConditionalAxiomHelper(x::y::Nil, Equation( x, y)::Nil, Equation( y, x))
-  val compat_mul_axiom = new AllQuantifiedConditionalAxiomHelper(x::y::z::Nil, Equation( x, y)::Nil, Equation( f2(z, m, x), f2(z, m, y)))
-  val assoc_mul_axiom = new AllQuantifiedConditionalAxiomHelper(x::y::z::Nil, Nil, Equation( f2(x, m, f2(y, m, z)), f2(f2(x, m, y), m, z)))
-
-  val mul_neutral_axiom = new AllQuantifiedConditionalAxiomHelper(x::Nil, Nil, Equation( f2(x, m, Utils.numeral(1)), x))
+  val g_compat_2 = new AllQuantifiedConditionalAxiomHelper(x::y::z::Nil, FOLEquation( y, z)::Nil, FOLEquation( f2(g, x, y), f2(g, x, z)))
+
+  val trans_axiom = new AllQuantifiedConditionalAxiomHelper(x::y::z::Nil, FOLEquation( x, y)::FOLEquation( y, z)::Nil, FOLEquation( x, z))
+  val symm_axiom = FOLAllVar(x, FOLEquation( x, x))
+  val refl_axiom = new AllQuantifiedConditionalAxiomHelper(x::y::Nil, FOLEquation( x, y)::Nil, FOLEquation( y, x))
+  val compat_mul_axiom = new AllQuantifiedConditionalAxiomHelper(x::y::z::Nil, FOLEquation( x, y)::Nil, FOLEquation( f2(z, m, x), f2(z, m, y)))
+  val assoc_mul_axiom = new AllQuantifiedConditionalAxiomHelper(x::y::z::Nil, Nil, FOLEquation( f2(x, m, f2(y, m, z)), f2(f2(x, m, y), m, z)))
+
+  val mul_neutral_axiom = new AllQuantifiedConditionalAxiomHelper(x::Nil, Nil, FOLEquation( f2(x, m, Utils.numeral(1)), x))
   // this second axiom saves us from adding commutativity of multiplication
-  val mul_neutral_axiom_2 = new AllQuantifiedConditionalAxiomHelper(x::Nil, Nil, Equation( f2(Utils.numeral(1), m, x), x))
+  val mul_neutral_axiom_2 = new AllQuantifiedConditionalAxiomHelper(x::Nil, Nil, FOLEquation( f2(Utils.numeral(1), m, x), x))
 
   def apply(n :Int): LKProof = induction_steps(n)
 
   def induction_steps(n: Int): LKProof = {
-    val axiom_formulae = Equation( f1(f, Utils.numeral(n)), f2(g, Utils.numeral(n), Utils.numeral(1)))::Nil
+    val axiom_formulae = FOLEquation( f1(f, Utils.numeral(n)), f2(g, Utils.numeral(n), Utils.numeral(1)))::Nil
     val axiom : LKProof = Axiom(axiom_formulae, axiom_formulae)
 
     // add axioms
@@ -1107,7 +1096,7 @@
         // the formula actually says n! * 1 = n!, we have to get rid of the 1
         val p6 = trans_axiom( List(f2(part_fac, m, one), part_fac, part_fac), p5 )
         val p7 = mul_neutral_axiom( List(part_fac), p6)
-        val p8 = ForallLeftRule(p7, Equation( part_fac, part_fac), symm_axiom, part_fac)
+        val p8 = ForallLeftRule(p7, FOLEquation( part_fac, part_fac), symm_axiom, part_fac)
         val p9 = ContractionLeftRule(p8, symm_axiom)
 
         p9
@@ -1124,7 +1113,7 @@
         val p3 =
           if (n==k) {
             // use axiom directly, part_fac is empty
-            val p1_0 = ForallLeftRule(p1, Equation( f_k_term, f_km1_term), f_ax_2, km1_num)
+            val p1_0 = ForallLeftRule(p1, FOLEquation( f_k_term, f_km1_term), f_ax_2, km1_num)
             ContractionLeftRule(p1_0, f_ax_2)
           } else  {
             // the antecedent contains something along the lines of:
@@ -1141,7 +1130,7 @@
             val f_k = f1(f, k_num)
             val k_f_km1 = f2(k_num, m, f1(f, km1_num))
             val p1_1 = compat_mul_axiom( List(f_k, k_f_km1, part_fac), p1_0)
-            val p1_2 = ForallLeftRule(p1_1, Equation( f_k, k_f_km1), f_ax_2, km1_num)
+            val p1_2 = ForallLeftRule(p1_1, FOLEquation( f_k, k_f_km1), f_ax_2, km1_num)
             val p1_3 = ContractionLeftRule(p1_2, f_ax_2)
             // show by assoc: part_fac * (k * f(k-1)) = (part_fac * k) * f(k-1)
             val p1_4 = assoc_mul_axiom( List(part_fac, k_num, f1(f, km1_num)), p1_3)
@@ -1161,8 +1150,8 @@
             val g_intermed = f2(g, km1_num, f2(one, m, part_fac_next))
             val p5_1 = trans_axiom( g_k_term::g_intermed::g_km1_term::Nil, p4_2 )
             // show g(n, 1) = g(n-1, 1*n) by g_ax_2
-            val intermed = AllVar(y, Equation( f2(g, k_num, y), f2(g, km1_num, f2(y, m, k_num))))
-            val p5_2 = ForallLeftRule(p5_1, Equation( g_k_term, g_intermed), intermed, one)
+            val intermed = FOLAllVar(y, FOLEquation( f2(g, k_num, y), f2(g, km1_num, f2(y, m, k_num))))
+            val p5_2 = ForallLeftRule(p5_1, FOLEquation( g_k_term, g_intermed), intermed, one)
             val p5_3 = ForallLeftRule(p5_2, intermed, g_ax_2, km1_num)
             val p5_4 = ContractionLeftRule(p5_3, g_ax_2)
 
@@ -1172,8 +1161,8 @@
             val p5_6 = mul_neutral_axiom_2( List(k_num), p5_5 )
             p5_6
           } else {
-            val intermed = AllVar(y, Equation( f2(g, f1(s, km1_num), y), f2(g, km1_num, f2(m, y, f1(s, km1_num)))))
-            val p6 = ForallLeftRule(p4_2, Equation( g_k_term, g_km1_term), intermed, part_fac)
+            val intermed = FOLAllVar(y, FOLEquation( f2(g, f1(s, km1_num), y), f2(g, km1_num, f2(m, y, f1(s, km1_num)))))
+            val p6 = ForallLeftRule(p4_2, FOLEquation( g_k_term, g_km1_term), intermed, part_fac)
             val p7 = ForallLeftRule(p6, intermed, g_ax_2, km1_num)
             val p8 = ContractionLeftRule(p7, g_ax_2)
             p8
